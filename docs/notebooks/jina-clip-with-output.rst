--- conflicted
+++ resolved
@@ -105,17 +105,10 @@
 
 .. parsed-literal::
 
-<<<<<<< HEAD
-    2024-08-07 01:33:51.431899: I tensorflow/core/util/port.cc:110] oneDNN custom operations are on. You may see slightly different numerical results due to floating-point round-off errors from different computation orders. To turn them off, set the environment variable `TF_ENABLE_ONEDNN_OPTS=0`.
-    2024-08-07 01:33:51.465058: I tensorflow/core/platform/cpu_feature_guard.cc:182] This TensorFlow binary is optimized to use available CPU instructions in performance-critical operations.
-    To enable the following instructions: AVX2 AVX512F AVX512_VNNI FMA, in other operations, rebuild TensorFlow with the appropriate compiler flags.
-    2024-08-07 01:33:52.110760: W tensorflow/compiler/tf2tensorrt/utils/py_utils.cc:38] TF-TRT Warning: Could not find TensorRT
-=======
     2024-08-28 02:40:07.347454: I tensorflow/core/util/port.cc:110] oneDNN custom operations are on. You may see slightly different numerical results due to floating-point round-off errors from different computation orders. To turn them off, set the environment variable `TF_ENABLE_ONEDNN_OPTS=0`.
     2024-08-28 02:40:07.380649: I tensorflow/core/platform/cpu_feature_guard.cc:182] This TensorFlow binary is optimized to use available CPU instructions in performance-critical operations.
     To enable the following instructions: AVX2 AVX512F AVX512_VNNI FMA, in other operations, rebuild TensorFlow with the appropriate compiler flags.
     2024-08-28 02:40:08.037760: W tensorflow/compiler/tf2tensorrt/utils/py_utils.cc:38] TF-TRT Warning: Could not find TensorRT
->>>>>>> f16097f0
 
 
 Prepare input data
@@ -305,11 +298,7 @@
 .. parsed-literal::
 
     WARNING:tensorflow:Please fix your imports. Module tensorflow.python.training.tracking.base has been moved to tensorflow.python.trackable.base. The old module will be deleted in version 2.11.
-<<<<<<< HEAD
-    /opt/home/k8sworker/ci-ai/cibuilds/ov-notebook/OVNotebookOps-744/.workspace/scm/ov-notebook/.venv/lib/python3.8/site-packages/transformers/modeling_utils.py:4674: FutureWarning: `_is_quantized_training_enabled` is going to be deprecated in transformers 4.39.0. Please use `model.hf_quantizer.is_trainable` instead
-=======
     /opt/home/k8sworker/ci-ai/cibuilds/ov-notebook/OVNotebookOps-761/.workspace/scm/ov-notebook/.venv/lib/python3.8/site-packages/transformers/modeling_utils.py:4674: FutureWarning: `_is_quantized_training_enabled` is going to be deprecated in transformers 4.39.0. Please use `model.hf_quantizer.is_trainable` instead
->>>>>>> f16097f0
       warnings.warn(
     /opt/home/k8sworker/.cache/huggingface/modules/transformers_modules/jinaai/jina-bert-flash-implementation/b78d1595de294f13ffe7b19d6cd63892a6e4e7a4/mha.py:333: TracerWarning: Converting a tensor to a Python float might cause the trace to be incorrect. We can't record the data flow of Python values, so this value will be treated as a constant in the future. This means that the trace might not generalize to other inputs!
       softmax_scale = self.softmax_scale or 1.0 / math.sqrt(q.shape[-1])
@@ -828,13 +817,8 @@
 
 .. parsed-literal::
 
-<<<<<<< HEAD
-    Performance speed up for text model: 1.572
-    Performance speed up for vision model: 1.459
-=======
     Performance speed up for text model: 1.539
     Performance speed up for vision model: 1.454
->>>>>>> f16097f0
 
 
 Gradio demo

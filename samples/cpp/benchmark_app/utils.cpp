// Copyright (C) 2018-2022 Intel Corporation
// SPDX-License-Identifier: Apache-2.0
//

#include <format_reader_ptr.h>

#include <algorithm>
#include <map>
#include <regex>
#include <string>
#include <utility>
#include <vector>

// clang-format off
#include <samples/args_helper.hpp>
#include <samples/common.hpp>
#include <samples/slog.hpp>

#include "utils.hpp"
// clang-format on

#ifdef JSON_HEADER
#    include <json.hpp>
#else
#    include <nlohmann/json.hpp>
#endif

#ifdef USE_OPENCV
#    include <opencv2/core.hpp>
#endif

namespace benchmark_app {
bool InputInfo::is_image() const {
    if ((layout != "NCHW") && (layout != "NHWC") && (layout != "CHW") && (layout != "HWC"))
        return false;
    // If data_shape is still empty, assume this is still an Image and tensor shape will be filled later
    return (dataShape.empty() || channels() == 3);
}
bool InputInfo::is_image_info() const {
    if (layout != "NC")
        return false;
    return (channels() >= 2);
}
size_t InputInfo::width() const {
    return dataShape.at(ov::layout::width_idx(layout));
}
size_t InputInfo::height() const {
    return dataShape.at(ov::layout::height_idx(layout));
}
size_t InputInfo::channels() const {
    return dataShape.at(ov::layout::channels_idx(layout));
}
size_t InputInfo::batch() const {
    return dataShape.at(ov::layout::batch_idx(layout));
}
size_t InputInfo::depth() const {
    return dataShape.at(ov::layout::depth_idx(layout));
}
}  // namespace benchmark_app

uint32_t device_default_device_duration_in_seconds(const std::string& device) {
    static const std::map<std::string, uint32_t> deviceDefaultDurationInSeconds{{"CPU", 60},
                                                                                {"GPU", 60},
                                                                                {"VPU", 60},
                                                                                {"MYRIAD", 60},
                                                                                {"HDDL", 60},
                                                                                {"UNKNOWN", 120}};
    uint32_t duration = 0;
    for (const auto& deviceDurationInSeconds : deviceDefaultDurationInSeconds) {
        if (device.find(deviceDurationInSeconds.first) != std::string::npos) {
            duration = std::max(duration, deviceDurationInSeconds.second);
        }
    }
    if (duration == 0) {
        const auto unknownDeviceIt = find_if(deviceDefaultDurationInSeconds.begin(),
                                             deviceDefaultDurationInSeconds.end(),
                                             [](std::pair<std::string, uint32_t> deviceDuration) {
                                                 return deviceDuration.first == "UNKNOWN";
                                             });

        if (unknownDeviceIt == deviceDefaultDurationInSeconds.end()) {
            throw std::logic_error("UNKNOWN device was not found in the device duration list");
        }
        duration = unknownDeviceIt->second;
        slog::warn << "Default duration " << duration << " seconds for unknown device '" << device << "' is used"
                   << slog::endl;
    }
    return duration;
}

std::vector<std::string> split(const std::string& s, char delim) {
    std::vector<std::string> result;
    std::stringstream ss(s);
    std::string item;

    while (getline(ss, item, delim)) {
        result.push_back(item);
    }
    return result;
}

std::vector<float> split_float(const std::string& s, char delim) {
    std::vector<float> result;
    std::stringstream ss(s);
    std::string item;

    while (getline(ss, item, delim)) {
        result.push_back(std::stof(item));
    }
    return result;
}

std::vector<std::string> parse_devices(const std::string& device_string) {
    std::string comma_separated_devices = device_string;
    auto colon = comma_separated_devices.find(":");
    std::vector<std::string> result;
    if (colon != std::string::npos) {
        auto target_device = comma_separated_devices.substr(0, colon);
        if (target_device == "AUTO" || target_device == "MULTI") {
            result.push_back(target_device);
        }
        auto bracket = comma_separated_devices.find("(");  // e.g. in BATCH:GPU(4)
        comma_separated_devices = comma_separated_devices.substr(colon + 1, bracket - colon - 1);
    }

    auto devices = split(comma_separated_devices, ',');
    result.insert(result.end(), devices.begin(), devices.end());
    return result;
}

void parse_value_for_virtual_device(const std::string& device, std::map<std::string, std::string>& values_string) {
    auto item_virtual = values_string.find(device);
    if (item_virtual != values_string.end() && values_string.size() > 1) {
        if (device == "MULTI") {
            // Remove the element that the key is virtual device MULTI
            // e.g. MULTI:xxx -nstreams 2 will set nstreams 2 to xxx.
            values_string.erase(item_virtual);
        } else if (device == "AUTO") {
            // Just keep the element that the key is virtual device AUTO
            // e.g. AUTO:xxx,xxx -nstreams 2 will trigger exception that AUTO plugin didn't support nstream property.
            auto value = item_virtual->second;
            values_string.clear();
            values_string[device] = value;
            return;
        }
    }
    auto iter = values_string.begin();
    while (iter != values_string.end()) {
        if (iter->first == device) {
            iter++;
            continue;
        }
        values_string[device] += iter->first + " " + iter->second + " ";
        iter = values_string.erase(iter);
    }
    if (values_string.find(device) != values_string.end()) {
        auto& nstreams = values_string[device];
        // Remove the space at the tail.
        nstreams.pop_back();
    }
    return;
}

std::map<std::string, std::string> parse_value_per_device(const std::vector<std::string>& devices,
                                                          const std::string& values_string) {
    //  Format: <device1>:<value1>,<device2>:<value2> or just <value>
    std::map<std::string, std::string> result;
    auto device_value_strings = split(values_string, ',');
    for (auto& device_value_string : device_value_strings) {
        auto device_value_vec = split(device_value_string, ':');
        if (device_value_vec.size() == 2) {
            auto device_name = device_value_vec.at(0);
            auto value = device_value_vec.at(1);
            auto it = std::find(devices.begin(), devices.end(), device_name);
            if (it != devices.end()) {
                result[device_name] = value;
            } else {
                std::string devices_list = "";
                for (auto& device : devices)
                    devices_list += device + " ";
                devices_list.pop_back();
                throw std::logic_error("Failed to set property to '" + device_name +
                                       "' which is not found whthin the target devices list '" + devices_list + "'!");
            }
        } else if (device_value_vec.size() == 1) {
            auto value = device_value_vec.at(0);
            for (auto& device : devices) {
                result[device] = value;
            }
        } else if (device_value_vec.size() != 0) {
            throw std::runtime_error("Unknown string format: " + values_string);
        }
    }
    return result;
}

size_t get_batch_size(const benchmark_app::InputsInfo& inputs_info) {
    size_t batch_size = 0;
    for (auto& info : inputs_info) {
        if (ov::layout::has_batch(info.second.layout)) {
            if (batch_size == 0)
                batch_size = info.second.batch();
            else if (batch_size != info.second.batch())
                throw std::logic_error("Can't deterimine batch size: batch is "
                                       "different for different inputs!");
        }
    }
    if (batch_size == 0) {
        batch_size = 1;
    }
    return batch_size;
}

std::string get_shapes_string(const benchmark_app::PartialShapes& shapes) {
    std::stringstream ss;
    for (auto& shape : shapes) {
        if (!ss.str().empty())
            ss << ", ";
        ss << "\'" << shape.first << "': " << shape.second;
    }
    return ss.str();
}

std::map<std::string, std::vector<float>> parse_scale_or_mean(const std::string& scale_mean,
                                                              const benchmark_app::InputsInfo& inputs_info) {
    //  Format: data:[255,255,255],info[255,255,255]
    std::map<std::string, std::vector<float>> return_value;

    std::string search_string = scale_mean;
    auto start_pos = search_string.find_first_of('[');
    while (start_pos != std::string::npos) {
        auto end_pos = search_string.find_first_of(']');
        if (end_pos == std::string::npos)
            break;
        auto input_name = search_string.substr(0, start_pos);
        auto input_value_string = search_string.substr(start_pos + 1, end_pos - start_pos - 1);
        auto input_value = split_float(input_value_string, ',');

        if (!input_name.empty()) {
            if (inputs_info.count(input_name)) {
                return_value[input_name] = input_value;
            }
            // ignore wrong input name
        } else {
            for (auto& item : inputs_info) {
                if (item.second.is_image())
                    return_value[item.first] = input_value;
            }
            search_string.clear();
            break;
        }
        search_string = search_string.substr(end_pos + 1);
        if (search_string.empty() || search_string.front() != ',')
            break;
        search_string = search_string.substr(1);
        start_pos = search_string.find_first_of('[');
    }
    if (!search_string.empty())
        throw std::logic_error("Can't parse input parameter string: " + scale_mean);
    return return_value;
}

std::pair<std::string, std::vector<std::string>> parse_input_files(const std::string& file_paths_string) {
    auto search_string = file_paths_string;
    std::string input_name = "";
    std::vector<std::string> file_paths;

    // parse strings like <input1>:file1,file2,file3 and get name from them
    size_t semicolon_pos = search_string.find_first_of(":");
    size_t quote_pos = search_string.find_first_of("\"");
    if (semicolon_pos != std::string::npos && quote_pos != std::string::npos && semicolon_pos > quote_pos) {
        // if : is found after opening " symbol - this means that " belongs to pathname
        semicolon_pos = std::string::npos;
    }
    if (search_string.length() > 2 && semicolon_pos == 1 && search_string[2] == '\\') {
        // Special case like C:\ denotes drive name, not an input name
        semicolon_pos = std::string::npos;
    }

    if (semicolon_pos != std::string::npos) {
        input_name = search_string.substr(0, semicolon_pos);
        search_string = search_string.substr(semicolon_pos + 1);
    }

    // parse file1,file2,file3 and get vector of paths
    size_t coma_pos = 0;
    do {
        coma_pos = search_string.find_first_of(',');
        file_paths.push_back(search_string.substr(0, coma_pos));
        if (coma_pos == std::string::npos) {
            search_string = "";
            break;
        }
        search_string = search_string.substr(coma_pos + 1);
    } while (coma_pos != std::string::npos);

    if (!search_string.empty())
        throw std::logic_error("Can't parse file paths for input " + input_name +
                               " in input parameter string: " + file_paths_string);

    return {input_name, file_paths};
}

std::map<std::string, std::vector<std::string>> parse_input_arguments(const std::vector<std::string>& args) {
    std::map<std::string, std::vector<std::string>> mapped_files = {};
    auto args_it = begin(args);
    const auto is_image_arg = [](const std::string& s) {
        return s == "-i";
    };
    const auto is_arg = [](const std::string& s) {
        return s.front() == '-';
    };
    while (args_it != args.end()) {
        const auto files_start = std::find_if(args_it, end(args), is_image_arg);
        if (files_start == end(args)) {
            break;
        }
        const auto files_begin = std::next(files_start);
        const auto files_end = std::find_if(files_begin, end(args), is_arg);
        for (auto f = files_begin; f != files_end; ++f) {
            auto files = parse_input_files(*f);
            if (mapped_files.find(files.first) == mapped_files.end()) {
                mapped_files[files.first] = {};
            }

            for (auto& file : files.second) {
                if (file == "image_info" || file == "random") {
                    mapped_files[files.first].push_back(file);
                } else {
                    readInputFilesArguments(mapped_files[files.first], file);
                }
            }
        }
        args_it = files_end;
    }
    size_t max_files = 20;
    for (auto& files : mapped_files) {
        if (files.second.size() <= max_files) {
            slog::info << "For input " << files.first << " " << files.second.size() << " files were added. "
                       << slog::endl;
        } else {
            slog::info << "For input " << files.first << " " << files.second.size() << " files were added. "
                       << " The number of files will be limited to " << max_files << "." << slog::endl;
            files.second.resize(20);
        }
    }

    return mapped_files;
}

std::map<std::string, std::vector<std::string>> parse_input_parameters(
    const std::string& parameter_string,
    const std::vector<ov::Output<const ov::Node>>& input_info) {
    // Parse parameter string like "input0[value0],input1[value1]" or "[value]" (applied to all
    // inputs)
    std::map<std::string, std::vector<std::string>> return_value;
    std::string search_string = parameter_string;
    auto start_pos = search_string.find_first_of('[');
    auto input_name = search_string.substr(0, start_pos);
    while (start_pos != std::string::npos) {
        auto end_pos = search_string.find_first_of(']');
        if (end_pos == std::string::npos)
            break;
        if (start_pos)
            input_name = search_string.substr(0, start_pos);
        auto input_value = search_string.substr(start_pos + 1, end_pos - start_pos - 1);
        if (!input_name.empty()) {
            return_value[parameter_name_to_tensor_name(input_name, input_info)].push_back(input_value);
        } else {
            for (auto& item : input_info) {
                return_value[item.get_any_name()].push_back(input_value);
            }
        }
        search_string = search_string.substr(end_pos + 1);
        if (search_string.empty() || (search_string.front() != ',' && search_string.front() != '['))
            break;
        if (search_string.front() == ',')
            search_string = search_string.substr(1);
        start_pos = search_string.find_first_of('[');
    }
    if (!search_string.empty())
        throw std::logic_error("Can't parse input parameter string: " + parameter_string);
    return return_value;
}

std::vector<benchmark_app::InputsInfo> get_inputs_info(const std::string& shape_string,
                                                       const std::string& layout_string,
                                                       const size_t batch_size,
                                                       const std::string& data_shapes_string,
                                                       const std::map<std::string, std::vector<std::string>>& fileNames,
                                                       const std::string& scale_string,
                                                       const std::string& mean_string,
                                                       const std::vector<ov::Output<const ov::Node>>& input_info,
                                                       bool& reshape_required) {
    std::map<std::string, std::vector<std::string>> shape_map = parse_input_parameters(shape_string, input_info);
    std::map<std::string, std::vector<std::string>> data_shapes_map =
        parse_input_parameters(data_shapes_string, input_info);
    std::map<std::string, std::vector<std::string>> layout_map = parse_input_parameters(layout_string, input_info);

    size_t min_size = 1, max_size = 1;
    if (!data_shapes_map.empty()) {
        min_size = std::min_element(data_shapes_map.begin(),
                                    data_shapes_map.end(),
                                    [](std::pair<std::string, std::vector<std::string>> a,
                                       std::pair<std::string, std::vector<std::string>> b) {
                                        return a.second.size() < b.second.size() && a.second.size() != 1;
                                    })
                       ->second.size();

        max_size = std::max_element(data_shapes_map.begin(),
                                    data_shapes_map.end(),
                                    [](std::pair<std::string, std::vector<std::string>> a,
                                       std::pair<std::string, std::vector<std::string>> b) {
                                        return a.second.size() < b.second.size();
                                    })
                       ->second.size();
        if (min_size != max_size) {
            throw std::logic_error(
                "Shapes number for every input should be either 1 or should be equal to shapes number of other inputs");
        }
        slog::info << "Number of test configurations is calculated basing on -data_shape parameter" << slog::endl;
    } else if (fileNames.size() > 0) {
        slog::info << "Number of test configurations is calculated basing on number of input images" << slog::endl;
        min_size = std::min_element(fileNames.begin(),
                                    fileNames.end(),
                                    [](std::pair<std::string, std::vector<std::string>> a,
                                       std::pair<std::string, std::vector<std::string>> b) {
                                        return a.second.size() < b.second.size() && a.second.size() != 1;
                                    })
                       ->second.size();

        max_size = std::max_element(fileNames.begin(),
                                    fileNames.end(),
                                    [](std::pair<std::string, std::vector<std::string>> a,
                                       std::pair<std::string, std::vector<std::string>> b) {
                                        return a.second.size() < b.second.size();
                                    })
                       ->second.size();
        if (min_size != max_size) {
            slog::warn << "Number of input files is different for some inputs, minimal number of files will be used ("
                       << min_size << ")" << slog::endl;
        }
    }

    reshape_required = false;

    std::map<std::string, int> currentFileCounters;
    for (auto& item : input_info) {
        currentFileCounters[item.get_any_name()] = 0;
    }

    std::vector<benchmark_app::InputsInfo> info_maps;
    for (size_t input_id = 0; input_id < min_size; ++input_id) {
        benchmark_app::InputsInfo info_map;

        bool is_there_at_least_one_batch_dim = false;
        for (auto& item : input_info) {
            benchmark_app::InputInfo info;
            auto name = item.get_any_name();

            // Layout
            if (layout_map.count(name)) {
                if (layout_map.at(name).size() > 1) {
                    throw std::logic_error(
                        "layout command line parameter doesn't support multiple layouts for one input.");
                }
                info.layout = ov::Layout(layout_map.at(name)[0]);
            } else {
                info.layout = dynamic_cast<const ov::op::v0::Parameter&>(*item.get_node()).get_layout();
            }

            // Calculating default layout values if needed
            std::string newLayout = "";
            if (info.layout.empty()) {
                switch (item.get_partial_shape().size()) {
                case 3:
                    newLayout = (item.get_partial_shape()[2].get_max_length() <= 4 &&
                                 item.get_partial_shape()[0].get_max_length() > 4)
                                    ? "HWC"
                                    : "CHW";
                    break;
                case 4:
                    // Rough check for layout type, basing on max number of image channels
                    newLayout = (item.get_partial_shape()[3].get_max_length() <= 4 &&
                                 item.get_partial_shape()[1].get_max_length() > 4)
                                    ? "NHWC"
                                    : "NCHW";
                    break;
                }
                if (newLayout != "") {
                    info.layout = ov::Layout(newLayout);
                }
                if (info_maps.empty()) {  // Show warnings only for 1st test case config, as for other test cases
                                          // they will be the same
                    slog::warn << item.get_any_name() << ": layout is not set explicitly"
                               << (newLayout != "" ? std::string(", so it is defaulted to ") + newLayout : "")
                               << ". It is STRONGLY recommended to set layout manually to avoid further issues."
                               << slog::endl;
                }
            }

            // Precision
            info.type = item.get_element_type();
            // Partial Shape
            if (shape_map.count(name)) {
                if (shape_map.at(name).size() > 1) {
                    throw std::logic_error(
                        "shape command line parameter doesn't support multiple shapes for one input.");
                }
                info.partialShape = shape_map.at(name)[0];
                reshape_required = true;
            } else {
                info.partialShape = item.get_partial_shape();
            }

            // Files might be mapped without input name. In case of only one input we may map them to the only input
            // directly
            std::string filesInputName =
                fileNames.size() == 1 && input_info.size() == 1 && fileNames.begin()->first == "" ? "" : name;

            // Tensor Shape
            if (info.partialShape.is_dynamic() && data_shapes_map.count(name)) {
                info.dataShape = data_shapes_map.at(name)[input_id % data_shapes_map.at(name).size()];
            } else if (info.partialShape.is_dynamic() && fileNames.count(filesInputName) && info.is_image()) {
                auto& namesVector = fileNames.at(filesInputName);
                if (contains_binaries(namesVector)) {
                    throw std::logic_error("Input files list for input " + item.get_any_name() +
                                           " contains binary file(s) and input shape is dynamic. Tensor shape should "
                                           "be defined explicitly (using -data_shape).");
                }

                info.dataShape = ov::Shape(info.partialShape.size(), 0);
                for (int i = 0; i < info.partialShape.size(); i++) {
                    auto& dim = info.partialShape[i];
                    if (dim.is_static()) {
                        info.dataShape[i] = dim.get_length();
                    }
                }

                size_t tensorBatchSize = std::max(batch_size, (size_t)1);
                if (ov::layout::has_batch(info.layout)) {
                    if (info.batch()) {
                        tensorBatchSize = std::max(tensorBatchSize, info.batch());
                    } else {
                        info.dataShape[ov::layout::batch_idx(info.layout)] = tensorBatchSize;
                    }
                }

                size_t w = 0;
                size_t h = 0;
                size_t fileIdx = currentFileCounters[item.get_any_name()];
                for (; fileIdx < currentFileCounters[item.get_any_name()] + tensorBatchSize; fileIdx++) {
                    if (fileIdx >= namesVector.size()) {
                        throw std::logic_error(
                            "Not enough files to fill in full batch (number of files should be a multiple of batch "
                            "size if -data_shape parameter is omitted and shape is dynamic)");
                    }
                    FormatReader::ReaderPtr reader(namesVector[fileIdx].c_str());
                    if ((w && w != reader->width()) || (h && h != reader->height())) {
                        throw std::logic_error("Image sizes putting into one batch should be of the same size if input "
                                               "shape is dynamic and -data_shape is omitted. Problem file: " +
                                               namesVector[fileIdx]);
                    }
                    w = reader->width();
                    h = reader->height();
                }
                currentFileCounters[item.get_any_name()] = fileIdx;

                if (!info.dataShape[ov::layout::height_idx(info.layout)]) {
                    info.dataShape[ov::layout::height_idx(info.layout)] = h;
                }
                if (!info.dataShape[ov::layout::width_idx(info.layout)]) {
                    info.dataShape[ov::layout::width_idx(info.layout)] = w;
                }

                if (std::any_of(info.dataShape.begin(), info.dataShape.end(), [](size_t d) {
                        return d == 0;
                    })) {
                    throw std::logic_error("Not enough information in shape and image to determine tensor shape "
                                           "automatically autmatically. Input: " +
                                           item.get_any_name() + ", File name: " + namesVector[fileIdx - 1]);
                }

            } else if (info.partialShape.is_static()) {
                info.dataShape = info.partialShape.get_shape();
                if (data_shapes_map.find(name) != data_shapes_map.end()) {
                    throw std::logic_error(
                        "Model's input \"" + name +
                        "\" is static. Use -shape argument for static inputs instead of -data_shape.");
                }
            } else if (!data_shapes_map.empty()) {
                throw std::logic_error("Can't find model input name \"" + name + "\" in \"-data_shape " +
                                       data_shapes_string + "\" command line parameter");
            } else {
                throw std::logic_error("-i or -data_shape command line parameter should be set for all inputs in case "
                                       "of model with dynamic shapes.");
            }

            // Update shape with batch if needed (only in static shape case)
            // Update blob shape only not affecting network shape to trigger dynamic batch size case
            if (batch_size != 0) {
                if (ov::layout::has_batch(info.layout)) {
                    std::size_t batch_index = ov::layout::batch_idx(info.layout);
                    if (info.dataShape.at(batch_index) != batch_size) {
                        if (info.partialShape.is_static()) {
                            info.partialShape[batch_index] = batch_size;
                        }
                        info.dataShape[batch_index] = batch_size;
                        reshape_required = true;
                        is_there_at_least_one_batch_dim = true;
                    }
                } else {
                    slog::warn << "Input '" << item.get_any_name()
                               << "' doesn't have batch dimension in layout. -b option will be ignored for this input."
                               << slog::endl;
                }
            }
            info_map[name] = info;
        }

        if (batch_size > 1 && !is_there_at_least_one_batch_dim) {
            throw std::runtime_error("-b option is provided in command line, but there's no inputs with batch(B) "
                                     "dimension in input layout, so batch cannot be set. "
                                     "You may specify layout explicitly using -layout option.");
        }

        // Update scale and mean
        std::map<std::string, std::vector<float>> scale_map = parse_scale_or_mean(scale_string, info_map);
        std::map<std::string, std::vector<float>> mean_map = parse_scale_or_mean(mean_string, info_map);

        for (auto& item : info_map) {
            if (item.second.is_image()) {
                item.second.scale.assign({1, 1, 1});
                item.second.mean.assign({0, 0, 0});

                if (scale_map.count(item.first)) {
                    item.second.scale = scale_map.at(item.first);
                }
                if (mean_map.count(item.first)) {
                    item.second.mean = mean_map.at(item.first);
                }
            }
        }

        info_maps.push_back(info_map);
    }

    return info_maps;
}

std::vector<benchmark_app::InputsInfo> get_inputs_info(const std::string& shape_string,
                                                       const std::string& layout_string,
                                                       const size_t batch_size,
                                                       const std::string& tensors_shape_string,
                                                       const std::map<std::string, std::vector<std::string>>& fileNames,
                                                       const std::string& scale_string,
                                                       const std::string& mean_string,
                                                       const std::vector<ov::Output<const ov::Node>>& input_info) {
    bool reshape_required = false;
    return get_inputs_info(shape_string,
                           layout_string,
                           batch_size,
                           tensors_shape_string,
                           fileNames,
                           scale_string,
                           mean_string,
                           input_info,
                           reshape_required);
}

#ifdef USE_OPENCV
void dump_config(const std::string& filename, const std::map<std::string, ov::AnyMap>& config) {
    slog::warn << "YAML and XML formats for config file won't be supported soon." << slog::endl;
    auto plugin_to_opencv_format = [](const std::string& str) -> std::string {
        if (str.find("_") != std::string::npos) {
            slog::warn
                << "Device name contains \"_\" and will be changed during loading of configuration due to limitations."
                   "This configuration file could not be loaded correctly."
                << slog::endl;
        }
        std::string new_str(str);
        auto pos = new_str.find(".");
        if (pos != std::string::npos) {
            new_str.replace(pos, 1, "_");
        }
        return new_str;
    };
    cv::FileStorage fs(filename, cv::FileStorage::WRITE);
    if (!fs.isOpened())
        throw std::runtime_error("Error: Can't open config file : " + filename);
    for (auto device_it = config.begin(); device_it != config.end(); ++device_it) {
        fs << plugin_to_opencv_format(device_it->first) << "{:";
        std::stringstream strm;
        for (auto param_it = device_it->second.begin(); param_it != device_it->second.end(); ++param_it) {
            strm << param_it->first;
            param_it->second.print(strm);
        }
        fs << strm.str();
        fs << "}";
    }
    fs.release();
}

void load_config(const std::string& filename, std::map<std::string, ov::AnyMap>& config) {
    slog::warn << "YAML and XML formats for config file won't be supported soon." << slog::endl;
    auto opencv_to_plugin_format = [](const std::string& str) -> std::string {
        std::string new_str(str);
        auto pos = new_str.find("_");
        if (pos != std::string::npos) {
            new_str.replace(pos, 1, ".");
        }
        return new_str;
    };
    cv::FileStorage fs(filename, cv::FileStorage::READ);
    if (!fs.isOpened())
        throw std::runtime_error("Error: Can't load config file : " + filename);
    cv::FileNode root = fs.root();
    for (auto it = root.begin(); it != root.end(); ++it) {
        auto device = *it;
        if (!device.isMap()) {
            throw std::runtime_error("Error: Can't parse config file : " + filename);
        }
        for (auto iit = device.begin(); iit != device.end(); ++iit) {
            auto item = *iit;
            config[opencv_to_plugin_format(device.name())][item.name()] = item.string();
        }
    }
}
#else
void dump_config(const std::string& filename, const std::map<std::string, ov::AnyMap>& config) {
    nlohmann::json jsonConfig;
    for (const auto& item : config) {
        std::string deviceName = item.first;
        std::map<std::string, ov::AnyMap> device_properties;
        for (const auto& option : item.second) {
            if (option.second.is<ov::AnyMap>()) {
                // hw device properties
                device_properties[option.first] = option.second.as<ov::AnyMap>();
            } else {
                // primary property
                std::stringstream strm;
                option.second.print(strm);
                auto property_string = strm.str();
                jsonConfig[deviceName][option.first] = property_string;
            }
            if (!device_properties.empty()) {
                for (auto& item : device_properties) {
                    auto hw_device_name = item.first;
                    for (auto& property : item.second) {
                        jsonConfig[deviceName]["DEVICE_PROPERTIES"][hw_device_name][property.first] =
                            property.second.as<std::string>();
                    }
                }
            }
        }
    }

    std::ofstream ofs(filename);
    if (!ofs.is_open()) {
        throw std::runtime_error("Can't load config file \"" + filename + "\".");
    }

    ofs << jsonConfig;
}

void load_config(const std::string& filename, std::map<std::string, ov::AnyMap>& config) {
    std::ifstream ifs(filename);
    if (!ifs.is_open()) {
        throw std::runtime_error("Can't load config file \"" + filename + "\".");
    }

    nlohmann::json jsonConfig;
    try {
        ifs >> jsonConfig;
    } catch (const std::exception& e) {
        throw std::runtime_error("Can't parse config file \"" + filename + "\".\n" + e.what());
    }

<<<<<<< HEAD
    for (const auto& item : jsonConfig.items()) {
        std::string deviceName = item.key();
        for (const auto& option : item.value().items()) {
=======
    for (auto item = jsonConfig.cbegin(), end = jsonConfig.cend(); item != end; ++item) {
        const std::string& deviceName = item.key();
        const auto& itemValue = item.value();
        for (auto option = itemValue.cbegin(), itemValueEnd = itemValue.cend(); option != itemValueEnd; ++option) {
>>>>>>> c16cee46
            if (option.key() != "DEVICE_PROPERTIES") {
                config[deviceName][option.key()] = option.value().get<std::string>();
                continue;
            }
<<<<<<< HEAD
            for (const auto& hw_properties : option.value().items()) {
                auto hw_device_name = hw_properties.key();
                std::map<std::string, ov::Any> hw_device_properties;
                for (const auto& property : hw_properties.value().items())
=======
            const auto& optionValue = option.value();
            for (auto hw_properties = optionValue.cbegin(), optionValueEnd = optionValue.cend();
                 hw_properties != optionValueEnd;
                 ++hw_properties) {
                const std::string& hw_device_name = hw_properties.key();
                std::map<std::string, ov::Any> hw_device_properties;
                const auto& hw_propertiesValue = hw_properties.value();
                for (auto property = hw_propertiesValue.cbegin(), hw_propertiesEnd = hw_propertiesValue.cend();
                     property != hw_propertiesEnd;
                     ++property)
>>>>>>> c16cee46
                    hw_device_properties[property.key()] = property.value().get<std::string>();
                config[deviceName][hw_device_name] = hw_device_properties;
            }
        }
    }
}
#endif

#ifdef USE_OPENCV
const std::vector<std::string> supported_image_extensions =
    {"bmp", "dib", "jpeg", "jpg", "jpe", "jp2", "png", "pbm", "pgm", "ppm", "sr", "ras", "tiff", "tif"};
#else
const std::vector<std::string> supported_image_extensions = {"bmp"};
#endif
const std::vector<std::string> supported_binary_extensions = {"bin"};

std::string get_extension(const std::string& name) {
    auto extensionPosition = name.rfind('.', name.size());
    return extensionPosition == std::string::npos ? "" : name.substr(extensionPosition + 1, name.size() - 1);
};

bool is_binary_file(const std::string& filePath) {
    auto extension = get_extension(filePath);
    std::transform(extension.begin(), extension.end(), extension.begin(), ::tolower);
    return std::find(supported_binary_extensions.begin(), supported_binary_extensions.end(), extension) !=
           supported_binary_extensions.end();
}

bool is_image_file(const std::string& filePath) {
    auto extension = get_extension(filePath);
    std::transform(extension.begin(), extension.end(), extension.begin(), ::tolower);
    return std::find(supported_binary_extensions.begin(), supported_binary_extensions.end(), extension) !=
           supported_binary_extensions.end();
}

bool contains_binaries(const std::vector<std::string>& filePaths) {
    std::vector<std::string> filtered;
    for (auto& filePath : filePaths) {
        auto extension = get_extension(filePath);
        std::transform(extension.begin(), extension.end(), extension.begin(), ::tolower);
        if (std::find(supported_binary_extensions.begin(), supported_binary_extensions.end(), extension) !=
            supported_binary_extensions.end()) {
            return true;
        }
    }
    return false;
}
std::vector<std::string> filter_files_by_extensions(const std::vector<std::string>& filePaths,
                                                    const std::vector<std::string>& extensions) {
    std::vector<std::string> filtered;
    for (auto& filePath : filePaths) {
        auto extension = get_extension(filePath);
        std::transform(extension.begin(), extension.end(), extension.begin(), ::tolower);
        if (std::find(extensions.begin(), extensions.end(), extension) != extensions.end()) {
            filtered.push_back(filePath);
        }
    }
    return filtered;
}

std::string parameter_name_to_tensor_name(const std::string& name,
                                          const std::vector<ov::Output<const ov::Node>>& inputs_info,
                                          const std::vector<ov::Output<const ov::Node>>& outputs_info) {
    if (std::any_of(inputs_info.begin(), inputs_info.end(), [name](const ov::Output<const ov::Node>& port) {
            try {
                return port.get_names().count(name) > 0;
            } catch (const ov::Exception&) {
                return false;  // Some ports might have no names - so this is workaround
            }
        })) {
        return name;
    } else if (std::any_of(outputs_info.begin(), outputs_info.end(), [name](const ov::Output<const ov::Node>& port) {
                   try {
                       return port.get_names().count(name) > 0;
                   } catch (const ov::Exception&) {
                       return false;  // Some ports might have no names - so this is workaround
                   }
               })) {
        return name;
    } else {
        for (const auto& port : inputs_info) {
            if (name == port.get_node()->get_friendly_name()) {
                return port.get_any_name();
            }
        }
        for (const auto& port : outputs_info) {
            if (name == port.get_node()->get_input_node_ptr(0)->get_friendly_name()) {
                return port.get_any_name();
            }
        }
    }
    throw std::runtime_error("Provided I/O name \"" + name +
                             "\" is not found neither in tensor names nor in nodes names.");
}<|MERGE_RESOLUTION|>--- conflicted
+++ resolved
@@ -776,26 +776,14 @@
         throw std::runtime_error("Can't parse config file \"" + filename + "\".\n" + e.what());
     }
 
-<<<<<<< HEAD
-    for (const auto& item : jsonConfig.items()) {
-        std::string deviceName = item.key();
-        for (const auto& option : item.value().items()) {
-=======
     for (auto item = jsonConfig.cbegin(), end = jsonConfig.cend(); item != end; ++item) {
         const std::string& deviceName = item.key();
         const auto& itemValue = item.value();
         for (auto option = itemValue.cbegin(), itemValueEnd = itemValue.cend(); option != itemValueEnd; ++option) {
->>>>>>> c16cee46
             if (option.key() != "DEVICE_PROPERTIES") {
                 config[deviceName][option.key()] = option.value().get<std::string>();
                 continue;
             }
-<<<<<<< HEAD
-            for (const auto& hw_properties : option.value().items()) {
-                auto hw_device_name = hw_properties.key();
-                std::map<std::string, ov::Any> hw_device_properties;
-                for (const auto& property : hw_properties.value().items())
-=======
             const auto& optionValue = option.value();
             for (auto hw_properties = optionValue.cbegin(), optionValueEnd = optionValue.cend();
                  hw_properties != optionValueEnd;
@@ -806,7 +794,6 @@
                 for (auto property = hw_propertiesValue.cbegin(), hw_propertiesEnd = hw_propertiesValue.cend();
                      property != hw_propertiesEnd;
                      ++property)
->>>>>>> c16cee46
                     hw_device_properties[property.key()] = property.value().get<std::string>();
                 config[deviceName][hw_device_name] = hw_device_properties;
             }

--- conflicted
+++ resolved
@@ -43,17 +43,7 @@
 
 ov_dependent_option (ENABLE_ONEDNN_FOR_GPU "Enable oneDNN with GPU support" ${ENABLE_ONEDNN_FOR_GPU_DEFAULT} "ENABLE_INTEL_GPU" OFF)
 
-<<<<<<< HEAD
-if(X86_64)
-    set(ENABLE_INTEL_NPU_DEFAULT ON)
-else()
-    set(ENABLE_INTEL_NPU_DEFAULT OFF)
-endif()
-
-ov_dependent_option (ENABLE_INTEL_NPU "NPU plugin for OpenVINO runtime" ${ENABLE_INTEL_NPU_DEFAULT} "X86 OR X86_64;NOT APPLE" OFF)
-=======
 ov_dependent_option (ENABLE_INTEL_NPU "NPU plugin for OpenVINO runtime" ON "X86_64;WIN32 OR LINUX" OFF)
->>>>>>> f16097f0
 ov_dependent_option (ENABLE_INTEL_NPU_INTERNAL "NPU plugin internal components for OpenVINO runtime" ON "ENABLE_INTEL_NPU" OFF)
 
 ov_option (ENABLE_DEBUG_CAPS "enable OpenVINO debug capabilities at runtime" OFF)

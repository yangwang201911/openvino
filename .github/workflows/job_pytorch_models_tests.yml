--- conflicted
+++ resolved
@@ -22,11 +22,7 @@
 jobs:
   PyTorch_Models_Tests:
     name: PyTorch Models tests
-<<<<<<< HEAD
-    timeout-minutes: ${{ inputs.model_scope == 'precommit' && 30 || 400 }}
-=======
     timeout-minutes: ${{ inputs.model_scope == 'precommit' && 35 || 400 }}
->>>>>>> f16097f0
     runs-on: ${{ inputs.runner }}
     container: ${{ fromJSON(inputs.container) }}
     defaults:
@@ -193,11 +189,7 @@
           df -h
 
       - name: Upload Test Results
-<<<<<<< HEAD
-        uses: actions/upload-artifact@0b2256b8c012f0828dc542b3febcab082c67f72b # v4.3.4
-=======
         uses: actions/upload-artifact@50769540e7f4bd5e21e526ee35c689e35e0d6874 # v4.4.0
->>>>>>> f16097f0
         if: ${{ !cancelled() }}
         with:
           name: test-results-torch-models-${{ inputs.model_scope }}

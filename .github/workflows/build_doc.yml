--- conflicted
+++ resolved
@@ -28,11 +28,7 @@
           packages: graphviz texlive liblua5.2-0 libclang1-9 libclang-cpp9
           version: 3.0
 
-<<<<<<< HEAD
-      - uses: actions/setup-python@39cd14951b08e74b54015e9e001cdefcf80e669f # v5.1.1
-=======
       - uses: actions/setup-python@f677139bbe7f9c59b41e40162b753c062f5d49a3 # v5.2.0
->>>>>>> f16097f0
         id: cp310
         with:
           python-version: '3.10'
@@ -76,21 +72,13 @@
           echo "PR_NUMBER=$PR_NUMBER" >> $GITHUB_ENV
 
       - name: 'Upload sphinx.log'
-<<<<<<< HEAD
-        uses: actions/upload-artifact@0b2256b8c012f0828dc542b3febcab082c67f72b # v4.3.4
-=======
         uses: actions/upload-artifact@50769540e7f4bd5e21e526ee35c689e35e0d6874 # v4.4.0
->>>>>>> f16097f0
         with:
           name: sphinx_build_log_${{ env.PR_NUMBER }}.log
           path: build/docs/sphinx.log
 
       - name: 'Upload docs html'
-<<<<<<< HEAD
-        uses: actions/upload-artifact@0b2256b8c012f0828dc542b3febcab082c67f72b # v4.3.4
-=======
         uses: actions/upload-artifact@50769540e7f4bd5e21e526ee35c689e35e0d6874 # v4.4.0
->>>>>>> f16097f0
         with:
           name: openvino_docs_html_${{ env.PR_NUMBER }}.zip
           path: build/docs/openvino_docs_html.zip
@@ -107,11 +95,7 @@
 
       - name: 'Upload test results'
         if: failure()
-<<<<<<< HEAD
-        uses: actions/upload-artifact@0b2256b8c012f0828dc542b3febcab082c67f72b # v4.3.4
-=======
         uses: actions/upload-artifact@50769540e7f4bd5e21e526ee35c689e35e0d6874 # v4.4.0
->>>>>>> f16097f0
         with:
           name: openvino_docs_pytest
           path: build/docs/_artifacts/
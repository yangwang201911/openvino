--- conflicted
+++ resolved
@@ -189,11 +189,7 @@
       # Upload build artifacts and logs
       #
       - name: Upload build logs
-<<<<<<< HEAD
-        uses: actions/upload-artifact@0b2256b8c012f0828dc542b3febcab082c67f72b # v4.3.4
-=======
-        uses: actions/upload-artifact@50769540e7f4bd5e21e526ee35c689e35e0d6874 # v4.4.0
->>>>>>> f16097f0
+        uses: actions/upload-artifact@50769540e7f4bd5e21e526ee35c689e35e0d6874 # v4.4.0
         if: always()
         with:
           name: build_logs
@@ -202,11 +198,7 @@
 
       - name: Upload openvino package
         if: ${{ always() }}
-<<<<<<< HEAD
-        uses: actions/upload-artifact@0b2256b8c012f0828dc542b3febcab082c67f72b # v4.3.4
-=======
-        uses: actions/upload-artifact@50769540e7f4bd5e21e526ee35c689e35e0d6874 # v4.4.0
->>>>>>> f16097f0
+        uses: actions/upload-artifact@50769540e7f4bd5e21e526ee35c689e35e0d6874 # v4.4.0
         with:
           name: openvino_package
           path: ${{ env.BUILD_DIR }}/openvino_package.tar.gz
@@ -214,11 +206,7 @@
 
       - name: Upload openvino RPM packages
         if: ${{ always() }}
-<<<<<<< HEAD
-        uses: actions/upload-artifact@0b2256b8c012f0828dc542b3febcab082c67f72b # v4.3.4
-=======
-        uses: actions/upload-artifact@50769540e7f4bd5e21e526ee35c689e35e0d6874 # v4.4.0
->>>>>>> f16097f0
+        uses: actions/upload-artifact@50769540e7f4bd5e21e526ee35c689e35e0d6874 # v4.4.0
         with:
           name: openvino_rpm_packages
           path: ${{ env.BUILD_DIR }}/*.rpm
@@ -226,11 +214,7 @@
 
       - name: Upload openvino tests package
         if: ${{ always() }}
-<<<<<<< HEAD
-        uses: actions/upload-artifact@0b2256b8c012f0828dc542b3febcab082c67f72b # v4.3.4
-=======
-        uses: actions/upload-artifact@50769540e7f4bd5e21e526ee35c689e35e0d6874 # v4.4.0
->>>>>>> f16097f0
+        uses: actions/upload-artifact@50769540e7f4bd5e21e526ee35c689e35e0d6874 # v4.4.0
         with:
           name: openvino_tests
           path: ${{ env.BUILD_DIR }}/openvino_tests.tar.gz

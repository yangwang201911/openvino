name: Python unit tests

on:
  workflow_call:
    inputs:
      runner:
        description: 'Machine on which the tests would run'
        type: string
        required: true
      container:
        description: 'JSON to be converted to the value of the "container" configuration for the job'
        type: string
        required: false
        default: '{"image": null}'
      affected-components:
        description: 'Components that are affected by changes in the commit defined by the Smart CI Action'
        type: string
        required: true

permissions: read-all

env:
  PIP_CACHE_PATH: /mount/caches/pip/linux
  PYTHON_VERSION: '3.11'

jobs:
  Python_Unit_Tests:
    name: Python unit tests
    timeout-minutes: 60
    runs-on: ${{ inputs.runner }}
    container: ${{ fromJSON(inputs.container) }}
    defaults:
      run:
        shell: bash
    env:
      DEBIAN_FRONTEND: noninteractive # to prevent apt-get from waiting user input
      OPENVINO_REPO: ${{ github.workspace }}/openvino
      INSTALL_DIR: ${{ github.workspace }}/install
      INSTALL_TEST_DIR: ${{ github.workspace }}/install/tests
      LAYER_TESTS_INSTALL_DIR: ${{ github.workspace }}/install/tests/layer_tests
    steps:

      - name: Download OpenVINO package
        uses: actions/download-artifact@fa0a91b85d4f404e444e00e005971372dc801d16 # v4.1.8
        with:
          name: openvino_package
          path: ${{ env.INSTALL_DIR }}

      - name: Download OpenVINO tests package
        uses: actions/download-artifact@fa0a91b85d4f404e444e00e005971372dc801d16 # v4.1.8
        with:
          name: openvino_tests
          path: ${{ env.INSTALL_TEST_DIR }}

      # Needed as ${{ github.workspace }} is not working correctly when using Docker
      - name: Setup Variables
        run: |
          echo "OPENVINO_REPO=$GITHUB_WORKSPACE/openvino" >> "$GITHUB_ENV"
          echo "INSTALL_DIR=$GITHUB_WORKSPACE/install" >> "$GITHUB_ENV"
          echo "INSTALL_TEST_DIR=$GITHUB_WORKSPACE/install/tests" >> "$GITHUB_ENV"
          echo "LAYER_TESTS_INSTALL_DIR=$GITHUB_WORKSPACE/install/tests/layer_tests" >> "$GITHUB_ENV"

      - name: Extract OpenVINO packages
        run: |
          pushd $INSTALL_DIR
            tar -xzf openvino_package.tar.gz -C $INSTALL_DIR
          popd
          pushd $INSTALL_TEST_DIR
            tar -xzf openvino_tests.tar.gz -C $INSTALL_DIR
          popd

      - name: Fetch setup_python action
        uses: actions/checkout@692973e3d937129bcbf40652eb9f2f61becf3332 # v4.1.7
        with:
          sparse-checkout: |
            .github/actions/setup_python/action.yml
          sparse-checkout-cone-mode: false
          path: 'action_root'

      - name: Setup Python ${{ env.PYTHON_VERSION }}
        uses: ./action_root/.github/actions/setup_python
        with:
          version: ${{ env.PYTHON_VERSION }}
          pip-cache-path: ${{ runner.os == 'Linux' && env.PIP_CACHE_PATH || '' }}
          should-setup-pip-paths: ${{ runner.os == 'Linux' }}
          self-hosted-runner: ${{ runner.os == 'Linux' }}

      #
      # Tests
      #

      - name: Install OpenVINO Python wheels
        run: |
          # Install the core OV wheel
          python3 -m pip install ${INSTALL_DIR}/tools/openvino-*.whl

          extras_to_install="caffe,kaldi,onnx,tensorflow2,pytorch"

          if [[ "${{ runner.arch }}" != "ARM64" ]]; then
            extras_to_install="mxnet,$extras_to_install"
          fi

          # Find and install OV dev wheel
          pushd ${INSTALL_DIR}/tools
            ov_dev_wheel_name=$(find . -name 'openvino_dev*.whl')
            python3 -m pip install $ov_dev_wheel_name[$extras_to_install]
          popd

      - name: Install Python API tests dependencies
        run: |
          # To enable pytest parallel features
          python3 -m pip install pytest-xdist[psutil]
          # For torchvision to OpenVINO preprocessing converter
          python3 -m pip install -r ${INSTALL_TEST_DIR}/python/preprocess/torchvision/requirements.txt

          # TODO: replace with Python API tests requirements
          python3 -m pip install -r ${INSTALL_TEST_DIR}/mo/requirements_dev.txt

      #
      # Tests
      #

      - name: Python API Tests
        if: ${{ fromJSON(inputs.affected-components).Python_API.test }}
        run: |
          # for 'template' extension
          export LD_LIBRARY_PATH=${INSTALL_TEST_DIR}:$LD_LIBRARY_PATH
          python3 -m pytest -sv ${INSTALL_TEST_DIR}/pyopenvino \
            --junitxml=${INSTALL_TEST_DIR}/TEST-Pyngraph.xml \
            --ignore=${INSTALL_TEST_DIR}/pyopenvino/tests/test_utils/test_utils.py

      - name: Model Optimizer unit tests
        if: fromJSON(inputs.affected-components).MO.test
        run: |
          if [[ "${{ runner.os }}" == "Linux" ]] && [[ "${{ runner.arch }}" != "ARM64" ]]; then
            # required for MxNet
            apt-get install -y libgomp1 libquadmath0
          fi

          # Skips under tickets: 133405, 122666
          python3 -m pytest -s ${INSTALL_TEST_DIR}/mo/unit_tests \
              --junitxml=${INSTALL_TEST_DIR}/TEST-ModelOptimizer.xml \
              --ignore-glob="**/mo/unit_tests/mo/front/mxnet/**"

      - name: Python ONNX operators tests
        if: (fromJSON(inputs.affected-components).Python_API.test ||
             fromJSON(inputs.affected-components).ONNX_FE.test) &&
             runner.arch != 'ARM64' # Ticket: 123325
        run: |
          # Skip test_onnx/test_zoo_models and test_onnx/test_backend due to long execution time - ONNX Model Zoo tests are run separately
          python3 -m pytest -sv ${INSTALL_TEST_DIR}/onnx -k 'not cuda' \
            --junitxml=${INSTALL_TEST_DIR}/TEST-onnx_frontend.xml \
            --ignore=${INSTALL_TEST_DIR}/onnx/test_python/test_zoo_models.py

      - name: OVC unit tests
        if: fromJSON(inputs.affected-components).MO.test
        run: python3 -m pytest -s ${INSTALL_TEST_DIR}/ovc/unit_tests --junitxml=${INSTALL_TEST_DIR}/TEST-OpenVinoConversion.xml

      - name: Install Python Layer tests dependencies
        run: |
          # layer test requirements
          python3 -m pip install -r ${LAYER_TESTS_INSTALL_DIR}/requirements.txt

      - name: MO Python API Tests
        if: fromJSON(inputs.affected-components).MO.test
        run: |
          # Import 'test_utils' installed in '<package_test>/tests/python/openvino'
          export LD_LIBRARY_PATH=${PIP_INSTALL_PATH}/openvino/libs:$LD_LIBRARY_PATH
          export PYTHONPATH=${INSTALL_TEST_DIR}/python

          if [[ "${{ runner.os }}" == "Linux" ]] && [[ "${{ runner.arch }}" == "ARM64" ]]; then
            # Find gomp lib
            GOMP_LIB=$(find "${PIP_INSTALL_PATH}/torch/lib/../../torch.libs/" -name '*libgomp-*so*')
            export LD_PRELOAD=${GOMP_LIB}
          fi

          python3 -m pytest ${LAYER_TESTS_INSTALL_DIR}/mo_python_api_tests --junitxml=${INSTALL_TEST_DIR}/TEST-test_mo_convert.xml
        env:
          TEST_DEVICE: CPU
          TEST_PRECISION: FP16

      - name: OVC Python API Tests
        if: fromJSON(inputs.affected-components).MO.test
        run: |
          # Import 'test_utils' installed in '<package_test>/tests/python/openvino'
          export PYTHONPATH=${INSTALL_TEST_DIR}/python
          export LD_LIBRARY_PATH=${PIP_INSTALL_PATH}/openvino/libs:$LD_LIBRARY_PATH

          if [[ "${{ runner.os }}" == "Linux" ]] && [[ "${{ runner.arch }}" == "ARM64" ]]; then
            # Find gomp lib
            GOMP_LIB=$(find "${PIP_INSTALL_PATH}/torch/lib/../../torch.libs/" -name '*libgomp-*so*')
            export LD_PRELOAD=${GOMP_LIB}
          fi

          python3 -m pytest ${LAYER_TESTS_INSTALL_DIR}/ovc_python_api_tests --junitxml=${INSTALL_TEST_DIR}/TEST-test_ovc_convert.xml
        env:
          TEST_DEVICE: CPU
          TEST_PRECISION: FP16

      - name: Python Frontend tests
        if: fromJSON(inputs.affected-components).PyTorch_FE.test ||
            fromJSON(inputs.affected-components).PDPD_FE.test
        run: |
          # to allow 'libtest_builtin_extensions.so' to find 'libopenvino_onnx_frontend.so'
          export LD_LIBRARY_PATH=${PIP_INSTALL_PATH}/openvino/libs:$LD_LIBRARY_PATH
          python3 -m pytest ${LAYER_TESTS_INSTALL_DIR}/py_frontend_tests --junitxml=${INSTALL_TEST_DIR}/TEST-test_py_fontend.xml

      - name: PyTorch Layer Tests
        if: ${{ fromJSON(inputs.affected-components).PyTorch_FE.test && runner.arch != 'ARM64' }} # Ticket: 126287, 142196
        run: python3 -m pytest ${LAYER_TESTS_INSTALL_DIR}/pytorch_tests -n logical -m precommit --junitxml=${INSTALL_TEST_DIR}/TEST-pytorch.xml
        env:
          TEST_DEVICE: CPU
          TEST_PRECISION: FP32

      - name: PyTorch torch.export Layer Tests
        if: ${{ fromJSON(inputs.affected-components).PyTorch_FE.test && runner.arch != 'ARM64' }} # Ticket: 126287
        run: |
          python3 -m pytest ${LAYER_TESTS_INSTALL_DIR}/pytorch_tests -n logical -m precommit_torch_export --junitxml=${INSTALL_TEST_DIR}/TEST-pytorch.xml
        env:
          TEST_DEVICE: CPU
          TEST_PRECISION: FP32
          PYTORCH_TRACING_MODE: EXPORT

      - name: PyTorch torch.compile TORCHFX Layer Tests
        if: ${{ fromJSON(inputs.affected-components).PyTorch_FE.test && runner.os != 'macOS' && runner.arch != 'ARM64' }} # Ticket: 126287
        run: |
          python3 -m pytest ${LAYER_TESTS_INSTALL_DIR}/pytorch_tests -m precommit_fx_backend --junitxml=${INSTALL_TEST_DIR}/TEST-pytorch.xml
        env:
          TEST_DEVICE: CPU
          TEST_PRECISION: FP32
          PYTORCH_TRACING_MODE: TORCHFX

      - name: ONNX Layer Tests
        if: fromJSON(inputs.affected-components).ONNX_FE.test
        run: |
          # requires 'unit_tests' from 'tools/mo'
          export PYTHONPATH=${INSTALL_TEST_DIR}/mo:$PYTHONPATH
          python3 -m pytest ${LAYER_TESTS_INSTALL_DIR}/onnx_tests -m "not launch_only_if_manually_specified and precommit" --junitxml=${INSTALL_TEST_DIR}/TEST-onnx.xml
        env:
          TEST_DEVICE: CPU
          TEST_PRECISION: FP16

      - name: JAX Layer Tests - TF FE
        if: ${{ fromJSON(inputs.affected-components).TF_FE.test && runner.arch != 'ARM64' && runner.os != 'macOS' }}
        run: python3 -m pytest ${LAYER_TESTS_INSTALL_DIR}/jax_tests/ -m precommit --junitxml=${INSTALL_TEST_DIR}/TEST-jax.xml
        env:
          TEST_DEVICE: CPU
          TEST_PRECISION: FP16
      
      - name: JAX Layer Tests - JAX FE
        if: ${{ fromJSON(inputs.affected-components).JAX_FE.test && runner.arch != 'ARM64' && runner.os != 'macOS' }}
        run: python3 -m pytest ${LAYER_TESTS_INSTALL_DIR}/jax_tests/ -m precommit_jax_fe --junitxml=${INSTALL_TEST_DIR}/TEST-jax_fe.xml
        env:
          TEST_DEVICE: CPU
          TEST_PRECISION: FP16
          JAX_TRACE_MODE: JAXPR

      - name: TensorFlow Lite Layer Tests - TFL FE
        if: fromJSON(inputs.affected-components).TFL_FE.test
        run: python3 -m pytest ${LAYER_TESTS_INSTALL_DIR}/tensorflow_lite_tests/ --junitxml=${INSTALL_TEST_DIR}/TEST-tfl_fe.xml
        env:
          TEST_DEVICE: CPU
          TEST_PRECISION: FP16

      - name: TensorFlow 1 Layer Tests - Legacy FE
        if: fromJSON(inputs.affected-components).TF_FE.test
        run: python3 -m pytest ${{ env.LAYER_TESTS_INSTALL_DIR }}/tensorflow_tests/test_tf_Roll.py --use_legacy_frontend --ir_version=10 --junitxml=${{ env.INSTALL_TEST_DIR }}/TEST-tf_Roll.xml
        env:
          TEST_DEVICE: CPU
          TEST_PRECISION: FP16

      - name: TensorFlow 2 Layer Tests - Legacy FE
        if: fromJSON(inputs.affected-components).TF_FE.test
        run: python3 -m pytest ${{ env.LAYER_TESTS_INSTALL_DIR }}/tensorflow2_keras_tests/test_tf2_keras_activation.py --use_legacy_frontend --ir_version=11 -k "sigmoid" --junitxml=${{ env.INSTALL_TEST_DIR }}/TEST-tf2_Activation.xml
        env:
          TEST_DEVICE: CPU
          TEST_PRECISION: FP16

      - name: Clone API snippets
        if: runner.os != 'macOS'
        uses: actions/checkout@692973e3d937129bcbf40652eb9f2f61becf3332 # v4.1.7
        with:
          sparse-checkout: docs/articles_en/assets/snippets
          path: ${{ env.OPENVINO_REPO }}
          submodules: 'false'

      - name: Docs Python snippets
        if: runner.os != 'macOS'
        run: |
          # to find 'snippets' module in docs
          export PYTHONPATH=${OPENVINO_REPO}/docs/articles_en/assets
          # for 'template' extension
          export LD_LIBRARY_PATH=${INSTALL_TEST_DIR}:$LD_LIBRARY_PATH
          python3 ${OPENVINO_REPO}/docs/articles_en/assets/snippets/main.py

      - name: Python API Tests -- numpy>=2.0.0
        if: ${{ fromJSON(inputs.affected-components).Python_API.test }}
        run: |
          python3 -m pip uninstall -y numpy
          python3 -m pip install "numpy>=2.0.0,<2.1.0"
          python3 -m pip install -r ${INSTALL_TEST_DIR}/bindings/python/requirements_test.txt
          # for 'template' extension
          export LD_LIBRARY_PATH=${INSTALL_TEST_DIR}:$LD_LIBRARY_PATH
          python3 -m pytest -sv ${INSTALL_TEST_DIR}/pyopenvino \
            --junitxml=${INSTALL_TEST_DIR}/TEST-Pyngraph.xml \
            --ignore=${INSTALL_TEST_DIR}/pyopenvino/tests/test_utils/test_utils.py

      - name: Upload Test Results
<<<<<<< HEAD
        uses: actions/upload-artifact@0b2256b8c012f0828dc542b3febcab082c67f72b # v4.3.4
=======
        uses: actions/upload-artifact@50769540e7f4bd5e21e526ee35c689e35e0d6874 # v4.4.0
>>>>>>> f16097f0
        if: ${{ !cancelled() }}
        with:
          name: test-results-python
          path: |
            ${{ env.INSTALL_TEST_DIR }}/TEST*.html
            ${{ env.INSTALL_TEST_DIR }}/TEST*.xml
          if-no-files-found: 'warn'<|MERGE_RESOLUTION|>--- conflicted
+++ resolved
@@ -306,11 +306,7 @@
             --ignore=${INSTALL_TEST_DIR}/pyopenvino/tests/test_utils/test_utils.py
 
       - name: Upload Test Results
-<<<<<<< HEAD
-        uses: actions/upload-artifact@0b2256b8c012f0828dc542b3febcab082c67f72b # v4.3.4
-=======
         uses: actions/upload-artifact@50769540e7f4bd5e21e526ee35c689e35e0d6874 # v4.4.0
->>>>>>> f16097f0
         if: ${{ !cancelled() }}
         with:
           name: test-results-python

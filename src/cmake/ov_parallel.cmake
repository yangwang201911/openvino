# Copyright (C) 2018-2024 Intel Corporation
# SPDX-License-Identifier: Apache-2.0
#

find_package(PkgConfig QUIET)

function(_ov_get_tbb_location tbb_target _tbb_lib_location_var)
    if(NOT TBB_FOUND)
        return()
    endif()

    function(_get_target_location target lib_location_var)
        if(NOT TARGET ${target})
            message(FATAL_ERROR "Internal error: ${target} does not represent a target")
        endif()

        # check that target is imported
        get_target_property(is_imported ${target} IMPORTED)
        if(NOT is_imported)
            return()
        endif()

        get_target_property(_imported_configs ${target} IMPORTED_CONFIGURATIONS)
        if(NOT _imported_configs)
            # if IMPORTED_CONFIGURATIONS property is not set, then set a common list
            set(_imported_configs RELEASE NONE)
            if(NOT OV_GENERATOR_MULTI_CONFIG)
                string(TOUPPER ${CMAKE_BUILD_TYPE} _build_type)
                list(APPEND _imported_configs ${_build_type})
            endif()
        endif()

        # generate a list of locations
        foreach(_imported_config IN LISTS _imported_configs)
            list(APPEND _location_properties IMPORTED_LOCATION_${_imported_config})
        endforeach()
        # add some more locations which are used by package managers
        list(APPEND _location_properties IMPORTED_LOCATION)

        foreach(_location_property IN LISTS _location_properties)
            get_target_property(_lib_location ${target} ${_location_property})
            if(_lib_location)
                set(${lib_location_var} "${_lib_location}" PARENT_SCOPE)
                break()
            endif()
        endforeach()
    endfunction()

    macro(_get_target_location_and_return _tbb_target)
        _get_target_location(${_tbb_target} "_tbb_lib_location")
        if(_tbb_lib_location)
            set(${_tbb_lib_location_var} "${_tbb_lib_location}" PARENT_SCOPE)
            return()
        endif()
    endmacro()

    # handle INTERFACE_LINK_LIBRARIES
    get_target_property(_tbb_interface_link_libraries ${tbb_target} INTERFACE_LINK_LIBRARIES)
    # pkg-config can set multiple libraries as interface, need to filter out
    foreach(tbb_lib IN LISTS _tbb_interface_link_libraries)
        # handle cases like in conan: $<$<CONFIG:Release>:CONAN_LIB::onetbb_TBB_tbb_tbb_RELEASE>
        if(${tbb_lib} MATCHES "CONAN_LIB::([A-Za-z0-9_]*)")
            set(tbb_lib_parsed "CONAN_LIB::${CMAKE_MATCH_1}")
            _get_target_location_and_return(${tbb_lib_parsed})
        elseif(tbb_lib MATCHES "${CMAKE_SHARED_LIBRARY_PREFIX}tbb${CMAKE_SHARED_LIBRARY_SUFFIX}")
            # tbb_lib just a full path to a library itself
            set(${_tbb_lib_location_var} "${tbb_lib}" PARENT_SCOPE)
            return()
        endif()
    endforeach()

    # handle case of usual target
    _get_target_location_and_return(${tbb_target})

   message(FATAL_ERROR "Failed to detect TBB library location")
endfunction()

macro(ov_find_package_tbb)
    if(THREADING STREQUAL "TBB" OR THREADING STREQUAL "TBB_AUTO" AND NOT TBB_FOUND)
        # conan generates TBBConfig.cmake files, which follows cmake's
        # SameMajorVersion scheme, while TBB itself follows AnyNewerVersion one
        # see https://cmake.org/cmake/help/latest/module/CMakePackageConfigHelpers.html#generating-a-package-version-file
        set(PKG_CONFIG_SEARCH ON)
        if(CMAKE_TOOLCHAIN_FILE MATCHES "conan_toolchain.cmake" OR CONAN_EXPORTED)
            set(_ov_minimal_tbb_version 2021.0)
        elseif(LINUX AND AARCH64)
            # CVS-126984: system TBB is not very stable on Linux ARM64
            set(_ov_minimal_tbb_version 2021.0)
            # on Ubuntu22.04, tbb2020 can be installed by "apt install libtbb2-dev",
            # after installation, TBB_VERSION is missed in tbb.pc,
            # so here skip pkg_search_module for tbb to avoid using TBB 2020
            # that does not meet the minimun version number requirements.
            set(PKG_CONFIG_SEARCH OFF)
        else()
            set(_ov_minimal_tbb_version 2017.0)
        endif()

        if(NOT ENABLE_SYSTEM_TBB)
            if(CMAKE_VERSION VERSION_GREATER_EQUAL 3.24)
                set(_no_cmake_install_prefix NO_CMAKE_INSTALL_PREFIX)
            endif()

            # Note, we explicitly:
            # don't set NO_CMAKE_PATH to allow -DTBB_DIR=XXX
            # don't set NO_CMAKE_ENVIRONMENT_PATH to allow env TBB_DIR=XXX
            set(_find_package_no_args NO_PACKAGE_ROOT_PATH
                                      NO_SYSTEM_ENVIRONMENT_PATH
                                      NO_CMAKE_PACKAGE_REGISTRY
                                      NO_CMAKE_SYSTEM_PATH
                                      ${_no_cmake_install_prefix}
                                      NO_CMAKE_SYSTEM_PACKAGE_REGISTRY)

            unset(_no_cmake_install_prefix)
        endif()

        find_package(TBB ${_ov_minimal_tbb_version} QUIET COMPONENTS tbb tbbmalloc
                     ${_find_package_no_args})

        if(NOT TBB_FOUND)
            # remove invalid TBB_DIR=TBB_DIR-NOTFOUND from cache
            unset(TBB_DIR CACHE)
            unset(TBB_DIR)

            # try tbb.pc from system
            if(ENABLE_SYSTEM_TBB AND PkgConfig_FOUND AND PKG_CONFIG_SEARCH)
                macro(_ov_pkg_config_tbb_unset)
                    # unset since it affects OpenVINOConfig.cmake.in
                    unset(tbb_FOUND)
                    unset(tbb_FOUND CACHE)
                endmacro()
                pkg_search_module(tbb QUIET
                                  IMPORTED_TARGET
                                  # we need to set GLOBAL in order to create ALIAS later
                                  # ALIAS creation for non-GLOBAL targets is available since cmake 3.18
                                  ${OV_PkgConfig_VISILITY}
                                  tbb)
                if(tbb_FOUND)
                    # parse version
                    string(REGEX REPLACE "~.*" "" tbb_VERSION_PATCHED "${tbb_VERSION}")
                    if(tbb_VERSION_PATCHED AND tbb_VERSION_PATCHED VERSION_LESS _ov_minimal_tbb_version)
                        _ov_pkg_config_tbb_unset()
                        message(WARNING "Found TBB ${tbb_VERSION} via ${PKG_CONFIG_EXECUTABLE} while OpenVINO requies ${_ov_minimal_tbb_version} at least")
                    elseif(TARGET PkgConfig::tbb)
                        add_library(TBB::tbb ALIAS PkgConfig::tbb)
                        set(TBB_VERSION ${tbb_VERSION})
                        set(TBB_FOUND ${tbb_FOUND})

                        # note: for python wheels we need to find and install tbbmalloc as well
                        _ov_get_tbb_location(PkgConfig::tbb tbb_loc)
                        string(REPLACE "tbb" "tbbmalloc" tbbmalloc_loc "${tbb_loc}")
                        if(EXISTS "${tbbmalloc_loc}")
                            add_library(TBB::tbbmalloc SHARED IMPORTED)
                            set_target_properties(TBB::tbbmalloc PROPERTIES IMPORTED_LOCATION ${tbbmalloc_loc})
                        endif()

                        message(STATUS "${PKG_CONFIG_EXECUTABLE}: tbb (${tbb_VERSION}) is found at ${tbb_PREFIX}")
                    else()
                        _ov_pkg_config_tbb_unset()

                        if(CPACK_GENERATOR STREQUAL "^(DEB|RPM|CONDA-FORGE|BREW|CONAN|VCPKG)$")
                            # package managers require system TBB
                            set(message_type FATAL_ERROR)
                        else()
                            set(message_type WARNING)
                        endif()
                        message(${message_type} "cmake v${CMAKE_VERSION} contains bug in function 'pkg_search_module', need to update to at least v3.16.0 version")
                    endif()
                endif()
            endif()

            if(NOT TBB_FOUND)
                # system TBB failed to be found
                set(ENABLE_SYSTEM_TBB OFF CACHE BOOL "" FORCE)

                # TBB on system is not found, download prebuilt one
                # if TBBROOT env variable is not defined
                ov_download_tbb()

                # fallback variant for TBB 2018 and older where TBB have not had cmake interface
                if(DEFINED TBBROOT OR DEFINED ENV{TBBROOT})
                    # note: if TBB older than 2017.0 is passed, cmake will skip it and THREADING=SEQ will be used
                    set(_tbb_paths PATHS "${OpenVINODeveloperScripts_DIR}/tbb")
                endif()

                # try to find one more time
                find_package(TBB ${_ov_minimal_tbb_version} QUIET COMPONENTS tbb tbbmalloc
                             # TBB_DIR can be provided by ov_download_tbb
                             HINTS ${TBB_DIR}
                             ${_tbb_paths}
                             ${_find_package_no_args}
                             NO_CMAKE_PATH
                             NO_CMAKE_ENVIRONMENT_PATH)
            endif()
        endif()

        # WA for oneTBB: it does not define TBB_IMPORTED_TARGETS
        if(TBB_FOUND AND NOT TBB_IMPORTED_TARGETS)
            foreach(target TBB::tbb TBB::tbbmalloc TBB::tbbbind_2_5)
                if(TARGET ${target})
                    list(APPEND TBB_IMPORTED_TARGETS ${target})
                endif()
            endforeach()

            if(WIN32 AND TARGET TBB::tbbbind_2_5)
                # some package managers provide hwloc.pc file within installation package
                # let's try it first
                if(PkgConfig_FOUND)
                    pkg_search_module(HWLOC QUIET
                                      IMPORTED_TARGET
                                      hwloc)
                endif()

                if(TARGET PkgConfig::HWLOC)
                    # dependency is satisfied
                    add_library(HWLOC::hwloc_2_5 ALIAS PkgConfig::HWLOC)
                else()
                    # Add HWLOC::hwloc_2_5 target to check via ApiValidator
                    get_target_property(imported_configs TBB::tbbbind_2_5 IMPORTED_CONFIGURATIONS)
                    foreach(imported_config RELEASE RELWITHDEBINFO DEBUG)
                        if(imported_config IN_LIST imported_configs)
                            get_target_property(TBBbind_location TBB::tbbbind_2_5 IMPORTED_LOCATION_${imported_config})
                            get_filename_component(TBB_dir "${TBBbind_location}" DIRECTORY)
                            break()
                        endif()
                    endforeach()

                    set(hwloc_dll_name "${CMAKE_SHARED_LIBRARY_PREFIX}hwloc${CMAKE_SHARED_LIBRARY_SUFFIX}")
                    find_file(HWLOC_DLL NAMES ${hwloc_dll_name} PATHS "${TBB_dir}" DOC "Path to hwloc.dll")

                    if(HWLOC_DLL)
                        add_library(HWLOC::hwloc_2_5 SHARED IMPORTED)
                        set_property(TARGET HWLOC::hwloc_2_5 APPEND PROPERTY IMPORTED_CONFIGURATIONS RELEASE)
                        set_target_properties(HWLOC::hwloc_2_5 PROPERTIES IMPORTED_LOCATION_RELEASE "${HWLOC_DLL}")
                    endif()
                endif()
            endif()
        endif()

        if(NOT TBB_FOUND)
            set(THREADING "SEQ")
            set(ENABLE_TBBBIND_2_5 OFF)
            message(WARNING "TBB was not found by the configured TBB_DIR / TBBROOT path.\
                             SEQ method will be used.")
        else()
            message(STATUS "TBB (${TBB_VERSION}) is found at ${TBB_DIR}")
        endif()

        unset(_find_package_no_args)
    endif()
endmacro()

macro(ov_find_package_openmp)
    # check whether the compiler supports OpenMP at all
    find_package(OpenMP)

    # check if Intel OpenMP is downloaded and override system library
    if(THREADING STREQUAL "OMP")
        if(INTEL_OMP)
            if(WIN32)
                set(iomp_lib_name libiomp5md)
            else()
                set(iomp_lib_name iomp5)
            endif()

            set(lib_rel_path ${INTEL_OMP}/lib)
            set(lib_dbg_path ${lib_rel_path})

            find_library(INTEL_OMP_LIBRARIES_RELEASE NAMES ${iomp_lib_name} PATHS ${lib_rel_path} REQUIRED NO_DEFAULT_PATH)
            list(APPEND iomp_imported_configurations RELEASE)

            # try to find debug libraries as well
            if(WIN32)
                set(iomp_link_flags
                    # avoid linking default OpenMP
                    # https://learn.microsoft.com/en-us/cpp/parallel/openmp/reference/openmp-library-reference?view=msvc-170
                    INTERFACE_LINK_OPTIONS -nodefaultlib:vcomp)

                # location of .lib file
                string(REPLACE ".dll" ".lib" INTEL_OMP_IMPLIB_RELEASE "${INTEL_OMP_LIBRARIES_RELEASE}")
                set(iomp_implib_location_release
                    IMPORTED_IMPLIB_RELEASE "${INTEL_OMP_IMPLIB_RELEASE}")

                find_library(INTEL_OMP_LIBRARIES_DEBUG NAMES ${iomp_lib_name} PATHS ${lib_dbg_path} NO_DEFAULT_PATH)
                if(INTEL_OMP_LIBRARIES_DEBUG)
                    string(REPLACE ".dll" ".lib" INTEL_OMP_IMPLIB_DEBUG "${INTEL_OMP_LIBRARIES_DEBUG}")

                    list(APPEND iomp_imported_configurations DEBUG)
                    set(iomp_imported_locations_debug
                        IMPORTED_LOCATION_DEBUG "${INTEL_OMP_LIBRARIES_DEBUG}"
                        IMPORTED_IMPLIB_DEBUG "${INTEL_OMP_IMPLIB_DEBUG}")
                else()
                    set(iomp_map_imported_debug_configuration MAP_IMPORTED_CONFIG_DEBUG Release)
                    message(WARNING "OMP Debug binaries are missed.")
                endif()
            endif()

            # create imported target
            if(NOT TARGET IntelOpenMP::OpenMP_CXX)
                add_library(IntelOpenMP::OpenMP_CXX SHARED IMPORTED)
                set_property(TARGET IntelOpenMP::OpenMP_CXX APPEND PROPERTY
                    IMPORTED_CONFIGURATIONS ${iomp_imported_configurations})
                set_target_properties(IntelOpenMP::OpenMP_CXX PROPERTIES
                    # reuse standard OpenMP compiler flags
                    INTERFACE_COMPILE_OPTIONS ${OpenMP_CXX_FLAGS}
                    # location of release library (both .dll and lib.)
                    IMPORTED_LOCATION_RELEASE "${INTEL_OMP_LIBRARIES_RELEASE}"
                    ${iomp_implib_location_release}
                    # the same for debug libs
                    ${iomp_imported_locations_debug}
                    # linker flags to override system OpenMP
                    ${iomp_link_flags}
                    # map imported configurations if required
                    ${iomp_map_imported_debug_configuration}
                    MAP_IMPORTED_CONFIG_MINSIZEREL Release
                    MAP_IMPORTED_CONFIG_RELWITHDEBINFO Release)
            endif()
        endif()

        # falling back to system OpenMP then
        if(NOT TARGET IntelOpenMP::OpenMP_CXX)
            _ov_target_link_libraries(${TARGET_NAME} ${LINK_TYPE} OpenMP::OpenMP_CXX)
        endif()
    endif()
endmacro()

function(ov_set_threading_interface_for TARGET_NAME)
    if(THREADING STREQUAL "TBB" OR THREADING STREQUAL "TBB_AUTO" AND NOT TBB_FOUND)
        # find TBB
        ov_find_package_tbb()

        # set variables to parent scope to prevent multiple invocations of find_package(TBB)
        # at the same CMakeLists.txt; invocations in different directories are allowed
        set(THREADING ${THREADING} PARENT_SCOPE)
        set(TBB_FOUND ${TBB_FOUND} PARENT_SCOPE)
        set(TBB_IMPORTED_TARGETS ${TBB_IMPORTED_TARGETS} PARENT_SCOPE)
        set(TBB_VERSION ${TBB_VERSION} PARENT_SCOPE)
        set(TBB_DIR ${TBB_DIR} PARENT_SCOPE)
        set(ENABLE_SYSTEM_TBB ${ENABLE_SYSTEM_TBB} PARENT_SCOPE)
        set(ENABLE_TBBBIND_2_5 ${ENABLE_TBBBIND_2_5} PARENT_SCOPE)
    endif()

    get_target_property(target_type ${TARGET_NAME} TYPE)

    if(target_type STREQUAL "INTERFACE_LIBRARY")
        set(LINK_TYPE "INTERFACE")
        set(COMPILE_DEF_TYPE "INTERFACE")
    elseif(target_type MATCHES "^(EXECUTABLE|OBJECT_LIBRARY|MODULE_LIBRARY)$")
        set(LINK_TYPE "PRIVATE")
        set(COMPILE_DEF_TYPE "PRIVATE")
    elseif(target_type STREQUAL "STATIC_LIBRARY")
        # Affected libraries: openvino_runtime_s
        # they don't have TBB in public headers => PRIVATE
        set(LINK_TYPE "PRIVATE")
        set(COMPILE_DEF_TYPE "PUBLIC")
    elseif(target_type STREQUAL "SHARED_LIBRARY")
        # Affected libraries: 'openvino' only
        set(LINK_TYPE "PRIVATE")
        set(COMPILE_DEF_TYPE "PUBLIC")
    else()
        message(WARNING "Unknown target type")
    endif()

    function(_ov_target_link_libraries TARGET_NAME LINK_TYPE)
        target_link_libraries(${TARGET_NAME} ${LINK_TYPE} ${ARGN})

        # include directories as SYSTEM
        foreach(library IN LISTS ARGN)
            if(TARGET ${library})
                get_target_property(include_directories ${library} INTERFACE_INCLUDE_DIRECTORIES)
                if(include_directories)
                    foreach(include_directory IN LISTS include_directories)
                        # cannot include /usr/include headers as SYSTEM
                        if(NOT "${include_directory}" MATCHES ".*/usr/include.*$")
                            target_include_directories(${TARGET_NAME} SYSTEM
                                ${LINK_TYPE} $<BUILD_INTERFACE:${include_directory}>)
                        else()
                            set(_system_library ON)
                        endif()
                    endforeach()
                endif()
            endif()
        endforeach()

        if(_system_library)
            # if we deal with system library (e.i. having /usr/include as header paths)
            # we cannot use SYSTEM key word for such library
            set_target_properties(${TARGET_NAME} PROPERTIES NO_SYSTEM_FROM_IMPORTED ON)
        endif()
    endfunction()

    set(_ov_thread_define "OV_THREAD_SEQ")

    if(NOT TARGET openvino::threading)
        add_library(openvino_threading INTERFACE)
        add_library(openvino::threading ALIAS openvino_threading)
    endif()

    if(THREADING STREQUAL "TBB" OR THREADING STREQUAL "TBB_AUTO")
        if(TBB_FOUND)
<<<<<<< HEAD
            set(OV_THREAD_DEFINE "OV_THREAD_TBB")
            _ov_target_link_libraries(${TARGET_NAME} ${LINK_TYPE} TBB::tbb)
            target_compile_definitions(${TARGET_NAME} ${COMPILE_DEF_TYPE} TBB_PREVIEW_WAITING_FOR_WORKERS=1)
=======
            set(_ov_thread_define "OV_THREAD_TBB")
            set(_ov_threading_lib TBB::tbb)
>>>>>>> f16097f0
        else()
            set(THREADING "SEQ" PARENT_SCOPE)
            message(WARNING "TBB was not found by the configured TBB_DIR path.\
                             SEQ method will be used for ${TARGET_NAME}")
        endif()
    elseif(THREADING STREQUAL "OMP")
        ov_find_package_openmp()
<<<<<<< HEAD

        if(TARGET IntelOpenMP::OpenMP_CXX)
            set(OV_THREAD_DEFINE "OV_THREAD_OMP")
            _ov_target_link_libraries(${TARGET_NAME} ${LINK_TYPE} IntelOpenMP::OpenMP_CXX)
        elseif(TARGET OpenMP::OpenMP_CXX)
            set(OV_THREAD_DEFINE "OV_THREAD_OMP")
            _ov_target_link_libraries(${TARGET_NAME} ${LINK_TYPE} OpenMP::OpenMP_CXX)
        else()
            message(FATAL_ERROR "Internal error: OpenMP is not supported by compiler. Switch to SEQ should be performed before")
        endif()
    endif()

    target_compile_definitions(${TARGET_NAME} ${COMPILE_DEF_TYPE} -DOV_THREAD=${OV_THREAD_DEFINE})
=======

        if(TARGET IntelOpenMP::OpenMP_CXX)
            set(_ov_thread_define "OV_THREAD_OMP")
            set(_ov_threading_lib IntelOpenMP::OpenMP_CXX)
        elseif(TARGET OpenMP::OpenMP_CXX)
            set(_ov_thread_define "OV_THREAD_OMP")
            set(_ov_threading_lib OpenMP::OpenMP_CXX)
        else()
            message(FATAL_ERROR "Internal error: OpenMP is not supported by compiler. Switch to SEQ should be performed before")
        endif()
    endif()

    if(_ov_threading_lib)
        # populate properties of openvino::threading
        set_target_properties(openvino_threading PROPERTIES INTERFACE_LINK_LIBRARIES ${_ov_threading_lib})

        # perform linkage with target
        _ov_target_link_libraries(${TARGET_NAME} ${LINK_TYPE} ${_ov_threading_lib})
    endif()

    target_compile_definitions(${TARGET_NAME} ${COMPILE_DEF_TYPE} OV_THREAD=${_ov_thread_define})
>>>>>>> f16097f0

    if(NOT THREADING STREQUAL "SEQ")
        find_package(Threads REQUIRED)
        _ov_target_link_libraries(${TARGET_NAME} ${LINK_TYPE} Threads::Threads)
    endif()
endfunction(ov_set_threading_interface_for)<|MERGE_RESOLUTION|>--- conflicted
+++ resolved
@@ -397,14 +397,8 @@
 
     if(THREADING STREQUAL "TBB" OR THREADING STREQUAL "TBB_AUTO")
         if(TBB_FOUND)
-<<<<<<< HEAD
-            set(OV_THREAD_DEFINE "OV_THREAD_TBB")
-            _ov_target_link_libraries(${TARGET_NAME} ${LINK_TYPE} TBB::tbb)
-            target_compile_definitions(${TARGET_NAME} ${COMPILE_DEF_TYPE} TBB_PREVIEW_WAITING_FOR_WORKERS=1)
-=======
             set(_ov_thread_define "OV_THREAD_TBB")
             set(_ov_threading_lib TBB::tbb)
->>>>>>> f16097f0
         else()
             set(THREADING "SEQ" PARENT_SCOPE)
             message(WARNING "TBB was not found by the configured TBB_DIR path.\
@@ -412,21 +406,6 @@
         endif()
     elseif(THREADING STREQUAL "OMP")
         ov_find_package_openmp()
-<<<<<<< HEAD
-
-        if(TARGET IntelOpenMP::OpenMP_CXX)
-            set(OV_THREAD_DEFINE "OV_THREAD_OMP")
-            _ov_target_link_libraries(${TARGET_NAME} ${LINK_TYPE} IntelOpenMP::OpenMP_CXX)
-        elseif(TARGET OpenMP::OpenMP_CXX)
-            set(OV_THREAD_DEFINE "OV_THREAD_OMP")
-            _ov_target_link_libraries(${TARGET_NAME} ${LINK_TYPE} OpenMP::OpenMP_CXX)
-        else()
-            message(FATAL_ERROR "Internal error: OpenMP is not supported by compiler. Switch to SEQ should be performed before")
-        endif()
-    endif()
-
-    target_compile_definitions(${TARGET_NAME} ${COMPILE_DEF_TYPE} -DOV_THREAD=${OV_THREAD_DEFINE})
-=======
 
         if(TARGET IntelOpenMP::OpenMP_CXX)
             set(_ov_thread_define "OV_THREAD_OMP")
@@ -448,7 +427,6 @@
     endif()
 
     target_compile_definitions(${TARGET_NAME} ${COMPILE_DEF_TYPE} OV_THREAD=${_ov_thread_define})
->>>>>>> f16097f0
 
     if(NOT THREADING STREQUAL "SEQ")
         find_package(Threads REQUIRED)

// Copyright (C) 2018-2024 Intel Corporation
// SPDX-License-Identifier: Apache-2.0
//

#include "transformations/low_precision/mark_dequantization_subgraph.hpp"

#include "openvino/op/multiply.hpp"
#include "openvino/op/subtract.hpp"
#include "openvino/pass/pattern/op/or.hpp"
#include "openvino/pass/pattern/op/wrap_type.hpp"
#include "transformations/rt_info/dequantization_node.hpp"
#include "transformations/rt_info/disable_constant_folding.hpp"
#include "transformations/rt_info/keep_const_precision.hpp"
#include "transformations/utils/utils.hpp"

ov::pass::MarkDequantizationSubgraph::MarkDequantizationSubgraph(const element::TypeVector& precisions,
                                                                 const bool fold_subtract_const,
<<<<<<< HEAD
                                                                 const bool fold_multiply_const) {
=======
                                                                 const bool disable_fold_multiply_const) {
>>>>>>> f16097f0
    // Dequantization subgraph may have two forms: with and without Subtract
    //
    //    Input                                 Input
    //      |                                     |
    //   Convert  zero point           OR       Convert   scale
    //       \     /                               \      /
    //       Subtract   scale                      Multiply
    //           \      /
    //           Multiply
    //
    auto input_pattern = pattern::any_input();
    auto convert_pattern = pattern::wrap_type<ov::op::v0::Convert>({input_pattern}, pattern::consumers_count(1));
    auto zero_point_pattern = pattern::any_input();
    auto subtract_pattern = pattern::wrap_type<ov::op::v1::Subtract>({convert_pattern, zero_point_pattern});
    auto multiply_pattern = pattern::wrap_type<ov::op::v1::Multiply>({subtract_pattern, pattern::any_input()});
    auto multiply_no_subtract_pattern =
        pattern::wrap_type<ov::op::v1::Multiply>({convert_pattern, pattern::any_input()});
    auto root = std::make_shared<pattern::op::Or>(OutputVector{multiply_pattern, multiply_no_subtract_pattern});

    ov::matcher_pass_callback callback = [OV_CAPTURE_CPY_AND_THIS](pattern::Matcher& m) -> bool {
        const auto& pattern_map = m.get_pattern_value_map();
        auto convert = pattern_map.at(convert_pattern).get_node_shared_ptr();
        auto input = pattern_map.at(input_pattern);
        const auto multiply = m.get_match_root();

        if (transformation_callback(multiply)) {
            return false;
        }

        auto subtract_it = pattern_map.find(subtract_pattern);
        if (subtract_it == pattern_map.end()) {
            for (size_t i = 0; i < multiply->get_input_size(); i++) {
                const auto node = ov::as_type_ptr<ov::op::v0::Convert>(multiply->get_input_node_shared_ptr(i));
                if (node && std::find(precisions.begin(), precisions.end(), node->get_input_element_type(0)) !=
                                precisions.end()) {
                    convert = node;
                    input = convert->input_value(0);
                }
            }
        }

        const auto& input_precision = input.get_element_type();
        // validation by Convert operation input precisions
        if (std::find(precisions.begin(), precisions.end(), input_precision) == precisions.end()) {
            return false;
        }

        if (ov::op::util::is_on_constant_path(input)) {
            // disable ConstantFolding if dequantization subgraph is on constant data
            ov::disable_constant_folding(convert);
            // It is also necessary to avoid precision conversion for constant nodes with input_precision
            auto keep_const_precision = [&](Node* node) {
                if (auto constant = ov::as_type<ov::op::v0::Constant>(node)) {
                    const auto& const_et = constant->get_element_type();
                    if (std::find(precisions.begin(), precisions.end(), const_et) != precisions.end())
                        ov::enable_keep_const_precision(convert->get_input_node_shared_ptr(0));
                }
            };
            std::unordered_set<Node*> visited;
            ov::op::util::visit_constant_path(input.get_node(), visited, keep_const_precision);
        }

        if (subtract_it != pattern_map.end()) {
            // mark Subtract as dequantization node
            ov::mark_as_dequantization_node(subtract_it->second.get_node_shared_ptr());
            auto zero_point = pattern_map.at(zero_point_pattern).get_node_shared_ptr();
            if (ov::is_type<ov::op::v0::Convert>(zero_point) &&
                input_precision == zero_point->get_input_element_type(0) &&
                ov::is_type<ov::op::v0::Constant>(zero_point->get_input_node_ptr(0))) {
                if (!fold_subtract_const) {
                    // disable ConstantFolding also for Convert on zero_point
                    // so we don't have to constantfold it and then convert it back to
                    // low precision in LP transformations
                    ov::disable_constant_folding(zero_point);
                    ov::enable_keep_const_precision(zero_point->get_input_node_shared_ptr(0));
                } else {
                    ov::enable_constant_folding(zero_point);
                    ov::disable_keep_const_precision(zero_point->get_input_node_shared_ptr(0));
                }
            }
        }

        // mark Multiply as dequantization node
        ov::mark_as_dequantization_node(multiply);
        auto scale = multiply->get_input_node_shared_ptr(1);
        if (ov::is_type<ov::op::v0::Convert>(scale) &&
            ov::is_type<ov::op::v0::Constant>(scale->get_input_node_ptr(0))) {
<<<<<<< HEAD
            if (!fold_multiply_const) {
                ov::disable_constant_folding(scale);
                ov::unmark_as_decompression(scale);
                ov::enable_keep_const_precision(scale->get_input_node_shared_ptr(0));
            } else {
                ov::enable_constant_folding(scale);
                ov::disable_keep_const_precision(scale->get_input_node_shared_ptr(0));
=======
            if (disable_fold_multiply_const) {
                ov::disable_constant_folding(scale);
                ov::unmark_as_decompression(scale);
                ov::enable_keep_const_precision(scale->get_input_node_shared_ptr(0));
>>>>>>> f16097f0
            }
        }

        return false;
    };

    auto m = std::make_shared<pattern::Matcher>(root, "MarkDequantizationSubgraph");
    this->register_matcher(m, callback);
}<|MERGE_RESOLUTION|>--- conflicted
+++ resolved
@@ -15,11 +15,7 @@
 
 ov::pass::MarkDequantizationSubgraph::MarkDequantizationSubgraph(const element::TypeVector& precisions,
                                                                  const bool fold_subtract_const,
-<<<<<<< HEAD
-                                                                 const bool fold_multiply_const) {
-=======
                                                                  const bool disable_fold_multiply_const) {
->>>>>>> f16097f0
     // Dequantization subgraph may have two forms: with and without Subtract
     //
     //    Input                                 Input
@@ -107,20 +103,10 @@
         auto scale = multiply->get_input_node_shared_ptr(1);
         if (ov::is_type<ov::op::v0::Convert>(scale) &&
             ov::is_type<ov::op::v0::Constant>(scale->get_input_node_ptr(0))) {
-<<<<<<< HEAD
-            if (!fold_multiply_const) {
-                ov::disable_constant_folding(scale);
-                ov::unmark_as_decompression(scale);
-                ov::enable_keep_const_precision(scale->get_input_node_shared_ptr(0));
-            } else {
-                ov::enable_constant_folding(scale);
-                ov::disable_keep_const_precision(scale->get_input_node_shared_ptr(0));
-=======
             if (disable_fold_multiply_const) {
                 ov::disable_constant_folding(scale);
                 ov::unmark_as_decompression(scale);
                 ov::enable_keep_const_precision(scale->get_input_node_shared_ptr(0));
->>>>>>> f16097f0
             }
         }
 

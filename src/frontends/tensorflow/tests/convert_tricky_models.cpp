// Copyright (C) 2018-2023 Intel Corporation
// SPDX-License-Identifier: Apache-2.0
//

#include <openvino/frontend/exception.hpp>
#include <openvino/frontend/extension.hpp>
#include <openvino/frontend/manager.hpp>
#include <openvino/opsets/opset10.hpp>
#include <transformations/common_optimizations/moc_transformations.hpp>

#include "common_test_utils/ngraph_test_utils.hpp"
#include "gtest/gtest.h"
#include "test_common.hpp"
#include "tf_utils.hpp"
#include "utils.hpp"

using namespace std;
using namespace ov;
using namespace ov::element;
using namespace ov::opset10;
using namespace ov::frontend;

namespace {
shared_ptr<Model> convert_model(const string& model_path, const ConversionExtension::Ptr& conv_ext = nullptr) {
    FrontEndManager fem;
    auto front_end = fem.load_by_framework(TF_FE);
    if (!front_end) {
        throw "TensorFlow Frontend is not initialized";
    }
    if (conv_ext) {
        front_end->add_extension(conv_ext);
    }
    auto model_filename = FrontEndTestUtils::make_model_path(string(TEST_TENSORFLOW_MODELS_DIRNAME) + model_path);
    auto input_model = front_end->load(model_filename);
    if (!input_model) {
        throw "Input model is not read";
    }
    auto model = front_end->convert(input_model);
    if (!model) {
        throw "Model is not converted";
    }

    return model;
}

ov::OutputVector fake_translator_ragged_tensor_to_sparse(const ov::frontend::NodeContext& node) {
    // NOTE: pay attention that this is a fake translator for RaggedTensorToSparse
    // only serves for testing purposes
    FRONT_END_GENERAL_CHECK(node.get_input_size() > 1, "RaggedTensorToSparse expects at least two inputs.");
    auto node_name = node.get_name();
    auto row_splits = node.get_input(0);
    auto strings = node.get_input(1);

    // Override type of input tensor if this is a Parameter
    if (auto parameter = as_type_ptr<ov::opset10::Parameter>(strings.get_node_shared_ptr())) {
        parameter->set_partial_shape(ov::PartialShape{Dimension()});
        parameter->set_element_type(ov::element::u8);
        parameter->validate_and_infer_types();
    }

    row_splits = make_shared<ConvertLike>(row_splits, strings);
    auto const_one = make_shared<Constant>(row_splits.get_element_type(), Shape{}, 1);
    Output<Node> mul = make_shared<Multiply>(row_splits, const_one);
    auto const_two = make_shared<Constant>(ov::element::u8, Shape{}, 2);
    Output<Node> add = make_shared<Add>(strings, const_two);
    auto const_three = make_shared<Constant>(ov::element::u8, Shape{}, 3);
    Output<Node> sub = make_shared<Subtract>(strings, const_three);

    mul.get_tensor().add_names({node_name + ":0"});
    add.get_tensor().add_names({node_name + ":1"});
    sub.get_tensor().add_names({node_name + ":2"});

    return {mul, add, sub};
}
}  // namespace

TEST(FrontEndConvertTrickyModels, undefined_input_shape) {
    shared_ptr<Model> model;
    try {
        model = convert_model("undefined_input_shape/undefined_input_shape.pb");
    } catch (std::exception& ex) {
        ASSERT_TRUE(false) << ex.what();
    }

    for (auto& node : model->get_ordered_ops()) {
        if (node->get_friendly_name() == "x") {
            ASSERT_TRUE(node->get_output_partial_shape(0).same_scheme(ov::PartialShape::dynamic()));
        } else if (node->get_friendly_name() == "y") {
            ASSERT_TRUE(node->get_output_partial_shape(0).same_scheme(ov::PartialShape{2, 3}));
        } else if (node->get_friendly_name() == "z") {
            ASSERT_TRUE(node->get_output_partial_shape(0).same_scheme(ov::PartialShape::dynamic()));
        }
    }
}

TEST(FrontEndConvertTrickyModels, simple_wide_and_deep) {
    shared_ptr<Model> model;
    try {
        model = convert_model("simple_wide_and_deep/simple_wide_and_deep.pb");
    } catch (std::exception& ex) {
        ASSERT_TRUE(false) << ex.what();
    }

    int num_emb_segment_sum = 0;
    for (auto& node : model->get_ordered_ops()) {
        if (std::dynamic_pointer_cast<EmbeddingSegmentsSum>(node)) {
            ++num_emb_segment_sum;
        }
    }

    ASSERT_EQ(num_emb_segment_sum, 1) << "The number of EmbeddingSegmentsSum nodes must be 1";
}

TEST(FrontEndConvertTrickyModels, model_with_output_shapes) {
    shared_ptr<Model> model;
    try {
        model = convert_model("model_with_output_shapes_attr/model_with_output_shapes_attr.pb");
    } catch (std::exception& ex) {
        ASSERT_TRUE(false) << ex.what();
    }

    for (auto& node : model->get_ordered_ops()) {
        if (node->get_friendly_name() == "x") {
            ASSERT_TRUE(node->get_output_partial_shape(0).same_scheme(ov::PartialShape{2, 3}));
        } else if (node->get_friendly_name() == "relu") {
            ASSERT_TRUE(node->get_output_partial_shape(0).same_scheme(ov::PartialShape{2, 3}));
        }
    }
}

TEST_F(TransformationTestsF, AssertAndStringTensors) {
    {
        model = convert_model("string_tensors_model/string_tensors_model.pb");
        // TODO: investigate - why we have redundant nodes after the conversion
        manager.register_pass<pass::MOCTransformations>(false);
    }
    {
        auto x = make_shared<Parameter>(f32, Shape{2, 3});
        auto y = make_shared<Parameter>(f32, Shape{2, 3});
        auto cond = make_shared<Constant>(boolean, Shape{1, 1}, std::vector<bool>{true});
        auto select = make_shared<Select>(cond, x, y);

        model_ref = make_shared<Model>(OutputVector{select}, ParameterVector{x, y});
    }
}

TEST_F(TransformationTestsF, UnsortedNodes) {
    { model = convert_model("forward_edge_model_unsorted/forward_edge_model_unsorted.pb"); }
    { model_ref = convert_model("forward_edge_model/forward_edge_model.pb"); }
}

TEST_F(TransformationTestsF, ModelWithSwishF32BodyGraph) {
    {
        model = convert_model("swish_f32/swish_f32.pb");
        // need to call shape inference since body graphs can be injected with undefined shapes
        model->validate_nodes_and_infer_types();
    }
    {
        auto x = make_shared<Parameter>(f32, Shape{1, 112, 112, 32});
        auto const_add = make_shared<Constant>(f32, Shape{}, std::vector<float>{2});
        auto add = make_shared<Add>(x, const_add);
        auto sigmoid = make_shared<Sigmoid>(add);
        auto mul = make_shared<Multiply>(add, sigmoid);
        auto sigmoid2 = make_shared<Sigmoid>(mul);

        model_ref = make_shared<Model>(OutputVector{sigmoid2}, ParameterVector{x});
    }
}

TEST_F(TransformationTestsF, PartitionedCall) {
    {
        model = convert_model("partitioned_call/partitioned_call.pb");
        // need to call shape inference since body graphs can be injected with undefined shapes
        model->validate_nodes_and_infer_types();
    }
    {
        auto x = make_shared<Parameter>(i32, Shape{2});
        auto y = make_shared<Parameter>(i32, Shape{1});
        auto sub = make_shared<Subtract>(x, y);
        auto const_pow = make_shared<Constant>(i32, Shape{}, 2);
        auto pow = make_shared<Power>(sub, const_pow);

        model_ref = make_shared<Model>(OutputVector{pow}, ParameterVector{x, y});
    }
}

TEST_F(TransformationTestsF, ModelWithIf) {
    { model = convert_model("model_with_if/model_with_if.pb"); }
    {
        // create then branch body graph
        auto then_x = make_shared<Parameter>(i32, Shape{2});
        auto then_y = make_shared<Parameter>(i32, Shape{1});
        auto add = make_shared<Add>(then_x, then_y);
        auto then_result = make_shared<Result>(add);
        auto then_model = make_shared<Model>(OutputVector{then_result}, ParameterVector{then_x, then_y});

        // create else branch body graph
        auto else_x = make_shared<Parameter>(i32, Shape{2});
        auto else_y = make_shared<Parameter>(i32, Shape{1});
        auto sub = make_shared<Subtract>(else_x, else_y);
        auto else_result = make_shared<Result>(sub);
        auto else_model = make_shared<Model>(OutputVector{else_result}, ParameterVector{else_x, else_y});

        // create the main graph
        auto x = make_shared<Parameter>(i32, Shape{2});
        auto y = make_shared<Parameter>(i32, Shape{1});
        auto cond_const = make_shared<Constant>(i32, Shape{}, 10);
        auto cond = make_shared<Greater>(x, cond_const);
        auto if_op = make_shared<If>(cond);
        if_op->set_then_body(then_model);
        if_op->set_else_body(else_model);
        if_op->set_input(x, then_x, else_x);
        if_op->set_input(y, then_y, else_y);
        if_op->set_output(then_result, else_result);

        model_ref = make_shared<Model>(OutputVector{if_op}, ParameterVector{x, y});
    }
}

TEST_F(TransformationTestsF, InjectedBodyAndIf) {
    {
        model = convert_model("injected_body_and_if/injected_body_and_if.pb");
        // need to call shape inference since body graphs can be injected with undefined shapes
        model->validate_nodes_and_infer_types();
    }
    {
        // create then branch body graph
        auto then_x = make_shared<Parameter>(i32, Shape{2});
        auto then_y = make_shared<Parameter>(i32, Shape{1});
        auto add = make_shared<Add>(then_x, then_y);
        auto then_result = make_shared<Result>(add);
        auto then_model = make_shared<Model>(OutputVector{then_result}, ParameterVector{then_x, then_y});

        // create else branch body graph
        auto else_x = make_shared<Parameter>(i32, Shape{2});
        auto else_y = make_shared<Parameter>(i32, Shape{1});
        auto sub = make_shared<Subtract>(else_x, else_y);
        auto pow_const = make_shared<Constant>(i32, Shape{}, 2);
        auto pow = make_shared<Power>(sub, pow_const);
        auto else_result = make_shared<Result>(pow);
        auto else_model = make_shared<Model>(OutputVector{else_result}, ParameterVector{else_x, else_y});

        // create the main graph
        auto x = make_shared<Parameter>(i32, Shape{2});
        auto y = make_shared<Parameter>(i32, Shape{1});
        auto cond_const = make_shared<Constant>(i32, Shape{}, 10);
        auto cond = make_shared<Greater>(x, cond_const);
        auto if_op = make_shared<If>(cond);
        if_op->set_then_body(then_model);
        if_op->set_else_body(else_model);
        if_op->set_input(x, then_x, else_x);
        if_op->set_input(y, then_y, else_y);
        if_op->set_output(then_result, else_result);

        model_ref = make_shared<Model>(OutputVector{if_op}, ParameterVector{x, y});
    }
}

TEST_F(TransformationTestsF, ModelWithDilatedGroupConvolution) {
    {
        model = convert_model("dilated_gconv_model/dilated_gconv_model.pb");
        // need to call MOC to fuse BatchToSpace/SpaceToBatch with GroupConvolution
        manager.register_pass<pass::MOCTransformations>(false);
    }
    {
        auto x = make_shared<Parameter>(f32, Shape{1, 129, 257, 384});
        auto transpose_before_const = make_shared<Constant>(i64, Shape{4}, std::vector<int64_t>{0, 3, 1, 2});
        auto transpose_before = make_shared<Transpose>(x, transpose_before_const);
        auto const_filter = make_shared<Constant>(f32, Shape{384, 1, 1, 3, 3}, std::vector<float>(384 * 3 * 3, 0));
        Strides dilations{2, 2};
        CoordinateDiff pads_begin{2, 2};
        CoordinateDiff pads_end{2, 2};
        Strides strides{1, 1};
        auto gconv =
            make_shared<GroupConvolution>(transpose_before, const_filter, strides, pads_begin, pads_end, dilations);
        auto transpose_after_const = make_shared<Constant>(i64, Shape{4}, std::vector<int64_t>{0, 2, 3, 1});
        auto transpose_after = make_shared<Transpose>(gconv, transpose_after_const);

        model_ref = make_shared<Model>(OutputVector{transpose_after}, ParameterVector{x});
    }
}

TEST_F(TransformationTestsF, ModelWithSaveV2) {
    {
        model = convert_model("model_savev2/model_savev2.pb");
        // need to call shape inference since body graphs can be injected with undefined shapes
        model->validate_nodes_and_infer_types();
    }
    {
        // create a reference graph
        auto x = make_shared<Parameter>(element::f32, Shape{2});
        auto const_2 = make_shared<Constant>(element::f32, Shape{2}, vector<float>{1, 2});
        auto add = make_shared<Add>(x, const_2);

        model_ref = make_shared<Model>(OutputVector{add}, ParameterVector{x});
    }
}

TEST_F(TransformationTestsF, ModelWithConstResultSubgraphs) {
    { model = convert_model("model_with_const_result/model_with_const_result.pb"); }
    {
        // create a reference graph
        auto x = make_shared<Parameter>(element::f32, PartialShape{Dimension::dynamic(), 60, 60, 1});
        auto perm_order = make_shared<Constant>(element::i64, Shape{4}, vector<int64_t>{0, 3, 1, 2});
        auto transpose_to_nchw = make_shared<Transpose>(x, perm_order);
        auto max_pool = make_shared<MaxPool>(transpose_to_nchw,
                                             Strides{2, 2},
                                             Strides{1, 1},
                                             Shape{0, 0},
                                             Shape{0, 0},
                                             Shape{2, 2},
                                             ov::op::RoundingType::FLOOR,
                                             ov::op::PadType::VALID,
                                             element::i64);
        auto inverse_order = make_shared<Constant>(element::i64, Shape{4}, vector<int64_t>{0, 2, 3, 1});
        auto transpose_to_nhwc = make_shared<Transpose>(max_pool, inverse_order);

        model_ref = make_shared<Model>(OutputVector{transpose_to_nhwc}, ParameterVector{x});
    }
}

TEST_F(TransformationTestsF, ModelWithIteratorGetNext) {
    { model = convert_model("model_with_iterator_get_next/model_with_iterator_get_next.pb"); }
    {
        // create a reference graph
        auto x = make_shared<Parameter>(element::f32, Shape{2, 3});
        auto y = make_shared<Parameter>(element::f32, Shape{2, 3});
        auto sub = make_shared<Subtract>(x, y);

        model_ref = make_shared<Model>(OutputVector{sub}, ParameterVector{x, y});
    }
}

TEST_F(TransformationTestsF, ModelWithQueueOperations) {
    { model = convert_model("model_with_queue_ops/model_with_queue_ops.pb"); }
    {
        // create a reference graph
        auto x = make_shared<Parameter>(element::f32, PartialShape{Dimension::dynamic(), 160, 160, 3});
        auto y = make_shared<Parameter>(element::f32, PartialShape{Dimension::dynamic(), 160, 160, 3});
        auto sub = make_shared<Subtract>(x, y);

        model_ref = make_shared<Model>(OutputVector{sub}, ParameterVector{x, y});
    }
}

TEST_F(TransformationTestsF, ModelWithQueueOperations2) {
    { model = convert_model("model_with_queue_ops2/model_with_queue_ops2.pb"); }
    {
        // create a reference graph
        auto x = make_shared<Parameter>(element::f32, PartialShape{1, Dimension::dynamic(), Dimension::dynamic(), 3});
        auto y = make_shared<Constant>(element::f32,
                                       Shape{1, 1, 1, 3},
                                       vector<float>{123.68000030517578, 116.77899932861328, 103.93900299072266});
        auto sub = make_shared<Subtract>(x, y);

        model_ref = make_shared<Model>(OutputVector{sub}, ParameterVector{x});
    }
}

TEST_F(TransformationTestsF, ModelWithLookupTableOperations) {
    { model = convert_model("model_with_lookup_table/model_with_lookup_table.pb"); }
    {
        // create a reference graph
        auto x = make_shared<Parameter>(element::f32, Shape{2});
        auto const_2 = make_shared<Constant>(element::f32, Shape{2}, vector<float>{1, 2});
        auto add = make_shared<Add>(x, const_2);

        model_ref = make_shared<Model>(OutputVector{add}, ParameterVector{x});
    }
}

TEST_F(TransformationTestsF, ModelWithIteratorGetNextAndUnsupportedOp) {
    { model = convert_model("unsupported_op_itergetnext/unsupported_op_itergetnext.pb"); }
    {
        // create then branch body graph
        auto x = make_shared<Parameter>(f32, Shape{2, 3});
        auto y = make_shared<Parameter>(f32, Shape{3});
        auto add = make_shared<Add>(x, y);

        model_ref = make_shared<Model>(OutputVector{add}, ParameterVector{x, y});
    }
}

TEST_F(TransformationTestsF, ModelWithMultioutputBodyGraphNode) {
    { model = convert_model("partitioned_call2/partitioned_call2.pb"); }
    {
        auto x = make_shared<Parameter>(i32, Shape{5});
        auto y = make_shared<Parameter>(i32, Shape{5});
        auto sub = make_shared<Subtract>(x, y);
        auto const_three = make_shared<Constant>(i32, Shape{}, 3);
        auto const_ten = make_shared<Constant>(i32, Shape{}, 10);
        auto topk =
            make_shared<TopK>(sub, const_three, -1, op::v1::TopK::Mode::MAX, op::v1::TopK::SortType::SORT_VALUES, i32);
        auto add = make_shared<Add>(topk->output(1), const_ten);
        model_ref = make_shared<Model>(OutputVector{add}, ParameterVector{x, y});
    }
}

TEST_F(TransformationTestsF, ModelWithEmptyTensorListAndPushBack) {
    { model = convert_model("empty_tensor_list/empty_tensor_list.pb"); }
    {
        auto x = make_shared<Parameter>(f32, Shape{2, 3, 5});
        auto minus_one_const = make_shared<Constant>(i32, Shape{1}, -1);
        auto x_flatten = make_shared<Reshape>(x, minus_one_const, false);
        auto zero_const = make_shared<Constant>(i32, Shape{1}, 0);
        auto x_unsqueeze_flatten = make_shared<Unsqueeze>(x_flatten, zero_const);
        auto empty_const = make_shared<Constant>(f32, Shape{0, 30}, vector<float>{});
        auto list_push_back = make_shared<Concat>(OutputVector{empty_const, x_unsqueeze_flatten}, 0);
        auto recover_item_shape = make_shared<Constant>(i32, Shape{4}, vector<int32_t>{1, 2, 3, 5});
        auto recover_item = make_shared<Reshape>(list_push_back, recover_item_shape, false);
        model_ref = make_shared<Model>(OutputVector{recover_item}, ParameterVector{x});
    }
}

TEST_F(TransformationTestsF, ModelWithAssertNode) {
    { model = convert_model("model_with_assert/model_with_assert.pb"); }
    {
        auto x = make_shared<Parameter>(i32, PartialShape{Dimension::dynamic()});
        auto y = make_shared<Parameter>(i32, PartialShape{Dimension::dynamic()});
        auto add = make_shared<Add>(x, y);
        model_ref = make_shared<Model>(OutputVector{add}, ParameterVector{x, y});
    }
<<<<<<< HEAD
=======
}

TEST_F(TransformationTestsF, PartitionedCallWithUnique) {
    // This test aims to test named output ports for Unique operation
    { model = convert_model("partitioned_call_with_unique/partitioned_call_with_unique.pb"); }
    {
        auto x = make_shared<Parameter>(f32, Shape{5});
        auto relu = make_shared<Relu>(x);
        auto unique = make_shared<Unique>(relu, false, i32);
        auto const_one = make_shared<Constant>(i32, Shape{}, 1);
        auto add = make_shared<Add>(unique->output(2), const_one);
        auto sigmoid = make_shared<Sigmoid>(unique->output(0));
        model_ref = make_shared<Model>(OutputVector{sigmoid, add}, ParameterVector{x});
    }
}

TEST_F(TransformationTestsF, RaggedTensorToSparse) {
    // This test aims to test named output ports for RaggedTensorToSparse operation
    // also, it tests propagation of custom type (specified in the extension) to Parameter node in the parent graph
    {
        // create FAKE conversion extension for RaggedTensorToSparse
        auto conv_ext = std::make_shared<ov::frontend::ConversionExtension>("RaggedTensorToSparse",
                                                                            fake_translator_ragged_tensor_to_sparse);
        model = convert_model("ragged_tensor_to_sparse/ragged_tensor_to_sparse.pb", conv_ext);
    }
    {
        auto strings = make_shared<Parameter>(u8, PartialShape{3});
        auto row_splits = make_shared<Parameter>(i32, PartialShape{5});
        auto convert_like = make_shared<ConvertLike>(row_splits, strings);

        auto const_one = make_shared<Constant>(u8, Shape{}, 1);
        Output<Node> mul = make_shared<Multiply>(convert_like, const_one);
        auto const_three = make_shared<Constant>(u8, Shape{}, 3);
        Output<Node> sub = make_shared<Subtract>(strings, const_three);

        auto target_shape1 = make_shared<Constant>(i32, Shape{1}, -1);
        auto reshape1 = make_shared<Reshape>(mul, target_shape1, false);
        auto target_shape2 = make_shared<Constant>(i32, Shape{1}, -1);
        auto reshape2 = make_shared<Reshape>(sub, target_shape2, false);

        auto concat = make_shared<Concat>(OutputVector{reshape1, reshape2}, 0);

        model_ref = make_shared<Model>(OutputVector{concat}, ParameterVector{row_splits, strings});
    }
>>>>>>> 3e27fcf3
}<|MERGE_RESOLUTION|>--- conflicted
+++ resolved
@@ -420,8 +420,6 @@
         auto add = make_shared<Add>(x, y);
         model_ref = make_shared<Model>(OutputVector{add}, ParameterVector{x, y});
     }
-<<<<<<< HEAD
-=======
 }
 
 TEST_F(TransformationTestsF, PartitionedCallWithUnique) {
@@ -466,5 +464,4 @@
 
         model_ref = make_shared<Model>(OutputVector{concat}, ParameterVector{row_splits, strings});
     }
->>>>>>> 3e27fcf3
 }
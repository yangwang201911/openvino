--- conflicted
+++ resolved
@@ -529,10 +529,7 @@
         {"aten::lt", op::translate_1to1_match_2_inputs_align_types<opset10::Less>},
         {"aten::masked_fill", op::translate_masked_fill},
         {"aten::masked_scatter", op::translate_masked_scatter},
-<<<<<<< HEAD
-=======
         {"aten::masked_select", op::translate_masked_select},
->>>>>>> f16097f0
         {"aten::matmul", op::translate_1to1_match_2_inputs<opset10::MatMul>},
         {"aten::max", op::translate_max},
         {"aten::mv", op::translate_1to1_match_2_inputs<opset10::MatMul>},

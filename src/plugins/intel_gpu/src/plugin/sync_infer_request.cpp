--- conflicted
+++ resolved
@@ -801,23 +801,7 @@
     auto device_tensor_et = convert_to_supported_device_type(element_type);
     bool convert_needed = is_convert_required(element_type, device_tensor_et);
 
-<<<<<<< HEAD
-    auto print_arr = [&](int64_t* vec, size_t max_len) {
-        std::stringstream ss;
-        for (size_t i = 0; i < max_len; i++) {
-            ss << vec[i] << ", ";
-        }
-        GPU_DEBUG_TRACE_DETAIL << "Set_input parameter:input_ids (max-len=" << max_len << ") content: " << ss.str() << "\n";
-    };
-
-    if (internal_name == "parameter:input_ids") {
-        print_arr(static_cast<int64_t*>(user_tensor->data()), user_tensor->get_size());
-    }
-
-    if (is_remote) {
-=======
     if (is_remote && !need_lockable_mem) {
->>>>>>> 9548de49
         if (convert_needed) {
             m_plugin_inputs[input_idx] = { create_device_tensor(pshape,
                                                                 cldnn::element_type_to_data_type(element_type),

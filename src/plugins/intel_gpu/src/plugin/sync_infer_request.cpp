--- conflicted
+++ resolved
@@ -901,8 +901,6 @@
     }
 
     cldnn::event::ptr ret_event = nullptr;
-<<<<<<< HEAD
-=======
     if (!is_remote_tensor_impl && !is_generic_remote && !convert_needed) {
         auto src_ptr = static_cast<uint8_t*>(user_tensor->data());
         if (!same_host_mem(memory, src_ptr)) {
@@ -913,7 +911,6 @@
             ret_event = memory->copy_from(stream, src_ptr, need_lockable_mem);
         }
     }
->>>>>>> f16097f0
     if (convert_needed) {
         if (is_remote_tensor_impl) {
             convert_and_copy(remote_tensor_impl_ptr->get_memory(), device_tensor->get_memory(), stream);

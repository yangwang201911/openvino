--- conflicted
+++ resolved
@@ -121,19 +121,11 @@
                 return false;
             if (weight_dtype != fc->get_input_element_type(weight_idx))
                 return false;
-<<<<<<< HEAD
-            // if (m_fc->get_friendly_name() == "__module.model.layers.2.self_attn.q_proj/aten::linear/MatMul") {
-            //     orig_n_sizes.push_back(fc->get_input_shape(1)[fc->get_input_shape(1).size() - 2]/2);
-            // } else {
-            orig_n_sizes.push_back(fc->get_input_shape(1)[fc->get_input_shape(1).size() - 2]);
-            // }
-=======
             orig_n_sizes.push_back(fc->get_input_shape(weight_idx)[n_axis]);
         }
         ov::OutputVector weight_nodes_as_output_vector;
         for (size_t i = 0; i < weight_nodes.size(); ++i) {
             weight_nodes_as_output_vector.push_back(weight_nodes[i]);
->>>>>>> e1c167a8
         }
         auto fused_weight = std::make_shared<ov::op::v0::Concat>(weight_nodes_as_output_vector, 0);
         fused_weight->set_friendly_name(weight_nodes[0]->get_friendly_name() + "_fused_weight");

--- conflicted
+++ resolved
@@ -36,11 +36,7 @@
         //exclusive_async_requests essentially disables the streams (and hence should be checked first) => aligned with the CPU behavior
         return plugin->get_executor_manager()->get_executor("GPU");
     } else if (config.get_property(ov::hint::enable_cpu_pinning)) {
-<<<<<<< HEAD
-        auto executorConfig =
-=======
         auto executor_config =
->>>>>>> cfd42bd2
             ov::threading::IStreamsExecutor::Config{"Intel GPU plugin executor",
                                                     0,
                                                     0,
@@ -51,13 +47,8 @@
                                                     ov::threading::IStreamsExecutor::Config::PreferredCoreType::BIG,
                                                     {{config.get_property(ov::num_streams), MAIN_CORE_PROC, 1, 0, 0}},
                                                     true};
-<<<<<<< HEAD
-        auto postConfig = ov::threading::IStreamsExecutor::Config::reserve_cpu_threads(executorConfig);
-        return std::make_shared<ov::threading::CPUStreamsExecutor>(postConfig);
-=======
         auto post_config = ov::threading::IStreamsExecutor::Config::reserve_cpu_threads(executor_config);
         return std::make_shared<ov::threading::CPUStreamsExecutor>(post_config);
->>>>>>> cfd42bd2
     } else {
         return std::make_shared<ov::threading::CPUStreamsExecutor>(
             ov::threading::IStreamsExecutor::Config{"Intel GPU plugin executor", config.get_property(ov::num_streams)});

// Copyright (C) 2018-2024 Intel Corporation
// SPDX-License-Identifier: Apache-2.0
//

#include "openvino/op/paged_attention.hpp"
#include "openvino/runtime/iplugin.hpp"
#include "openvino/runtime/intel_gpu/properties.hpp"
#include "openvino/runtime/internal_properties.hpp"

#include "intel_gpu/graph/serialization/binary_buffer.hpp"
#include "intel_gpu/runtime/itt.hpp"
#include "intel_gpu/plugin/graph.hpp"
#include "intel_gpu/plugin/compiled_model.hpp"
#include "intel_gpu/plugin/async_infer_request.hpp"
#include "openvino/runtime/threading/cpu_message.hpp"
#include "openvino/pass/constant_folding.hpp"
#include "openvino/pass/manager.hpp"
#include "plugin/transformations/pa_tensor_parallel.hpp"
#include "plugin/transformations/fc_all_reduce.hpp"
#include "plugin/transformations/mlp_tensor_parallel.hpp"
#include "plugin/transformations/remaining_fc_parallel.hpp"
#include <sys/types.h>
#include "openvino/pass/visualize_tree.hpp"
#include "plugin/transformations/fc_horizontal_fusion.hpp"
namespace ov {
namespace intel_gpu {

namespace {
std::shared_ptr<ov::threading::ITaskExecutor> create_task_executor(const std::shared_ptr<const ov::IPlugin>& plugin,
                                                                   const ExecutionConfig& config) {
    if (config.get_property(ov::internal::exclusive_async_requests)) {
        // exclusive_async_requests essentially disables the streams (and hence should be checked first) => aligned with
        // the CPU behavior
        return plugin->get_executor_manager()->get_executor("GPU");
    } else if (config.get_property(ov::hint::enable_cpu_pinning)) {
        return std::make_shared<ov::threading::CPUStreamsExecutor>(
            ov::threading::IStreamsExecutor::Config{"Intel GPU plugin executor",
                                                    config.get_property(ov::num_streams),
                                                    1,
                                                    ov::hint::SchedulingCoreType::PCORE_ONLY,
                                                    true});
    } else if (config.enableSubStreams) {
        return std::make_shared<ov::threading::CPUStreamsExecutor>(
            ov::threading::IStreamsExecutor::Config{"Intel GPU plugin executor", config.get_property(ov::num_streams)});
    } else {
        if (config.subStreamExecConfig.get_name() != "StreamsExecutor") {
            ov::threading::IStreamsExecutor::Config executor_confg = std::move(config.subStreamExecConfig);
            return std::make_shared<ov::threading::CPUStreamsExecutor>(executor_confg);
        } else {
            return std::make_shared<ov::threading::CPUStreamsExecutor>(
                ov::threading::IStreamsExecutor::Config{"Intel GPU plugin executor", config.get_property(ov::num_streams)});
        }
    }
}
}  // namespace

CompiledModel::CompiledModel(std::shared_ptr<ov::Model> model,
                             const std::shared_ptr<const ov::IPlugin>& plugin,
                             RemoteContextImpl::Ptr context,
                             const ExecutionConfig& config,
                             const std::shared_ptr<SubMemoryManager> sub_memory_manager)
    : ov::ICompiledModel(model,
                         plugin,
                         context,
                         create_task_executor(plugin, config),
                         nullptr)
    // : ov::ICompiledModel::ICompiledModel(model, plugin)
    , m_context(context)
    , m_config(config)
    , m_wait_executor(std::make_shared<ov::threading::CPUStreamsExecutor>(ov::threading::IStreamsExecutor::Config{"Intel GPU plugin wait executor"}))
    , m_model_name(model->get_friendly_name())
    , m_inputs(ov::ICompiledModel::inputs())
    , m_outputs(ov::ICompiledModel::outputs())
    , m_loaded_from_cache(false) {
    auto graph_base = std::make_shared<Graph>(model, m_context, m_config, 0, sub_memory_manager);
    for (uint16_t n = 0; n < m_config.get_property(ov::num_streams); n++) {
        auto graph = n == 0 ? graph_base : std::make_shared<Graph>(graph_base, n);
        m_graphs.push_back(graph);
    }
    if (m_config.enableSubStreams) {
        std::vector<ExecutionConfig> configs_for_tp;
        configs_for_tp.resize(m_config.get_context_for_tp().size());
        m_has_sub_compiled_models = true;
        auto message = ov::threading::message_manager();
        auto tp_compile_executor = get_plugin()->get_executor_manager()->get_idle_cpu_streams_executor(ov::threading::IStreamsExecutor::Config{
                "async compile executor for TP",
                static_cast<int>(std::thread::hardware_concurrency()) /* max possible #streams*/,
                0});
        m_sub_memory_manager = std::make_shared<SubMemoryManager>(m_config.get_context_for_tp().size());
        message->set_num_sub_streams(m_config.get_context_for_tp().size());
        std::vector<std::shared_ptr<ov::ICompiledModel>> sub_models;
        std::vector<ov::threading::Task> sub_tasks;
        for (size_t i = 0; i < m_config.get_context_for_tp().size(); i++) {
            auto compile_tp_model = [&](size_t i) {
                configs_for_tp[i] = m_config;
                configs_for_tp[i].enableSubStreams = false;
                configs_for_tp[i].set_property(ov::cache_dir(""));
                auto streamExecutorConfig = ov::threading::IStreamsExecutor::Config{"GPUStreamsExecutor",
                                                                 1,
                                                                 0,
                                                                 ov::hint::SchedulingCoreType::ANY_CORE,
                                                                 false,
                                                                 false,
                                                                 {},
                                                                 configs_for_tp[i].streamsRankTable[i]};
                configs_for_tp[i].subStreamExecConfig = std::move(streamExecutorConfig);
                auto model_clone = model->clone();
                //ov::serialize(model_clone, "./model_clone_original.xml");
                //ov::serialize(model_clone, "./model_pa_o.xml", "./model_pa_o.bin");
                ov::pass::Manager manager;
                const char* env = getenv("OV_TP_ALLREDUCE_TEST");
                if (env) {
                    std::cout << "Notice: GPU TP allReduce test only!" << std::endl;
                    manager.register_pass<FCALLReduce>(m_config.get_context_for_tp().size(), i);
                    manager.run_passes(model_clone);
                } else {
                    bool has_pa_op = false;
                    std::set<std::string> kvcache_op;
                    for (const auto& op : model_clone->get_ops()) {
                        if (std::dynamic_pointer_cast<ov::op::PagedAttentionExtension>(op)) {
                            has_pa_op = true;
                            kvcache_op.insert(
                                op->inputs()[3].get_source_output().get_node_shared_ptr()->get_friendly_name());
                            kvcache_op.insert(
                                op->inputs()[4].get_source_output().get_node_shared_ptr()->get_friendly_name());
                        }
                    }
                    if (has_pa_op) {
                        std::map<size_t, ov::PartialShape> shapes;
                        const auto& params = model_clone->get_parameters();
                        for (size_t input_id = 0; input_id < params.size(); input_id++) {
                            const auto& param = params[input_id];
                            shapes[input_id] = param->get_output_partial_shape(0);
                            if (kvcache_op.count(param->get_friendly_name())) {
                                auto heads_num = shapes[input_id][1];
                                shapes[input_id][1] = heads_num / config.get_context_for_tp().size();
                            }
                        }
                        model_clone->reshape(shapes);
                        manager.register_pass<ov::intel_gpu::PATensorParallelFusion>(config.get_context_for_tp().size(),
                                                                                     i);
                    }
                    manager.register_pass<ov::intel_gpu::MLPTensorParallelFusion>(config.get_context_for_tp().size(), i);
                    if (getenv("OV_ENABLE_LAST_FC"))
                        manager.register_pass<ov::intel_gpu::RemainFCParallelFusion>(config.get_context_for_tp().size(), i);
                    manager.run_passes(model_clone);
                }
                m_sub_compiled_models.push_back(std::make_shared<CompiledModel>(
                    model_clone, plugin, m_config.get_context_for_tp()[i].as<RemoteContextImpl::Ptr>(), configs_for_tp[i], m_sub_memory_manager));
                GPU_DEBUG_TRACE_DETAIL << "sub models for TP created, rank " << configs_for_tp[i].streamsRankTable[i][0] << std::endl;
            };
            sub_tasks.push_back(std::bind(compile_tp_model, i));
        }
        for (auto & iter : sub_tasks)
            tp_compile_executor->run_and_wait({std::move(iter)});

        // clear up the tp executor for async compile
        get_plugin()->get_executor_manager()->clear("async compile executor for TP");
        tp_compile_executor.reset();
    }
}

CompiledModel::CompiledModel(cldnn::BinaryInputBuffer& ib,
                             const std::shared_ptr<const ov::IPlugin>& plugin,
                             RemoteContextImpl::Ptr context,
                             const ExecutionConfig& config,
                             const bool loaded_from_cache,
                             const std::shared_ptr<SubMemoryManager> sub_memory_manager)
    : ov::ICompiledModel(nullptr, plugin, context, create_task_executor(plugin, config), nullptr),
      m_context(context),
      m_config(config),
      m_wait_executor(std::make_shared<ov::threading::CPUStreamsExecutor>(
          ov::threading::IStreamsExecutor::Config{"Intel GPU plugin wait executor"})),
      m_model_name(""),
      m_loaded_from_cache(loaded_from_cache) {
    {
        size_t num_params;
        ib >> num_params;

        for (size_t idx = 0; idx < num_params; ++idx) {
            std::string param_name;
            ib >> param_name;
            ov::element::Type param_element_type;
            std::string str_element_type;
            ib >> str_element_type;
            std::stringstream oss(str_element_type);
            oss >> param_element_type;
            ov::PartialShape param_shape;
            ib >> param_shape;
            std::unordered_set<std::string> param_names;
            size_t num_names;
            ib >> num_names;
            for (size_t i = 0; i < num_names; ++i) {
                std::string name;
                ib >> name;
                param_names.emplace(name);
            }

            auto new_param = std::make_shared<ov::op::v0::Parameter>(param_element_type, param_shape);
            new_param->set_friendly_name(param_name);
            new_param->set_element_type(param_element_type);
            new_param->output(0).get_tensor().set_names(param_names);
            new_param->validate_and_infer_types();
            m_inputs.push_back(new_param->output(0));
        }
    }

    {
        size_t num_results;
        ib >> num_results;

        for (size_t idx = 0; idx < num_results; ++idx) {
            ov::element::Type fake_element_type;
            std::string str_element_type;
            ib >> str_element_type;
            std::stringstream oss(str_element_type);
            oss >> fake_element_type;

            ov::PartialShape fake_shape;
            ib >> fake_shape;

            std::string fake_name;
            ib >> fake_name;

            std::string param_name;
            ib >> param_name;

            std::unordered_set<std::string> param_names;
            size_t num_names;
            ib >> num_names;
            for (size_t i = 0; i < num_names; ++i) {
                std::string name;
                ib >> name;
                param_names.emplace(name);
            }

            auto fake_param = std::make_shared<ov::op::v0::Parameter>(fake_element_type, fake_shape);
            fake_param->set_friendly_name(fake_name);
            fake_param->validate_and_infer_types();

            auto new_result = std::make_shared<ov::op::v0::Result>(fake_param);
            new_result->set_friendly_name(param_name);
            new_result->output(0).get_tensor().set_names(param_names);
            new_result->validate_and_infer_types();
            m_outputs.push_back(new_result->output(0));
        }
    }

    // TODO: import original compiled model without TP
    std::shared_ptr<Graph> graph_base =
        m_config.enableSubStreams ? nullptr : std::make_shared<Graph>(ib, m_context, m_config, 0, sub_memory_manager);
    for (uint16_t n = 0; n < m_config.get_property(ov::num_streams); n++) {
        auto graph = n == 0 ? graph_base : std::make_shared<Graph>(graph_base, n);
        m_graphs.push_back(graph);
    }
    if (m_config.enableSubStreams) {
        std::vector<ExecutionConfig> configs_for_tp;
        configs_for_tp.resize(m_config.get_context_for_tp().size());
        m_has_sub_compiled_models = true;
        auto message = ov::threading::message_manager();
        auto tp_compile_executor =
            get_plugin()->get_executor_manager()->get_idle_cpu_streams_executor(ov::threading::IStreamsExecutor::Config{
                "async compile executor for TP",
                static_cast<int>(std::thread::hardware_concurrency()) /* max possible #streams*/,
                0});
        m_sub_memory_manager = std::make_shared<SubMemoryManager>(m_config.get_context_for_tp().size());
        message->set_num_sub_streams(m_config.get_context_for_tp().size());
        std::vector<std::shared_ptr<ov::ICompiledModel>> sub_models;
        std::vector<ov::threading::Task> sub_tasks;
        for (std::size_t i = 0; i < m_config.get_context_for_tp().size(); i++) {
            auto compile_tp_model = [&](size_t i) {
                configs_for_tp[i] = m_config;
                configs_for_tp[i].enableSubStreams = false;
                configs_for_tp[i].set_user_property(ov::cache_dir(""));
                auto streamExecutorConfig =
                    ov::threading::IStreamsExecutor::Config{"GPUStreamsExecutor",
                                                            1,
                                                            0,
                                                            ov::hint::SchedulingCoreType::ANY_CORE,
                                                            false,
                                                            false,
                                                            {},
                                                            configs_for_tp[i].streamsRankTable[i]};
                configs_for_tp[i].subStreamExecConfig = std::move(streamExecutorConfig);
<<<<<<< HEAD
                cldnn::BinaryInputBuffer sub_ib(
                    ib.get_stream(),
                    m_config.get_context_for_tp()[i].as<RemoteContextImpl::Ptr>()->get_engine());
                std::cout << "===========================\n";
                std::cout << "[import] context name: "
                          << m_config.get_context_for_tp()[i].as<RemoteContextImpl::Ptr>()->get_device_name()
                          << std::endl;
                std::cout << "[import] context engine uuid: "
                          << m_config.get_context_for_tp()[i]
                                 .as<RemoteContextImpl::Ptr>()
                                 ->get_engine()
                                 .get_device_info()
                                 .uuid
                          << std::endl;
                std::cout << "[import] sub blob stream engine uuid: " << sub_ib.get_engine().get_device_info().uuid
                          << std::endl;
                m_sub_compiled_models.push_back(
                    std::make_shared<CompiledModel>(sub_ib,
                                                    plugin,
                                                    m_config.get_context_for_tp()[i].as<RemoteContextImpl::Ptr>(),
                                                    configs_for_tp[i],
                                                    loaded_from_cache,
                                                    m_sub_memory_manager));
                GPU_DEBUG_TRACE_DETAIL << "sub models for TP created, rank " << configs_for_tp[i].streamsRankTable[i][0]
                                       << std::endl;
                std::cout << "[import] sub compiled model for TP has been created on rank "
                          << configs_for_tp[i].streamsRankTable[i][0] << std::endl;
                std::cout << "===========================\n";
=======
                auto sub_context = m_config.get_context_for_tp()[i].as<RemoteContextImpl::Ptr>();
                cldnn::BinaryInputBuffer sub_ib(ib.get_stream(), sub_context->get_engine());
                m_sub_compiled_models.push_back(std::make_shared<CompiledModel>(sub_ib,
                                                                                plugin,
                                                                                sub_context,
                                                                                configs_for_tp[i],
                                                                                loaded_from_cache,
                                                                                m_sub_memory_manager));
                GPU_DEBUG_LOG << "sub models on device " << sub_context->get_device_name() << " for TP created, rank "
                              << configs_for_tp[i].streamsRankTable[i][0] << std::endl;
>>>>>>> 3a00cec1
            };
            sub_tasks.push_back(std::bind(compile_tp_model, i));
        }
        for (auto& iter : sub_tasks)
            tp_compile_executor->run_and_wait({std::move(iter)});

        // clear up the tp executor for async compile
        get_plugin()->get_executor_manager()->clear("async compile executor for TP");
        tp_compile_executor.reset();
    }
}

std::shared_ptr<ov::IAsyncInferRequest> CompiledModel::create_infer_request() const {
    auto sync_request = create_sync_infer_request();
    auto async_infer_request = std::make_shared<AsyncInferRequest>(std::static_pointer_cast<SyncInferRequest>(sync_request),
                                                                   get_task_executor(),
                                                                   m_wait_executor,
                                                                   get_callback_executor());
    if (m_has_sub_compiled_models) {
        std::vector<std::shared_ptr<IAsyncInferRequest>> requests;
        for (auto model : m_sub_compiled_models) {
            requests.push_back(model->create_infer_request());
            std::cout << "\n*[WY-DEBUG]: create sub infer request: " << requests.back().get()
                      << "\t on engine info: " << &(model->get_context_impl()->get_engine().get_device_info())
                      << " from device: " << model->get_context_impl()->get_device_name() << std::endl;
            std::cout << "\n";
        }
        async_infer_request->setSubInferRequest(requests);
        async_infer_request->setSubInfer(true);
    }
    return async_infer_request;
}

// Cache blob format:
//     [ is_dynamic flag ]
//     [ ov::Node::Input/ ov::Node::Output ]
//     [ ov::intel_gpu::Graph ]
void CompiledModel::export_model(std::ostream& model) const {
    if (m_config.get_property(ov::cache_mode) == ov::CacheMode::OPTIMIZE_SIZE)
        return;

    OV_ITT_SCOPED_TASK(itt::domains::intel_gpu_plugin, "CompiledModel::export_model");
    OPENVINO_ASSERT(!m_graphs.empty(), "[GPU] Model not loaded");

    cldnn::BinaryOutputBuffer ob(model);
    ob << m_sub_compiled_models.size();
    for (const auto& sub_compiled_model : m_sub_compiled_models) {
        auto device_name = sub_compiled_model->get_context()->get_device_name();
        auto dotPos = device_name.find(".");
        if (dotPos != std::string::npos) {
            auto device_id = device_name.substr(dotPos + 1);
            ob << device_id;
<<<<<<< HEAD
            std::cout << "*[WY-DEBUG]: will cache device: " << device_name << "\t with id: " << device_id << std::endl;
=======
            GPU_DEBUG_LOG << "will cache for device " << device_name << std::endl;
>>>>>>> 3a00cec1
        }
    }

    auto export_inputs_outputs = [&]() {
        // Inputs
        {
            const auto& params = inputs();
            ob << params.size();

            for (const auto& param : params) {
                std::stringstream ss;
                ss << param.get_element_type();

                ob << param.get_node()->get_friendly_name();
                ob << ss.str();
                ob << param.get_partial_shape();
                ob << param.get_names().size();
                for (const auto& name : param.get_names()) {
                    ob << name;
                }
            }
        }

        // Outputs
        {
            const auto& results = outputs();
            ob << results.size();

            for (const auto& param : results) {
                std::stringstream ss;
                ss << param.get_element_type();

                ob << ss.str();
                ob << param.get_partial_shape();
                ob << param.get_node()->get_input_node_ptr(0)->get_friendly_name();
                ob << param.get_node()->get_friendly_name();
                ob << param.get_names().size();
                for (const auto& name : param.get_names()) {
                    ob << name;
                }
            }
        }
    };
<<<<<<< HEAD
    std::cout << "[" << __FILE__ << ":" << __LINE__ << "] [WY-DEBUG]: caching warp model...\n";
=======
>>>>>>> 3a00cec1
    export_inputs_outputs();
    if (!m_has_sub_compiled_models)
        m_graphs[0]->export_model(ob);

    for (std::size_t index = 0; index < m_sub_compiled_models.size(); index++) {
<<<<<<< HEAD
        std::cout << "[" << __FILE__ << ":" << __LINE__ << "] [WY-DEBUG]: caching sub model for: "
                  << m_sub_compiled_models.at(index)->get_context()->get_device_name() << std::endl;
        export_inputs_outputs();
        m_sub_compiled_models.at(index)->get_graph(0)->export_model(ob);
=======
        export_inputs_outputs();
        m_sub_compiled_models.at(index)->get_graph(0)->export_model(ob);
        GPU_DEBUG_LOG << "cached the sub compiled model for device "
                      << m_sub_compiled_models.at(index)->get_context()->get_device_name() << std::endl;
>>>>>>> 3a00cec1
    }
}

CompiledModel::Ptr CompiledModel::get_tp_compiled_model() const {
    auto messenger = ov::threading::message_manager();
    for (auto& iter : m_sub_compiled_models) {
        if (iter->get_context()->get_device_name() == get_context()->get_device_name())
            return std::dynamic_pointer_cast<CompiledModel>(iter);
    }
    return nullptr;
}

std::shared_ptr<const ov::Model> CompiledModel::get_runtime_model() const {
    if (m_config.enableSubStreams) {
       return get_tp_compiled_model()->get_runtime_model();
    }
    return get_graph(0)->get_runtime_model();
}

const std::vector<std::shared_ptr<Graph>>& CompiledModel::get_graphs() const {
    if (m_config.enableSubStreams) {
        return get_tp_compiled_model()->get_graphs();
    }
    return m_graphs;
}

std::shared_ptr<Graph> CompiledModel::get_graph(size_t n) const {
    if (m_config.enableSubStreams) {
        return get_tp_compiled_model()->get_graph(n);
    }
    OPENVINO_ASSERT(m_graphs.size() >= n, "[GPU] Invalid graph idx: ", n, ". Only ", m_graphs.size(), " were created");
    return m_graphs[n];
}

ov::Any CompiledModel::get_property(const std::string& name) const {
    if (name == ov::supported_properties) {
        return decltype(ov::supported_properties)::value_type {
            // Metrics
            ov::PropertyName{ov::supported_properties.name(), PropertyMutability::RO},
            ov::PropertyName{ov::model_name.name(), PropertyMutability::RO},
            ov::PropertyName{ov::optimal_number_of_infer_requests.name(), PropertyMutability::RO},

            // Configs
            ov::PropertyName{ov::enable_profiling.name(), PropertyMutability::RO},
            ov::PropertyName{ov::hint::enable_cpu_pinning.name(), PropertyMutability::RO},
            ov::PropertyName{ov::hint::model_priority.name(), PropertyMutability::RO},
            ov::PropertyName{ov::intel_gpu::hint::host_task_priority.name(), PropertyMutability::RO},
            ov::PropertyName{ov::intel_gpu::hint::queue_priority.name(), PropertyMutability::RO},
            ov::PropertyName{ov::intel_gpu::hint::queue_throttle.name(), PropertyMutability::RO},
            ov::PropertyName{ov::intel_gpu::enable_loop_unrolling.name(), PropertyMutability::RO},
            ov::PropertyName{ov::intel_gpu::disable_winograd_convolution.name(), PropertyMutability::RO},
            ov::PropertyName{ov::cache_dir.name(), PropertyMutability::RO},
            ov::PropertyName{ov::cache_mode.name(), PropertyMutability::RO},
            ov::PropertyName{ov::hint::performance_mode.name(), PropertyMutability::RO},
            ov::PropertyName{ov::hint::execution_mode.name(), PropertyMutability::RO},
            ov::PropertyName{ov::compilation_num_threads.name(), PropertyMutability::RO},
            ov::PropertyName{ov::num_streams.name(), PropertyMutability::RO},
            ov::PropertyName{ov::hint::num_requests.name(), PropertyMutability::RO},
            ov::PropertyName{ov::hint::inference_precision.name(), PropertyMutability::RO},
            ov::PropertyName{ov::hint::dynamic_quantization_group_size.name(), PropertyMutability::RO},
            ov::PropertyName{ov::device::id.name(), PropertyMutability::RO},
            ov::PropertyName{ov::execution_devices.name(), PropertyMutability::RO},
        };
    } else if (name == ov::model_name) {
        return decltype(ov::model_name)::value_type {m_model_name};
    } else if (name == ov::loaded_from_cache) {
        return decltype(ov::loaded_from_cache)::value_type {m_loaded_from_cache};
    } else if (name == ov::optimal_number_of_infer_requests) {
        unsigned int nr = m_config.get_property(ov::num_streams);
        if (m_config.get_property(ov::hint::performance_mode) != ov::hint::PerformanceMode::LATENCY)
            nr *= 2;
        return decltype(ov::optimal_number_of_infer_requests)::value_type {nr};
    } else if (name == ov::execution_devices) {
        return decltype(ov::execution_devices)::value_type{m_context->get_device_name()};
    }

    return m_config.get_property(name);
}

std::shared_ptr<ov::ISyncInferRequest> CompiledModel::create_sync_infer_request() const {
    OV_ITT_SCOPED_TASK(itt::domains::intel_gpu_plugin, "CompiledModel::create_sync_infer_request");
    OPENVINO_ASSERT(!m_graphs.empty(), "[GPU] Model not loaded");

    for (auto& graph : m_graphs) {
        //OPENVINO_ASSERT(graph != nullptr && m_config.enableSubStreams, "[GPU] Model not loaded: graph is nullptr");
        if (!m_config.enableSubStreams)
            OPENVINO_ASSERT(graph->is_loaded(), "[GPU] Model not loaded: invalid graph");
    }
    return std::make_shared<SyncInferRequest>(std::static_pointer_cast<const CompiledModel>(shared_from_this()));
}

}  // namespace intel_gpu
}  // namespace ov<|MERGE_RESOLUTION|>--- conflicted
+++ resolved
@@ -282,36 +282,6 @@
                                                             {},
                                                             configs_for_tp[i].streamsRankTable[i]};
                 configs_for_tp[i].subStreamExecConfig = std::move(streamExecutorConfig);
-<<<<<<< HEAD
-                cldnn::BinaryInputBuffer sub_ib(
-                    ib.get_stream(),
-                    m_config.get_context_for_tp()[i].as<RemoteContextImpl::Ptr>()->get_engine());
-                std::cout << "===========================\n";
-                std::cout << "[import] context name: "
-                          << m_config.get_context_for_tp()[i].as<RemoteContextImpl::Ptr>()->get_device_name()
-                          << std::endl;
-                std::cout << "[import] context engine uuid: "
-                          << m_config.get_context_for_tp()[i]
-                                 .as<RemoteContextImpl::Ptr>()
-                                 ->get_engine()
-                                 .get_device_info()
-                                 .uuid
-                          << std::endl;
-                std::cout << "[import] sub blob stream engine uuid: " << sub_ib.get_engine().get_device_info().uuid
-                          << std::endl;
-                m_sub_compiled_models.push_back(
-                    std::make_shared<CompiledModel>(sub_ib,
-                                                    plugin,
-                                                    m_config.get_context_for_tp()[i].as<RemoteContextImpl::Ptr>(),
-                                                    configs_for_tp[i],
-                                                    loaded_from_cache,
-                                                    m_sub_memory_manager));
-                GPU_DEBUG_TRACE_DETAIL << "sub models for TP created, rank " << configs_for_tp[i].streamsRankTable[i][0]
-                                       << std::endl;
-                std::cout << "[import] sub compiled model for TP has been created on rank "
-                          << configs_for_tp[i].streamsRankTable[i][0] << std::endl;
-                std::cout << "===========================\n";
-=======
                 auto sub_context = m_config.get_context_for_tp()[i].as<RemoteContextImpl::Ptr>();
                 cldnn::BinaryInputBuffer sub_ib(ib.get_stream(), sub_context->get_engine());
                 m_sub_compiled_models.push_back(std::make_shared<CompiledModel>(sub_ib,
@@ -322,7 +292,6 @@
                                                                                 m_sub_memory_manager));
                 GPU_DEBUG_LOG << "sub models on device " << sub_context->get_device_name() << " for TP created, rank "
                               << configs_for_tp[i].streamsRankTable[i][0] << std::endl;
->>>>>>> 3a00cec1
             };
             sub_tasks.push_back(std::bind(compile_tp_model, i));
         }
@@ -345,10 +314,6 @@
         std::vector<std::shared_ptr<IAsyncInferRequest>> requests;
         for (auto model : m_sub_compiled_models) {
             requests.push_back(model->create_infer_request());
-            std::cout << "\n*[WY-DEBUG]: create sub infer request: " << requests.back().get()
-                      << "\t on engine info: " << &(model->get_context_impl()->get_engine().get_device_info())
-                      << " from device: " << model->get_context_impl()->get_device_name() << std::endl;
-            std::cout << "\n";
         }
         async_infer_request->setSubInferRequest(requests);
         async_infer_request->setSubInfer(true);
@@ -375,11 +340,7 @@
         if (dotPos != std::string::npos) {
             auto device_id = device_name.substr(dotPos + 1);
             ob << device_id;
-<<<<<<< HEAD
-            std::cout << "*[WY-DEBUG]: will cache device: " << device_name << "\t with id: " << device_id << std::endl;
-=======
             GPU_DEBUG_LOG << "will cache for device " << device_name << std::endl;
->>>>>>> 3a00cec1
         }
     }
 
@@ -423,26 +384,15 @@
             }
         }
     };
-<<<<<<< HEAD
-    std::cout << "[" << __FILE__ << ":" << __LINE__ << "] [WY-DEBUG]: caching warp model...\n";
-=======
->>>>>>> 3a00cec1
     export_inputs_outputs();
     if (!m_has_sub_compiled_models)
         m_graphs[0]->export_model(ob);
 
     for (std::size_t index = 0; index < m_sub_compiled_models.size(); index++) {
-<<<<<<< HEAD
-        std::cout << "[" << __FILE__ << ":" << __LINE__ << "] [WY-DEBUG]: caching sub model for: "
-                  << m_sub_compiled_models.at(index)->get_context()->get_device_name() << std::endl;
-        export_inputs_outputs();
-        m_sub_compiled_models.at(index)->get_graph(0)->export_model(ob);
-=======
         export_inputs_outputs();
         m_sub_compiled_models.at(index)->get_graph(0)->export_model(ob);
         GPU_DEBUG_LOG << "cached the sub compiled model for device "
                       << m_sub_compiled_models.at(index)->get_context()->get_device_name() << std::endl;
->>>>>>> 3a00cec1
     }
 }
 

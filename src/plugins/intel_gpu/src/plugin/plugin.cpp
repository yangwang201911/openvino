--- conflicted
+++ resolved
@@ -437,16 +437,9 @@
     cldnn::BinaryInputBuffer ib(model, context_impl->get_engine());
     std::size_t num_sub_compiled_models = 0;
     ib >> num_sub_compiled_models;
-<<<<<<< HEAD
-    
-    if (num_sub_compiled_models > 0) {
-        std::cout << "[" << __FILE__ << ":" << __LINE__
-                  << "] [WY-DEBUG]: Number of cached sub-compiled models: " << num_sub_compiled_models << std::endl;
-=======
 
     if (num_sub_compiled_models > 0) {
         GPU_DEBUG_LOG << "Number of cached sub-compiled models for TP: " << num_sub_compiled_models << std::endl;
->>>>>>> 3a00cec1
         auto get_rank_table = [&]() {
             std::vector<std::vector<int>> rank_table = {};
             for (size_t i = 0; i < num_sub_compiled_models; i++) {
@@ -459,11 +452,7 @@
         for (std::size_t id = 0; id < num_sub_compiled_models; id++) {
             std::string device_id;
             ib >> device_id;
-<<<<<<< HEAD
-            std::cout << "Registered cached device with id: GPU." << device_id << std::endl;
-=======
             GPU_DEBUG_LOG << "Registered cached device with id: GPU." << device_id << std::endl;
->>>>>>> 3a00cec1
             config.register_device_context_for_tp(get_default_context(device_id));
             contexts_for_tp.insert({device_id, get_default_context(device_id)});
         }

// Copyright (C) 2018-2024 Intel Corporation
// SPDX-License-Identifier: Apache-2.0
//

#include "intel_gpu/plugin/plugin.hpp"

#include <algorithm>
#include <cctype>
#include <cmath>
#include <limits>
#include <map>
#include <memory>
#include <mutex>
#include <string>
#include <tuple>
#include <vector>

#include "intel_gpu/graph/serialization/layout_serializer.hpp"
#include "intel_gpu/graph/serialization/string_serializer.hpp"
#include "intel_gpu/graph/serialization/utils.hpp"
#include "intel_gpu/graph/serialization/vector_serializer.hpp"
#include "intel_gpu/plugin/compiled_model.hpp"
#include "intel_gpu/plugin/transformations_pipeline.hpp"
#include "intel_gpu/runtime/debug_configuration.hpp"
#include "intel_gpu/runtime/device_query.hpp"
#include "intel_gpu/runtime/execution_config.hpp"
#include "intel_gpu/runtime/itt.hpp"
#include "intel_gpu/plugin/tuple_remote_tensor.hpp"
#include "openvino/core/deprecated.hpp"
#include "openvino/pass/manager.hpp"
#include "openvino/pass/visualize_tree.hpp"
#include "openvino/runtime/device_id_parser.hpp"
#include "openvino/runtime/intel_gpu/properties.hpp"
#include "openvino/runtime/internal_properties.hpp"
#include "openvino/runtime/make_tensor.hpp"
#include "openvino/runtime/performance_heuristics.hpp"
#include "openvino/runtime/properties.hpp"
#include "openvino/util/common_util.hpp"
#include "transformations/common_optimizations/dimension_tracking.hpp"
#include "transformations/init_node_info.hpp"
#include "transformations/rt_info/fused_names_attribute.hpp"
#include "transformations/utils/utils.hpp"
// Undef DEVICE_TYPE macro which can be defined somewhere in windows headers as DWORD and conflict with our metric
#ifdef DEVICE_TYPE
#undef DEVICE_TYPE
#endif

using ms = std::chrono::duration<double, std::ratio<1, 1000>>;
using Time = std::chrono::high_resolution_clock;

namespace ov {
namespace intel_gpu {

#define FACTORY_DECLARATION(op_version, op_name) \
    void __register ## _ ## op_name ## _ ## op_version();

#define FACTORY_CALL(op_version, op_name) \
    __register ## _ ## op_name ## _ ## op_version();

#define REGISTER_FACTORY(op_version, op_name) FACTORY_DECLARATION(op_version, op_name)
#include "intel_gpu/plugin/primitives_list.hpp"
#undef REGISTER_FACTORY

void Plugin::register_primitives() const {
    #define REGISTER_FACTORY(op_version, op_name) FACTORY_CALL(op_version, op_name)
    #include "intel_gpu/plugin/primitives_list.hpp"
    #undef REGISTER_FACTORY
}

std::string Plugin::get_device_id_from_config(const ov::AnyMap& config) const {
    std::string id;
    if (config.find(ov::device::id.name()) != config.end()) {
        id = config.at(ov::device::id.name()).as<std::string>();
    }
    return id;
}

std::string Plugin::get_device_id(const ov::AnyMap& config) const {
    std::string id = m_default_device_id;
    if (config.find(ov::device::id.name()) != config.end()) {
        id = config.at(ov::device::id.name()).as<std::string>();
    }
    return id;
}

void Plugin::transform_model(std::shared_ptr<ov::Model>& model, const ExecutionConfig& config, const std::shared_ptr<RemoteContextImpl>& context) const {
    OV_ITT_SCOPED_TASK(itt::domains::intel_gpu_plugin, "Plugin::transform_model");
    TransformationsPipeline transformations(config, context);

    auto start = Time::now();
    transformations.apply(model);
    GPU_DEBUG_LOG << "Transformations time: " << std::chrono::duration_cast<ms>(Time::now() - start).count() << " ms" << std::endl;
}

std::shared_ptr<ov::Model> Plugin::clone_and_transform_model(const std::shared_ptr<const ov::Model>& model,
                                                             const ExecutionConfig& config,
                                                             const std::shared_ptr<RemoteContextImpl>& context) const {
    OV_ITT_SCOPED_TASK(itt::domains::intel_gpu_plugin, "Plugin::clone_and_transform_model");
    GPU_DEBUG_GET_INSTANCE(debug_config);
    GPU_DEBUG_DEFINE_MEM_LOGGER("Plugin::clone_and_transform_model");

    auto cloned_model = model->clone();
    OPENVINO_ASSERT(cloned_model != nullptr, "[GPU] Failed to clone model!");

    GPU_DEBUG_IF(!debug_config->dump_graphs.empty()) {
        auto path_base = debug_config->dump_graphs + "/" + cloned_model->get_name();
        ov::pass::VisualizeTree(path_base + ".svg").run_on_model(cloned_model);
    }

    transform_model(cloned_model, config, context);

    // Transformations for some reason may drop output tensor names, so here we copy those from the original model
    auto new_results = cloned_model->get_results();
    auto old_results = model->get_results();
    OPENVINO_ASSERT(new_results.size() == old_results.size(), "[GPU] Unexpected outputs count change in transformed model",
                                                              "Before: ", old_results.size(), " After: ", new_results.size());
    for (size_t i = 0; i < model->get_results().size(); i++) {
        auto new_res = new_results[i];
        auto old_res = old_results[i];

        new_res->output(0).set_names(old_res->output(0).get_names());
        new_res->set_friendly_name(old_res->get_friendly_name());
    }

    GPU_DEBUG_IF(!debug_config->dump_graphs.empty()) {
        auto path_base = debug_config->dump_graphs + "/" + cloned_model->get_name() + "_" +  "transformed_func";
        ov::pass::VisualizeTree(path_base + ".svg").run_on_model(cloned_model);
    }
    return cloned_model;
}

std::map<std::string, RemoteContextImpl::Ptr> Plugin::get_default_contexts() const {
    std::call_once(m_default_contexts_once, [this]() {
        // Create default context
        for (auto& device : m_device_map) {
            auto ctx = std::make_shared<RemoteContextImpl>(get_device_name() + "." + device.first, std::vector<cldnn::device::ptr>{ device.second });
            m_default_contexts.insert({device.first, ctx});
        }
        // auto ctx = std::make_shared<RemoteContextImpl>(get_device_name() + ".-1", std::vector<cldnn::device::ptr>{ nullptr });
        // m_default_contexts.insert({"-1", ctx});
    });
    return m_default_contexts;
}

Plugin::Plugin() {
    set_device_name("GPU");
    register_primitives();

    // Set OCL runtime which should be always available
#ifdef OV_GPU_WITH_SYCL
    cldnn::device_query device_query(cldnn::engine_types::sycl, cldnn::runtime_types::ocl);
#else
    cldnn::device_query device_query(cldnn::engine_types::ocl, cldnn::runtime_types::ocl);
#endif
    m_device_map = device_query.get_available_devices();
    
    // std::cout << "****************************\n";
    // for (const auto& device : m_device_map) {
    //      std::cout << "device.first: " << device.first << std::endl;
    //      m_device_map["-1"] = m_device_map[device.first];
    //      break;
    // }
    // for (const auto& device : m_device_map) {
    //      std::cout << "device.first: " << device.first << std::endl;
    // }
    // Set default configs for each device
    for (const auto& device : m_device_map) {
        m_configs_map.insert({device.first, ExecutionConfig(ov::device::id(device.first))});
    }

    // Set common info for compiled_model_runtime_properties
    auto& ov_version = ov::get_openvino_version();
    m_compiled_model_runtime_properties["OV_VERSION"] = ov_version.buildNumber;
    m_msg_manager = ov::threading::message_manager();
}

std::shared_ptr<ov::ICompiledModel> Plugin::compile_model(const std::shared_ptr<const ov::Model>& model, const ov::AnyMap& orig_config) const {
    OV_ITT_SCOPED_TASK(itt::domains::intel_gpu_plugin, "Plugin::compile_model");
<<<<<<< HEAD
    // ov::serialize(model, "./model_pa_oo.xml");
    // auto model_clone = model->clone();
    // ov::pass::VisualizeTree("pa_ooo.svg").run_on_model(model_clone);
=======
>>>>>>> f16097f0
    std::string device_id = get_device_id(orig_config);

    auto context = get_default_context(device_id);

    OPENVINO_ASSERT(m_configs_map.find(device_id) != m_configs_map.end(), "[GPU] compile_model: Couldn't find config for GPU with id ", device_id);

    ExecutionConfig config = m_configs_map.at(device_id);
    config.set_user_property(orig_config);
    config.apply_user_properties(context->get_engine().get_device_info());
    std::set<ov::hint::ModelDistributionPolicy> model_distribution_policy =
        config.get_property(ov::hint::model_distribution_policy.name())
            .as<std::set<ov::hint::ModelDistributionPolicy>>();

    auto device_ptr = context->get_engine().get_device();

    auto iter_devices_for_tp = orig_config.find(ov::device::priorities.name()) == orig_config.end();
    std::string devices_for_tp =
        iter_devices_for_tp ? "" : config.get_property(ov::device::priorities.name()).as<std::string>();
    if (devices_for_tp.empty()) {
        GPU_DEBUG_LOG
            << "No available device specified for TP. will initialize device list for TP with all available device."
            << std::endl;
        for (const auto& item : m_configs_map) {
            devices_for_tp += "GPU." + item.first + ",";
        }
        devices_for_tp.pop_back();
    }
    auto parse_devices_id = [&](const std::string devices_for_tp,
                                const std::string delimiter = ",") -> std::vector<std::string> {
        bool is_set_device_id = orig_config.find(ov::device::id.name()) != orig_config.end();
        std::vector<std::string> ret;
        if (is_set_device_id)
            ret.push_back(device_id);
        std::size_t start = 0, end = devices_for_tp.find(delimiter);
        while (end != std::string::npos) {
            std::string device_with_id = devices_for_tp.substr(start, end - start);
            auto dotPos = device_with_id.find(".");
            if (dotPos != std::string::npos) {
                auto target_id = device_with_id.substr(dotPos + 1);
                if (m_device_map.count(target_id) &&
                    m_device_map.at(target_id)->get_info().dev_type == device_ptr->get_info().dev_type) {
                    if (!is_set_device_id) {
                        ret.push_back(target_id);
                    } else if (target_id != device_id) {
                        ret.push_back(target_id);
                        return ret;
                    }
                } else {
                    OPENVINO_THROW("Invalid device found for TP: ", device_with_id);
                }
            }
            start = end + delimiter.length();
            end = devices_for_tp.find(delimiter, start);
        }
        std::string last = devices_for_tp.substr(start);
        auto dotPos = last.find(".");
        if (dotPos != std::string::npos) {
            auto target_id = last.substr(dotPos + 1);
            if (m_device_map.count(target_id) &&
                m_device_map.at(target_id)->get_info().dev_type == device_ptr->get_info().dev_type) {
                if (!is_set_device_id) {
                    ret.push_back(target_id);
                } else if (target_id != device_id) {
                    ret.push_back(target_id);
                    return ret;
                }
            } else {
                OPENVINO_THROW("Invalid device found for TP: ", last);
            }
        }
        std::string target_device = is_set_device_id ? std::string("GPU.") + device_id : "GPU";
        if (is_set_device_id) {
            if (ret.size() < 2) {
                OPENVINO_THROW("Invalid number of parsed device found for TP from specified device candidate list: ",
                               devices_for_tp,
                               " when compiling model to target device: ",
                               target_device);
            }
        } else {
            if (ret.empty()) {
                OPENVINO_THROW("Invalid number of parsed device found for TP from specified device candidate list: ",
                               devices_for_tp,
                               " when compiling model to target device: ",
                               target_device);
            }
            if (ret.size() == 1) {
                auto id = ret.front();
                if (id != device_id && device_ptr->get_info().dev_type == m_device_map.at(id)->get_info().dev_type) {
                    ret.push_back(device_id);
                } else {
                    for (const auto& item : m_device_map) {
                        if (item.first != id && item.second->get_info().dev_type == device_ptr->get_info().dev_type) {
                            ret.push_back(item.first);
                        }
                    }
                }
            }
            if (ret.size() > 2) {
                GPU_DEBUG_LOG << "Will only select 2 devices for TP." << std::endl;
                std::cout << "[WY-DEBUG][" << __FILE__ << ":" << __LINE__
                          << "] will keep the first 2 device from list.";
                ret = std::vector<std::string>(ret.begin(), ret.begin() + 2);
            }
        }
        return ret;
    };
    auto devices_id_for_tp = parse_devices_id(devices_for_tp);
    devices_for_tp.clear();
    for (const auto& device_id : devices_id_for_tp) {
        devices_for_tp += "GPU." + device_id + ",";
    }
    devices_for_tp.pop_back();
    std::cout << "[WY-DEBUG][" << __FILE__ << ":" << __LINE__
              << "] device priorities after filtered: " << devices_for_tp << std::endl;
    if (1) {
        auto get_rank_table = [&]() {
            std::vector<std::vector<int>> rank_table = {};
            for (size_t i = 0; i < config.get_context_for_tp().size(); i++) {
                std::vector<int> init_rank = {};
                init_rank.emplace_back(i);
                rank_table.emplace_back(init_rank);
            }
            return rank_table;
        };
        for (auto& device_id : devices_id_for_tp) {
            config.register_device_context_for_tp(get_default_context(device_id));
            contexts_for_tp.insert({device_id, get_default_context(device_id)});
            std::cout << "Registered device with id GPU." << device_id << " for TP." << std::endl;
        }
        if (config.get_context_for_tp().size() > 1) {
            std::cout << "***************************** enable tp *****************************\n";
            config.enableSubStreams = true;
            config.streamsRankTable = get_rank_table();
        }
    }
<<<<<<< HEAD
    // auto model_clone = model->clone();
    // if (config.get_context_for_tp().size() > 1) {
    //     ov::pass::Manager manager;
    //     manager.register_pass<ov::intel_gpu::TensorParallelFusion>(config.get_context_for_tp().size(), i);
    // // // manager.register_pass<ov::pass::ConstantFolding>();
    //     manager.run_passes(model_clone);

    // }
=======
>>>>>>> f16097f0

    auto transformed_model = clone_and_transform_model(model, config, context);
    {
        OV_ITT_SCOPED_TASK(itt::domains::intel_gpu_plugin, "Plugin::compile_model::CreateCompiledModel");
        return std::make_shared<CompiledModel>(transformed_model, shared_from_this(), context, config);
    }
}

std::shared_ptr<ov::ICompiledModel> Plugin::compile_model(const std::shared_ptr<const ov::Model>& model,
                                                          const ov::AnyMap& orig_config,
                                                          const ov::SoPtr<ov::IRemoteContext>& context) const {
    auto context_impl = get_context_impl(context);
    auto device_id = ov::DeviceIDParser{context_impl->get_device_name()}.get_device_id();

    OPENVINO_ASSERT(m_configs_map.find(device_id) != m_configs_map.end(), "[GPU] LoadExeNetworkImpl: Couldn't find config for GPU with id ", device_id);

    ExecutionConfig config = m_configs_map.at(device_id);
    config.set_user_property(orig_config);
    config.apply_user_properties(context_impl->get_engine().get_device_info());

    auto transformed_model = clone_and_transform_model(model, config, context_impl);
    return std::make_shared<CompiledModel>(transformed_model, shared_from_this(), context_impl, config);
}

ov::SoPtr<ov::IRemoteContext> Plugin::create_context(const ov::AnyMap& remote_properties) const {
    if (remote_properties.empty()) {
        return get_default_context(m_default_device_id);
    }
    return std::make_shared<RemoteContextImpl>(get_default_contexts(), remote_properties);
}

std::shared_ptr<RemoteContextImpl> Plugin::get_default_context(const std::string& device_id) const {
    auto contexts = get_default_contexts();
    OPENVINO_ASSERT(contexts.count(device_id), "[GPU] Context was not initialized for ", device_id, " device");
    return contexts.at(device_id);
}

ov::SoPtr<ov::IRemoteContext> Plugin::get_default_context(const AnyMap& params) const {
    if (contexts_for_tp.size() > 1) {
        // auto contexts = get_default_contexts();
        auto tuple_context = std::make_shared<ov::intel_gpu::TupleRemoteContextImpl>(contexts_for_tp);
        return tuple_context;
    }
    std::string device_id = m_default_device_id;
    if (params.find(ov::device::id.name()) != params.end())
        device_id = params.at(ov::device::id.name()).as<std::string>();

    return get_default_context(device_id);
}

void Plugin::set_property(const ov::AnyMap &config) {
    auto update_config = [](ExecutionConfig& config, const ov::AnyMap& user_config) {
        config.set_user_property(user_config);
        // Check that custom layers config can be loaded
        if (user_config.find(ov::intel_gpu::config_file.name()) != user_config.end()) {
            CustomLayerMap custom_layers;
            auto custom_layers_config = user_config.at(ov::intel_gpu::config_file.name()).as<std::string>();
            CustomLayer::LoadFromFile(custom_layers_config, custom_layers, custom_layers_config.empty());
        }
    };

    if (config.find(ov::internal::config_device_id.name()) != config.end()) {
        std::string device_id = config.at(ov::internal::config_device_id.name()).as<std::string>();
        auto config_for_device = config;
        config_for_device.erase(ov::internal::config_device_id.name());
        update_config(m_configs_map.at(device_id), config_for_device);
    } else {
        std::string device_id = get_device_id_from_config(config);
        if (!device_id.empty()) {
            m_default_device_id = device_id;
            update_config(m_configs_map.at(device_id), config);
        } else {
            for (auto& conf : m_configs_map) {
                update_config(conf.second, config);
            }
        }
    }
}

ov::SupportedOpsMap Plugin::query_model(const std::shared_ptr<const ov::Model>& model, const ov::AnyMap& orig_config) const {
    OV_ITT_SCOPED_TASK(itt::domains::intel_gpu_plugin, "Plugin::query_model");
    ov::SupportedOpsMap res;
    std::string device_id = get_device_id(orig_config);

    auto ctx = get_default_context(device_id);

    ExecutionConfig config = m_configs_map.at(device_id);
    config.set_user_property(orig_config);
    config.apply_user_properties(ctx->get_engine().get_device_info());

    ProgramBuilder prog(ctx->get_engine(), config);

    float query_model_ratio = config.get_property(ov::internal::query_model_ratio.name()).as<float>();

    auto supported = ov::get_supported_nodes(model,
        [&config,&ctx,this](std::shared_ptr<ov::Model>& model) {
            std::map<std::string, ov::PartialShape> shapes;
            std::map<std::string, std::pair<int64_t, int64_t>> batch_dim;
            transform_model(model, config, ctx);
        },
        [&prog](std::shared_ptr<ov::Node> node) {
            return prog.is_op_supported(node);
        },
        query_model_ratio);

    for (auto&& op_name : supported) {
        res.emplace(op_name, ctx->get_device_name());
    }

    return res;
}

std::shared_ptr<ov::ICompiledModel> Plugin::import_model(std::istream& model, const ov::AnyMap& config) const {
    std::string device_id = get_device_id(config);
    auto context = get_default_context(device_id);
    return import_model(model, { context, nullptr }, config);
}

std::shared_ptr<ov::ICompiledModel> Plugin::import_model(std::istream& model,
                                                         const ov::SoPtr<ov::IRemoteContext>& context,
                                                         const ov::AnyMap& orig_config) const {
    OV_ITT_SCOPED_TASK(itt::domains::intel_gpu_plugin, "Plugin::ImportNetwork");
    static std::shared_ptr<CompiledModel> imported_model = nullptr;
    auto context_impl = get_context_impl(context);
    auto device_id = ov::DeviceIDParser{context_impl->get_device_name()}.get_device_id();

    // check ov::loaded_from_cache property and erase it due to not needed any more.
    auto _orig_config = orig_config;
    const auto& it = _orig_config.find(ov::loaded_from_cache.name());
    bool loaded_from_cache = false;
    if (it != _orig_config.end()) {
        loaded_from_cache = it->second.as<bool>();
        _orig_config.erase(it);
    }

    ExecutionConfig config = m_configs_map.at(device_id);
    config.set_user_property(_orig_config);
    config.apply_user_properties(context_impl->get_engine().get_device_info());

    if (config.get_property(ov::cache_mode) == ov::CacheMode::OPTIMIZE_SIZE)
        return nullptr;

    cldnn::BinaryInputBuffer ib(model, context_impl->get_engine());
    auto compiled_model =
        std::make_shared<CompiledModel>(ib, shared_from_this(), context_impl, config, loaded_from_cache);
    if (imported_model) {
        imported_model->insert_tp_compiled_model(compiled_model);
    } else {
        imported_model = compiled_model;
    }
    return compiled_model;
}

ov::Any Plugin::get_property(const std::string& name, const ov::AnyMap& options) const {
    OV_ITT_SCOPED_TASK(itt::domains::intel_gpu_plugin, "Plugin::get_property");

    // The metrics below don't depend on the device ID, so we should handle those
    // earler than querying actual ID to avoid exceptions when no devices are found
    if (name == ov::supported_properties) {
        return decltype(ov::supported_properties)::value_type {get_supported_properties()};
    } else if (ov::internal::supported_properties == name) {
        return decltype(ov::internal::supported_properties)::value_type{get_supported_internal_properties()};
    } else if (name == ov::available_devices) {
        std::vector<std::string> available_devices = { };
        for (auto const& dev : m_device_map)
            available_devices.push_back(dev.first);
        return decltype(ov::available_devices)::value_type {available_devices};
    } else if (name == ov::internal::caching_properties) {
        return decltype(ov::internal::caching_properties)::value_type(get_caching_properties());
    }

    ov::AnyMap actual_runtime_info;
    auto prepare_actual_runtime_info = [&]() {
        // Suppose all devices share the same version driver.
        auto device_id = m_default_device_id;
        OPENVINO_ASSERT(m_device_map.find(device_id) != m_device_map.end(),
                        "[GPU] compiled_model_runtime_properties: Couldn't find device for GPU with id ",
                        device_id);
        actual_runtime_info["DRIVER_VERSION"] = m_device_map.at(device_id)->get_info().driver_version;
        // More items can be inserted if needed
    };
    // Below properties depend on the device ID.
    if (name == ov::internal::compiled_model_runtime_properties.name()) {
        prepare_actual_runtime_info();
        auto model_runtime_info = m_compiled_model_runtime_properties;
        // Set specified device info for compiled_model_runtime_properties
        model_runtime_info.insert(actual_runtime_info.begin(), actual_runtime_info.end());
        auto model_format = ov::Any(model_runtime_info);
        return decltype(ov::internal::compiled_model_runtime_properties)::value_type(
            std::move(model_format.as<std::string>()));
    } else if (name == ov::internal::compiled_model_runtime_properties_supported.name()) {
        ov::Any res = true;
        prepare_actual_runtime_info();
        auto it = options.find(ov::internal::compiled_model_runtime_properties.name());
        if (it == options.end()) {
            res = false;
            return res;
        }
        ov::AnyMap input_map = it->second.as<ov::AnyMap>();
        // Check common info of compiled_model_runtime_properties
        for (auto& item : m_compiled_model_runtime_properties) {
            auto it = input_map.find(item.first);
            if (it == input_map.end() || it->second.as<std::string>() != item.second.as<std::string>()) {
                res = false;
                return res;
            }
        }
        // Check specified device info of compiled_model_runtime_properties
        for (const auto& it : actual_runtime_info) {
            auto item = input_map.find(it.first);
            if (item == input_map.end() || item->second.as<std::string>() != it.second.as<std::string>()) {
                res = false;
                break;
            }
        }
        return res;
    }

    OPENVINO_ASSERT(!m_device_map.empty(), "[GPU] Can't get ", name, " property as no supported devices found or an error happened during devices query.\n"
                                           "[GPU] Please check OpenVINO documentation for GPU drivers setup guide.\n");

    if (is_metric(name)) {
        return get_metric(name, options);
    }

    std::string device_id = m_default_device_id;
    if (options.find(ov::device::id.name()) != options.end()) {
        device_id = options.find(ov::device::id.name())->second.as<std::string>();
    }
    OPENVINO_ASSERT(m_configs_map.find(device_id) != m_configs_map.end(), "[GPU] get_property: Couldn't find config for GPU with id ", device_id);

    const auto& c = m_configs_map.at(device_id);
    return c.get_property(name);
}

auto StringRightTrim = [](std::string string, std::string substring, bool case_sensitive = true) {
    auto ret_str = string;
    if (!case_sensitive) {
        std::transform(string.begin(), string.end(), string.begin(), ::tolower);
        std::transform(substring.begin(), substring.end(), substring.begin(), ::tolower);
    }
    auto erase_position = string.rfind(substring);
    if (erase_position != std::string::npos) {
        // if space exists before substring remove it also
        if (std::isspace(string.at(erase_position - 1))) {
            erase_position--;
        }
        return ret_str.substr(0, erase_position);
    }
    return ret_str;
};

bool Plugin::is_metric(const std::string& name) const {
    auto all_properties = get_supported_properties();
    auto internal_properties = get_supported_internal_properties();
    auto caching_properties = get_caching_properties();
    all_properties.insert(all_properties.end(), internal_properties.begin(), internal_properties.end());
    all_properties.insert(all_properties.end(), caching_properties.begin(), caching_properties.end());
    auto it = std::find(all_properties.begin(), all_properties.end(), name);
    OPENVINO_ASSERT(it != all_properties.end(), "[GPU] Property ", name, " is not in a list of supported properties");

    return !it->is_mutable();
}

ov::Any Plugin::get_metric(const std::string& name, const ov::AnyMap& options) const {
    OV_ITT_SCOPED_TASK(itt::domains::intel_gpu_plugin, "Plugin::get_metric");
    GPU_DEBUG_GET_INSTANCE(debug_config);

    auto device_id = get_property(ov::device::id.name(), options).as<std::string>();

    auto iter = m_device_map.find(std::to_string(cldnn::device_query::device_id));
    if (iter == m_device_map.end())
        iter = m_device_map.find(device_id);
    if (iter == m_device_map.end())
        iter = m_device_map.begin();
    auto device = iter->second;
    auto device_info = device->get_info();

    if (name == ov::intel_gpu::device_total_mem_size) {
        if (contexts_for_tp.size() > 1) {
            uint64_t min_global_mem_size_tp = 0;
            for (auto context = contexts_for_tp.begin(); context != contexts_for_tp.end(); ++context) {
                auto iter_tp = m_device_map.find(std::to_string(cldnn::device_query::device_id));
                if (iter_tp == m_device_map.end())
                    iter_tp = m_device_map.find(context->first);
                if (iter_tp == m_device_map.end())
                    iter_tp = m_device_map.begin();
                auto global_mem_size = iter_tp->second->get_info().max_global_mem_size;
                if (context == contexts_for_tp.begin()) {
                    min_global_mem_size_tp =  global_mem_size;
                } else {
                    if (global_mem_size <  min_global_mem_size_tp) {
                        min_global_mem_size_tp = global_mem_size;
                    }
                }
            }
            return decltype(ov::intel_gpu::device_total_mem_size)::value_type {min_global_mem_size_tp * contexts_for_tp.size()};;
        }
        return decltype(ov::intel_gpu::device_total_mem_size)::value_type {device_info.max_global_mem_size};
    } else if (name == ov::device::type) {
        auto dev_type = device_info.dev_type == cldnn::device_type::discrete_gpu ? ov::device::Type::DISCRETE : ov::device::Type::INTEGRATED;
        return decltype(ov::device::type)::value_type {dev_type};
    } else if (name == ov::device::gops) {
        std::map<element::Type, float> gops;
        gops[element::i8] = device->get_gops(cldnn::data_types::i8);
        gops[element::u8] = device->get_gops(cldnn::data_types::u8);
        gops[element::f16] = device->get_gops(cldnn::data_types::f16);
        gops[element::f32] = device->get_gops(cldnn::data_types::f32);
        return decltype(ov::device::gops)::value_type {gops};
    } else if (name == ov::intel_gpu::execution_units_count) {
        return static_cast<decltype(ov::intel_gpu::execution_units_count)::value_type>(device_info.execution_units_count);
    } else if (name == ov::intel_gpu::uarch_version) {
        std::stringstream s;
        if (device_info.gfx_ver.major == 0 && device_info.gfx_ver.minor == 0 && device_info.gfx_ver.revision == 0) {
            s << "unknown";
        } else {
            s << static_cast<int>(device_info.gfx_ver.major) << "."
              << static_cast<int>(device_info.gfx_ver.minor) << "."
              << static_cast<int>(device_info.gfx_ver.revision);
        }
        return decltype(ov::intel_gpu::uarch_version)::value_type {s.str()};
    } else if (name == ov::optimal_batch_size) {
        return decltype(ov::optimal_batch_size)::value_type {get_optimal_batch_size(options)};
    } else if (name == ov::device::uuid) {
        return decltype(ov::device::uuid)::value_type {device_info.uuid};
    } else if (name == ov::device::luid) {
        return decltype(ov::device::luid)::value_type {device_info.luid};
    } else if (name == ov::device::full_name) {
        auto deviceName = StringRightTrim(device_info.dev_name, "NEO", false);
        deviceName += std::string(" (") + (device_info.dev_type == cldnn::device_type::discrete_gpu ? "dGPU" : "iGPU") + ")";
        return decltype(ov::device::full_name)::value_type {deviceName};
    } else if (name == ov::device::capabilities) {
        return decltype(ov::device::capabilities)::value_type {get_device_capabilities(device_info)};
    } else if (name == ov::range_for_async_infer_requests) {
        std::tuple<unsigned int, unsigned int, unsigned int> range = std::make_tuple(1, 2, 1);
        return decltype(ov::range_for_async_infer_requests)::value_type {range};
    } else if (name == ov::range_for_streams) {
        std::tuple<unsigned int, unsigned int> range = std::make_tuple(1, device_info.num_ccs == 1 ? 2 : device_info.num_ccs);
        return decltype(ov::range_for_streams)::value_type {range};
    } else if (name == ov::intel_gpu::memory_statistics) {
        if (contexts_for_tp.size() > 1) {
            std::map<std::string, uint64_t> memory_statistics_tp;
            for (auto& context : contexts_for_tp) {
                for (auto& memory_statistics_item : context.second->get_engine().get_memory_statistics()) {
                    if (memory_statistics_tp.find(memory_statistics_item.first) != memory_statistics_tp.end()) {
                        if (memory_statistics_item.second > memory_statistics_tp[memory_statistics_item.first]) {
                            memory_statistics_tp[memory_statistics_item.first] = memory_statistics_item.second;
                        }
                    } else {
                        memory_statistics_tp.insert({memory_statistics_item.first, memory_statistics_item.second});
                    }
                }
            }
            for (auto& memory_item : memory_statistics_tp) {
                memory_item.second *= contexts_for_tp.size();
            }
            return decltype(ov::intel_gpu::memory_statistics)::value_type {memory_statistics_tp};;
        }
        const auto& ctx = get_default_context(device_id);
        return decltype(ov::intel_gpu::memory_statistics)::value_type {ctx->get_engine().get_memory_statistics()};
    } else if (name == ov::max_batch_size) {
        return decltype(ov::max_batch_size)::value_type {get_max_batch_size(options)};
    } else if (name == ov::intel_gpu::driver_version) {
        return decltype(ov::intel_gpu::driver_version)::value_type {device_info.driver_version};
    } else if (name == ov::intel_gpu::device_id) {
        std::stringstream s;
        s << "0x" << std::hex << device_info.device_id;
        return decltype(ov::intel_gpu::device_id)::value_type {s.str()};
    } else if (name == ov::device::architecture) {
        std::stringstream s;
        s << "GPU: vendor=0x" << std::hex << device_info.vendor_id << std::dec << " arch=";
        if (device_info.gfx_ver.major == 0 && device_info.gfx_ver.minor == 0) {
            s << device_info.dev_name;
        } else {
            s << "v" << static_cast<int>(device_info.gfx_ver.major)
              << "." << static_cast<int>(device_info.gfx_ver.minor)
              << "." << static_cast<int>(device_info.gfx_ver.revision);
        }
        return decltype(ov::device::architecture)::value_type {s.str()};
    } else {
        OPENVINO_THROW("Unsupported metric key ", name);
    }
}

std::vector<ov::PropertyName> Plugin::get_caching_properties() const {
    static const std::vector<ov::PropertyName> caching_properties = {
        ov::PropertyName{ov::device::architecture.name(), PropertyMutability::RO},
        ov::PropertyName{ov::intel_gpu::execution_units_count.name(), PropertyMutability::RO},
        ov::PropertyName{ov::hint::inference_precision.name(), PropertyMutability::RW},
        ov::PropertyName{ov::hint::execution_mode.name(), PropertyMutability::RW},
<<<<<<< HEAD
        ov::PropertyName{ov::device::priorities.name(), PropertyMutability::RW},
=======
        ov::PropertyName{ov::hint::performance_mode.name(), PropertyMutability::RW},
        ov::PropertyName{ov::hint::dynamic_quantization_group_size.name(), PropertyMutability::RW},
>>>>>>> f16097f0
    };

    return caching_properties;
}

std::vector<ov::PropertyName> Plugin::get_supported_properties() const {
    static const std::vector<ov::PropertyName> supported_properties = {
        // Metrics
        ov::PropertyName{ov::supported_properties.name(), PropertyMutability::RO},
        ov::PropertyName{ov::available_devices.name(), PropertyMutability::RO},
        ov::PropertyName{ov::range_for_async_infer_requests.name(), PropertyMutability::RO},
        ov::PropertyName{ov::range_for_streams.name(), PropertyMutability::RO},
        ov::PropertyName{ov::optimal_batch_size.name(), PropertyMutability::RO},
        ov::PropertyName{ov::max_batch_size.name(), PropertyMutability::RO},
        ov::PropertyName{ov::device::architecture.name(), PropertyMutability::RO},
        ov::PropertyName{ov::device::full_name.name(), PropertyMutability::RO},
        ov::PropertyName{ov::device::uuid.name(), PropertyMutability::RO},
        ov::PropertyName{ov::device::luid.name(), PropertyMutability::RO},
        ov::PropertyName{ov::device::type.name(), PropertyMutability::RO},
        ov::PropertyName{ov::device::gops.name(), PropertyMutability::RO},
        ov::PropertyName{ov::device::capabilities.name(), PropertyMutability::RO},
        ov::PropertyName{ov::intel_gpu::device_total_mem_size.name(), PropertyMutability::RO},
        ov::PropertyName{ov::intel_gpu::uarch_version.name(), PropertyMutability::RO},
        ov::PropertyName{ov::intel_gpu::execution_units_count.name(), PropertyMutability::RO},
        ov::PropertyName{ov::intel_gpu::memory_statistics.name(), PropertyMutability::RO},

        // Configs
        ov::PropertyName{ov::enable_profiling.name(), PropertyMutability::RW},
        ov::PropertyName{ov::hint::model_priority.name(), PropertyMutability::RW},
        ov::PropertyName{ov::intel_gpu::hint::host_task_priority.name(), PropertyMutability::RW},
        ov::PropertyName{ov::intel_gpu::hint::queue_priority.name(), PropertyMutability::RW},
        ov::PropertyName{ov::intel_gpu::hint::queue_throttle.name(), PropertyMutability::RW},
        ov::PropertyName{ov::intel_gpu::hint::enable_sdpa_optimization.name(), PropertyMutability::RW},
        ov::PropertyName{ov::intel_gpu::enable_loop_unrolling.name(), PropertyMutability::RW},
        ov::PropertyName{ov::intel_gpu::disable_winograd_convolution.name(), PropertyMutability::RW},
        ov::PropertyName{ov::cache_dir.name(), PropertyMutability::RW},
        ov::PropertyName{ov::cache_mode.name(), PropertyMutability::RW},
        ov::PropertyName{ov::hint::performance_mode.name(), PropertyMutability::RW},
        ov::PropertyName{ov::hint::execution_mode.name(), PropertyMutability::RW},
        ov::PropertyName{ov::compilation_num_threads.name(), PropertyMutability::RW},
        ov::PropertyName{ov::num_streams.name(), PropertyMutability::RW},
        ov::PropertyName{ov::hint::num_requests.name(), PropertyMutability::RW},
        ov::PropertyName{ov::hint::inference_precision.name(), PropertyMutability::RW},
        ov::PropertyName{ov::hint::enable_cpu_pinning.name(), PropertyMutability::RW},
        ov::PropertyName{ov::device::id.name(), PropertyMutability::RW},
        ov::PropertyName{ov::hint::model_distribution_policy.name(), PropertyMutability::RW},
        ov::PropertyName{ov::hint::dynamic_quantization_group_size.name(), PropertyMutability::RW},
        ov::PropertyName{ov::device::priorities.name(), PropertyMutability::RW},
    };

    return supported_properties;
}

std::vector<ov::PropertyName> Plugin::get_supported_internal_properties() const {
    static const std::vector<ov::PropertyName> supported_internal_properties = {
            ov::PropertyName{ov::internal::caching_properties.name(), ov::PropertyMutability::RO},
            ov::PropertyName{ov::internal::config_device_id.name(), ov::PropertyMutability::WO},
            ov::PropertyName{ov::internal::exclusive_async_requests.name(), ov::PropertyMutability::RW},
            ov::PropertyName{ov::internal::compiled_model_runtime_properties.name(), ov::PropertyMutability::RO},
            ov::PropertyName{ov::internal::compiled_model_runtime_properties_supported.name(), ov::PropertyMutability::RO},
            ov::PropertyName{ov::internal::query_model_ratio.name(), PropertyMutability::RW}};
    return supported_internal_properties;
}

std::vector<std::string> Plugin::get_device_capabilities(const cldnn::device_info& info) const {
    std::vector<std::string> capabilities;

    capabilities.emplace_back(ov::device::capability::FP32);
    capabilities.emplace_back(ov::device::capability::BIN);
    if (info.supports_fp16)
        capabilities.emplace_back(ov::device::capability::FP16);
    if (info.supports_imad || info.supports_immad)
        capabilities.emplace_back(ov::device::capability::INT8);
    if (info.supports_immad)
        capabilities.emplace_back(ov::intel_gpu::capability::HW_MATMUL);
    capabilities.emplace_back(ov::device::capability::EXPORT_IMPORT);

    return capabilities;
}

uint32_t Plugin::get_max_batch_size(const ov::AnyMap& options) const {
    GPU_DEBUG_GET_INSTANCE(debug_config);
    auto device_id = get_property(ov::device::id.name(), options).as<std::string>();
    auto context = get_default_contexts().at(device_id);
    const auto& device_info = context->get_engine().get_device_info();
    const auto& config = m_configs_map.at(device_id);
    uint32_t n_streams = static_cast<uint32_t>(config.get_property(ov::num_streams));
    uint64_t occupied_device_mem = 0;
    auto statistic_result = get_metric(ov::intel_gpu::memory_statistics.name(), options).as<std::map<std::string, uint64_t>>();
    auto occupied_usm_dev = statistic_result.find("usm_device_current");
    if (occupied_usm_dev != statistic_result.end()) {
        occupied_device_mem = occupied_usm_dev->second;
    }

    int64_t available_device_mem = device_info.max_global_mem_size - occupied_device_mem;
    GPU_DEBUG_LOG << "[GPU_MAX_BATCH_SIZE] available memory is " << available_device_mem
                  << " (occupied: " << occupied_device_mem << ")" << std::endl;

    int64_t max_batch_size = 1;

    if (options.find(ov::hint::model.name()) == options.end()) {
        GPU_DEBUG_INFO << "[GPU_MAX_BATCH_SIZE] MODELS_PTR is not set: return 1" << std::endl;
        return static_cast<uint32_t>(max_batch_size);
    }

    const uint32_t default_streams_for_tput = 2;
    if (options.count(ov::num_streams.name()) > 0) {
        auto streams = options.at(ov::num_streams.name()).as<ov::streams::Num>();
        if (streams == ov::streams::AUTO) {
            n_streams = std::max(default_streams_for_tput, device_info.num_ccs);
        } else {
            n_streams = static_cast<uint32_t>(streams.num);
        }
    }

    GPU_DEBUG_INFO << "[GPU_MAX_BATCH_SIZE] n_streams : " << n_streams << std::endl;

    auto available_device_mem_it = options.find(ov::intel_gpu::hint::available_device_mem.name());
    if (available_device_mem_it != options.end()) {
        if (available_device_mem_it->second.is<int64_t>()) {
            available_device_mem = std::min(static_cast<int64_t>(available_device_mem), available_device_mem_it->second.as<int64_t>());
            GPU_DEBUG_LOG << "[GPU_MAX_BATCH_SIZE] available memory is reset by user " << available_device_mem << std::endl;
        } else {
            OPENVINO_THROW("[GPU_MAX_BATCH_SIZE] bad casting: ov::intel_gpu::hint::available_device_mem should be int64_t type");
        }
        if (available_device_mem < 0) {
            OPENVINO_THROW("[GPU_MAX_BATCH_SIZE] ov::intel_gpu::hint::available_device_mem value should be greater than 0 for max batch size calculation");
        }
    }

    std::shared_ptr<ov::Model> model;
    auto model_param = options.find(ov::hint::model.name())->second;
    if (model_param.is<std::shared_ptr<ov::Model>>()) {
        model = model_param.as<std::shared_ptr<ov::Model>>();
    } else {
        OPENVINO_THROW("[GPU_MAX_BATCH_SIZE] ov::hint::model should be std::shared_ptr<ov::Model> type");
    }

    size_t base_batch_size = 16; // empirically decided for DG1

    auto& engine = get_default_context(device_id)->get_engine();

    std::shared_ptr<ProgramBuilder> program;

    GPU_DEBUG_IF(debug_config->base_batch_for_memory_estimation > 0) {
        size_t user_specified_base_batch_size = debug_config->base_batch_for_memory_estimation;
        base_batch_size = (user_specified_base_batch_size != base_batch_size) ? user_specified_base_batch_size : base_batch_size;
    }

    auto cloned_model = model->clone();

    try {
        std::set<std::pair<size_t, size_t>> batched_inputs;

        auto tmp_model = cloned_model->clone();
        ov::pass::Manager m;
        m.register_pass<ov::pass::InitNodeInfo>();
        m.register_pass<ov::pass::FindBatch>(true, false);
        m.run_passes(tmp_model);
        const auto& params = tmp_model->get_parameters();
        for (size_t input_id = 0; input_id < params.size(); input_id++) {
            const auto& input = params[input_id];
            const auto& shape = input->get_partial_shape();
            // currently no plugin support batched execution for dynamic networks
            if (shape.is_dynamic()) {
                GPU_DEBUG_LOG << "[MAX_BATCH_SIZE] does not support dynamic networks" << std::endl;
                return static_cast<uint32_t>(max_batch_size);
            }

            if (shape.size()) {
                for (size_t s = 0; s < shape.size(); s++) {
                    if (const auto& symbol = shape[s].get_symbol()) {
                        batched_inputs.insert(std::make_pair(input_id, s));
                        GPU_DEBUG_LOG << "[MAX_BATCH_SIZE] detected batched input " << input->get_friendly_name()
                                      << " with index " << symbol
                                      << "[" << s << "]" << std::endl;
                    }
                }
            }
        }

        if (!batched_inputs.size()) {
            GPU_DEBUG_LOG << "[MAX_BATCH_SIZE] MAX_BATCH_SIZE supports only networks with inputs/outputs featuring batched dim." << std::endl;
            return static_cast<uint32_t>(max_batch_size);
        }

        try {
            std::map<size_t, ov::PartialShape> shapes;
            const auto& params = cloned_model->get_parameters();
            for (size_t input_id = 0; input_id < params.size(); input_id++) {
                const auto& param = params[input_id];
                shapes[input_id] = param->get_output_partial_shape(0);
            }
            for (const auto& input : batched_inputs)
                shapes[input.first][input.second] = base_batch_size;
            cloned_model->reshape(shapes);
        } catch (...) {
            GPU_DEBUG_INFO << "[MAX_BATCH_SIZE] Error at reshape to " << base_batch_size << std::endl;
            return static_cast<uint32_t>(max_batch_size);
        }

        TransformationsPipeline transformations(config, context);
        transformations.apply(cloned_model);
        program = std::make_shared<ProgramBuilder>(cloned_model, engine, config, true);
        std::pair<int64_t, int64_t> device_memory_usage = program->get_compiled_program()->get_estimated_device_mem_usage();
        if (device_memory_usage.first == static_cast<int64_t>(-1L) && device_memory_usage.second == static_cast<int64_t>(-1L)) {
            return static_cast<uint32_t>(max_batch_size);
        }
        int64_t mem_for_general = std::max<int64_t>(1, available_device_mem - device_memory_usage.first);
        int64_t mem_per_batch = std::max<int64_t>(1, device_memory_usage.second / static_cast<int64_t>(base_batch_size));
        max_batch_size = mem_for_general / (mem_per_batch * static_cast<int64_t>(n_streams));
        GPU_DEBUG_INFO << "[GPU_MAX_BATCH_SIZE] Base batch size: " << base_batch_size  << std::endl;
        GPU_DEBUG_INFO << "[GPU_MAX_BATCH_SIZE] Const mem usage: " << device_memory_usage.first  << std::endl;
        GPU_DEBUG_INFO << "[GPU_MAX_BATCH_SIZE] General mem usage: " << device_memory_usage.second  << std::endl;
    } catch (std::exception& e) {
        GPU_DEBUG_INFO << "[GPU_MAX_BATCH_SIZE] Failed in reshape or build program " << e.what() << std::endl;
    }

    return static_cast<uint32_t>(max_batch_size);
}

uint32_t Plugin::get_optimal_batch_size(const ov::AnyMap& options) const {
    auto device_id = get_property(ov::device::id.name(), options).as<std::string>();
    auto context = get_default_contexts().at(device_id);
    const auto& device_info = context->get_engine().get_device_info();
    auto next_pow_of_2 = [] (float x) {
        return pow(2, ceil(std::log(x)/std::log(2)));
    };
    auto closest_pow_of_2 = [] (float x) {
        return pow(2, floor(std::log(x)/std::log(2)));
    };
    auto model_param = options.find(ov::hint::model.name());
    if (model_param == options.end()) {
        GPU_DEBUG_INFO << "[OPTIMAL_BATCH_SIZE] ov::hint::model is not set: return 1" << std::endl;
        return static_cast<uint32_t>(1);
    }
    std::shared_ptr<ov::Model> model;
    try {
        model = model_param->second.as<std::shared_ptr<ov::Model>>();
    } catch (...) {
        OPENVINO_THROW("[OPTIMAL_BATCH_SIZE] ov::hint::model should be std::shared_ptr<ov::Model> type");
    }
    GPU_DEBUG_INFO << "DEVICE_INFO:"
                   << "gfx_version.major, " << device_info.gfx_ver.major
                   << "gfx_version.minor " << std::to_string(device_info.gfx_ver.minor) << std::endl;
    static std::map<cldnn::gfx_version, size_t> gen_kbytes_per_bank = {
            {{12, 0, 0}, 480},  // TGL
            {{12, 1, 0}, 2048}, // DG1
            {{12, 5, 0}, 320},
            {{12, 7, 0}, 512},
    };
    size_t L3_cache_size = device_info.gfx_ver.major && (device_info.gfx_ver.major <= 9)
            ? 768 * 1024 // Gen9
            : 2 * 768 * 1024;  //reasonable default when no arch has been detected (e.g. due to old driver ver)
    cldnn::gfx_version gen = {device_info.gfx_ver.major, device_info.gfx_ver.minor, 0 /*ignore the revision*/};
    auto val = gen_kbytes_per_bank.find(gen);
    if (gen_kbytes_per_bank.end() != val) {
        auto kbytes_per_bank = val->second;
        auto num_banks_per_slice = device_info.num_sub_slices_per_slice > 4
                                    ? next_pow_of_2(device_info.num_sub_slices_per_slice)
                                    : 2 * device_info.num_sub_slices_per_slice;
        L3_cache_size = kbytes_per_bank * 1024 * num_banks_per_slice * device_info.num_slices;
        GPU_DEBUG_INFO << "DEVICE_INFO:"
                        << "num_slices " << device_info.num_slices
                        << ", num_sub_slices_per_slice " << device_info.num_sub_slices_per_slice
                        << ", num_banks_per_slice " << num_banks_per_slice
                        << ", gen_kbytes_per_bank : " << kbytes_per_bank
                        << ", L3_cache_size is (MB): " << float(L3_cache_size) / 1024 / 1024 << std::endl;
    }
    auto config = m_configs_map.at(device_id);
    auto cloned_model = clone_and_transform_model(model, config, context);
    ov::MemBandwidthPressure memPressure = ov::mem_bandwidth_pressure_tolerance(cloned_model, L3_cache_size);
    uint32_t batch = 1;
    if (memPressure.max_mem_tolerance != ov::MemBandwidthPressure::UNKNOWN)
        batch = std::max(1.0, 16 * closest_pow_of_2(memPressure.max_mem_tolerance));
    ov::AnyMap options_for_max_batch;
    options_for_max_batch[ov::hint::model.name()] = model;
    options_for_max_batch[ov::num_streams.name()] = ov::streams::AUTO;
    auto max_batch_size = get_metric(ov::max_batch_size.name(), options_for_max_batch).as<uint32_t>();
    uint32_t closest = closest_pow_of_2(max_batch_size);
    batch = std::min(closest, batch);
    batch = std::min(256u, batch); //batch 256 is a max
    GPU_DEBUG_INFO << memPressure.max_mem_tolerance << std::endl;
    GPU_DEBUG_INFO << "MAX_BATCH: " << max_batch_size << std::endl;
    GPU_DEBUG_INFO << "ACTUAL OPTIMAL BATCH: " << batch << std::endl;

    return batch;
}

}  // namespace intel_gpu
}  // namespace ov

static const ov::Version version = { CI_BUILD_NUMBER, "Intel GPU plugin" };
OV_DEFINE_PLUGIN_CREATE_FUNCTION(ov::intel_gpu::Plugin, version)<|MERGE_RESOLUTION|>--- conflicted
+++ resolved
@@ -176,12 +176,6 @@
 
 std::shared_ptr<ov::ICompiledModel> Plugin::compile_model(const std::shared_ptr<const ov::Model>& model, const ov::AnyMap& orig_config) const {
     OV_ITT_SCOPED_TASK(itt::domains::intel_gpu_plugin, "Plugin::compile_model");
-<<<<<<< HEAD
-    // ov::serialize(model, "./model_pa_oo.xml");
-    // auto model_clone = model->clone();
-    // ov::pass::VisualizeTree("pa_ooo.svg").run_on_model(model_clone);
-=======
->>>>>>> f16097f0
     std::string device_id = get_device_id(orig_config);
 
     auto context = get_default_context(device_id);
@@ -317,17 +311,6 @@
             config.streamsRankTable = get_rank_table();
         }
     }
-<<<<<<< HEAD
-    // auto model_clone = model->clone();
-    // if (config.get_context_for_tp().size() > 1) {
-    //     ov::pass::Manager manager;
-    //     manager.register_pass<ov::intel_gpu::TensorParallelFusion>(config.get_context_for_tp().size(), i);
-    // // // manager.register_pass<ov::pass::ConstantFolding>();
-    //     manager.run_passes(model_clone);
-
-    // }
-=======
->>>>>>> f16097f0
 
     auto transformed_model = clone_and_transform_model(model, config, context);
     {
@@ -718,12 +701,9 @@
         ov::PropertyName{ov::intel_gpu::execution_units_count.name(), PropertyMutability::RO},
         ov::PropertyName{ov::hint::inference_precision.name(), PropertyMutability::RW},
         ov::PropertyName{ov::hint::execution_mode.name(), PropertyMutability::RW},
-<<<<<<< HEAD
         ov::PropertyName{ov::device::priorities.name(), PropertyMutability::RW},
-=======
         ov::PropertyName{ov::hint::performance_mode.name(), PropertyMutability::RW},
         ov::PropertyName{ov::hint::dynamic_quantization_group_size.name(), PropertyMutability::RW},
->>>>>>> f16097f0
     };
 
     return caching_properties;

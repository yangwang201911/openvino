--- conflicted
+++ resolved
@@ -857,11 +857,8 @@
         pass_config->disable<ov::pass::RoPEShareCosSin>();
 
         manager.register_pass<ov::intel_gpu::IncreasePositionIdsPrecision>();
-<<<<<<< HEAD
-=======
         // This Validate is needed for proper data type propagation after applying IncreasePositionIdsPrecision pass
         manager.register_pass<ov::pass::Validate>();
->>>>>>> f16097f0
 
         auto dynamic_quantization_group_size = config.get_property(ov::hint::dynamic_quantization_group_size);
         if (device_info.supports_immad) { // XXX: 1048576 is considered per-token

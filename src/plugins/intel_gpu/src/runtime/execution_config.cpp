--- conflicted
+++ resolved
@@ -47,10 +47,7 @@
         std::make_tuple(ov::hint::num_requests, 0),
         std::make_tuple(ov::hint::enable_cpu_pinning, false),
         std::make_tuple(ov::hint::dynamic_quantization_group_size, 0),
-<<<<<<< HEAD
-=======
         std::make_tuple(ov::device::priorities, ""), // temporarily used for TP
->>>>>>> f16097f0
 
         std::make_tuple(ov::intel_gpu::hint::host_task_priority, ov::hint::Priority::MEDIUM),
         std::make_tuple(ov::intel_gpu::hint::queue_throttle, ov::intel_gpu::hint::ThrottleLevel::MEDIUM),
@@ -208,16 +205,11 @@
         set_property(ov::intel_gpu::use_only_static_kernels_for_dynamic_shape(true));
     }
 
-<<<<<<< HEAD
-    GPU_DEBUG_IF(debug_config->enable_dynamic_quantize) {
-        set_property(ov::hint::dynamic_quantization_group_size(UINT64_MAX));
-=======
     GPU_DEBUG_IF(debug_config->dynamic_quantize_group_size) {
         if (debug_config->dynamic_quantize_group_size == -1)
             set_property(ov::hint::dynamic_quantization_group_size(UINT64_MAX));
         else
             set_property(ov::hint::dynamic_quantization_group_size(debug_config->dynamic_quantize_group_size));
->>>>>>> f16097f0
     }
 }
 

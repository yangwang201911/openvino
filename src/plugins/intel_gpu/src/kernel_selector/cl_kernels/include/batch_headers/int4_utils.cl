--- conflicted
+++ resolved
@@ -87,27 +87,15 @@
     return (uchar8)(v0.s0, v0.s1, v1.s0, v1.s1, v2.s0, v2.s1, v3.s0, v3.s1);
 }
 
-<<<<<<< HEAD
-inline char2 unpack_to_char(int4x2_t v) __attribute__((overloadable)) {
-    return cvt_int4x2_to_int8x2(v);
-}
-
-inline char2 unpack_to_char(uint4x2_t v) __attribute__((overloadable)) {
-    return convert_char2(cvt_uint4x2_to_uint8x2(v));
-}
-
-inline char4 unpack_to_char(int4x4_t v) __attribute__((overloadable)) {
-=======
 inline char8 unpack_to_char(int4x8_t v) __attribute__((overloadable)) {
->>>>>>> f16097f0
-    char2 v0 = unpack_to_char(v.s0);
-    char2 v1 = unpack_to_char(v.s1);
-    char2 v2 = unpack_to_char(v.s2);
-    char2 v3 = unpack_to_char(v.s3);
-    return (char8)(v0.s0, v0.s1, v1.s0, v1.s1, v2.s0, v2.s1, v3.s0, v3.s1);
-}
-
-inline char8 unpack_to_char(int4x8_t v) __attribute__((overloadable)) {
+    char2 v0 = unpack_to_char(v.s0);
+    char2 v1 = unpack_to_char(v.s1);
+    char2 v2 = unpack_to_char(v.s2);
+    char2 v3 = unpack_to_char(v.s3);
+    return (char8)(v0.s0, v0.s1, v1.s0, v1.s1, v2.s0, v2.s1, v3.s0, v3.s1);
+}
+
+inline char8 unpack_to_char(uint4x8_t v) __attribute__((overloadable)) {
     char2 v0 = unpack_to_char(v.s0);
     char2 v1 = unpack_to_char(v.s1);
     char2 v2 = unpack_to_char(v.s2);

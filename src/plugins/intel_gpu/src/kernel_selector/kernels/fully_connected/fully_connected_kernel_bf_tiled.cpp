--- conflicted
+++ resolved
@@ -55,16 +55,10 @@
     auto dynamic_quantization_group_size = params.dynamic_quantization_group_size;
 
     GPU_DEBUG_GET_INSTANCE(debug_config);
-<<<<<<< HEAD
-    GPU_DEBUG_IF(debug_config->enable_dynamic_quantize) {
-        dynamic_quantization_group_size = quantize_grp_size;
-
-=======
     GPU_DEBUG_IF(debug_config->dynamic_quantize_group_size) {
         dynamic_quantization_group_size = debug_config->dynamic_quantize_group_size;
 
         // Specify which Fully-connected layer would be dynamic-quantized
->>>>>>> f16097f0
         GPU_DEBUG_IF(!debug_config->dynamic_quantize_layers_without_onednn.empty()) {
             auto layers = debug_config->dynamic_quantize_layers_without_onednn;
             auto iter = std::find_if(layers.begin(), layers.end(), [&](const std::string& pattern){
@@ -72,11 +66,7 @@
             });
 
             if (iter != layers.end()) {
-<<<<<<< HEAD
-                dynamic_quantization_group_size = quantize_grp_size;
-=======
                 dynamic_quantization_group_size = debug_config->dynamic_quantize_group_size;
->>>>>>> f16097f0
                 GPU_DEBUG_COUT << "Found specified Fully-connected layer [" << params.layerID << "]. Enable Dynamic-quantize." << std::endl;
             } else {
                 dynamic_quantization_group_size = 0;

--- conflicted
+++ resolved
@@ -12,10 +12,7 @@
 namespace {
 enum KernelsTypes {
     SINGLE_TOKEN = 0,
-<<<<<<< HEAD
-=======
     MULTI_TOKENS,
->>>>>>> f16097f0
     FINALIZATION,
     TOTAL_KERNELS_NUM
 };
@@ -25,18 +22,6 @@
 constexpr size_t paged_attention_block_size = 16;
 constexpr Datatype softmax_acc_dt = Datatype::F32;
 }  // namespace
-<<<<<<< HEAD
-
-static std::string GetKernelName(std::string base_name, KernelsTypes type) {
-    auto kernel_name = base_name;
-
-    if (type == KernelsTypes::SINGLE_TOKEN) {
-        kernel_name += "_single_token";
-    } else if (type == KernelsTypes::FINALIZATION) {
-        kernel_name += "_finalization";
-    }
-
-=======
 
 static std::string GetKernelName(std::string base_name, KernelsTypes type) {
     auto kernel_name = base_name;
@@ -49,7 +34,6 @@
         kernel_name += "_finalization";
     }
 
->>>>>>> f16097f0
     return kernel_name;
 }
 
@@ -60,10 +44,7 @@
 
     const auto& params = static_cast<const pa_sdpa_params&>(p);
     const std::vector<KernelsTypes> kernels_type = { KernelsTypes::SINGLE_TOKEN,
-<<<<<<< HEAD
-=======
                                                      KernelsTypes::MULTI_TOKENS,
->>>>>>> f16097f0
                                                      KernelsTypes::FINALIZATION };
 
     KernelData kd = KernelData::Default<pa_sdpa_params>(params, kernels_type.size());
@@ -80,9 +61,6 @@
 
         const auto jit = CreateJit(kernel_name, jit_constants, entry_point);
 
-<<<<<<< HEAD
-        const size_t inputs_num = kernel_type == KernelsTypes::SINGLE_TOKEN ? static_cast<int>(params.inputs.size()) : 1;
-=======
         size_t inputs_num = static_cast<int>(params.inputs.size());
         if (kernel_type == KernelsTypes::SINGLE_TOKEN) {
             // SINGLE_TOKEN kernel doesn't use the subsequence_begins input
@@ -92,7 +70,6 @@
             inputs_num = 1;
         }
 
->>>>>>> f16097f0
         auto& kernel = kd.kernels[kd_kernels_idx++];
         FillCLKernelData(kernel,
                          dispatch_data,
@@ -111,18 +88,12 @@
         kernel.params.arguments.push_back({ArgumentDescriptor::Types::INTERNAL_BUFFER, 0});
         kernel.params.arguments.push_back({ArgumentDescriptor::Types::INTERNAL_BUFFER, 1});
         kernel.params.arguments.push_back({ArgumentDescriptor::Types::INTERNAL_BUFFER, 2});
-<<<<<<< HEAD
-        kd.internalBufferDataType = softmax_acc_dt;
-
-        if (kernel_type == KernelsTypes::FINALIZATION) {
-=======
 
         if (kernel_type == KernelsTypes::MULTI_TOKENS) {
             // MULTIPLE_TOKENS kernels needs additional information related to mapping
             // launched kernel instances to subsequence indexes
             kernel.params.arguments.push_back({ArgumentDescriptor::Types::INTERNAL_BUFFER, 3});
         } else if (kernel_type == KernelsTypes::FINALIZATION) {
->>>>>>> f16097f0
             kernel.params.arguments.push_back({ArgumentDescriptor::Types::SCALAR, 0});
 
             // Remove unused shape_info argument at finalization stage
@@ -159,7 +130,6 @@
 
 bool PagedAttentionSDPAKernelOpt::Validate(const Params& p) const {
     if (p.GetType() != KernelType::PA_SDPA)
-<<<<<<< HEAD
         return false;
 
     const auto& params = static_cast<const pa_sdpa_params&>(p);
@@ -172,20 +142,6 @@
     if (params.conf.head_size % subgroup_size != 0)
         return false;
 
-=======
-        return false;
-
-    const auto& params = static_cast<const pa_sdpa_params&>(p);
-    if (!params.conf.is_paged_attention)
-        return false;
-
-    if (seq_len_partition_size % params.conf.paged_attention_block_size != 0)
-        return false;
-
-    if (params.conf.head_size % subgroup_size != 0)
-        return false;
-
->>>>>>> f16097f0
     const auto subgroups_per_wg = params.conf.head_size / subgroup_size;
     if (subgroups_per_wg > subgroup_size)
         return false;
@@ -217,12 +173,9 @@
     if (params.conf.has_alibi_input)
         jit.AddConstant(MakeJitConstant("HAS_ALIBI", 1));
 
-<<<<<<< HEAD
-=======
     if (kernel_idx == KernelsTypes::MULTI_TOKENS)
         jit.AddConstant(MakeJitConstant("MULTI_TOKENS_PROCESSING", 1));
 
->>>>>>> f16097f0
     jit.Merge(MakeTypeJitConstants(softmax_acc_dt, "SOFTMAX_ACCUMULATOR"));
 
     return jit;
@@ -258,25 +211,17 @@
     kd.update_dispatch_data_func = [](const Params& params, KernelData& kd) {
         const auto& prim_params = static_cast<const pa_sdpa_params&>(params);
 
-<<<<<<< HEAD
-        const size_t expected_kernels_num = 2;
-=======
         const size_t expected_kernels_num = 3;
->>>>>>> f16097f0
         OPENVINO_ASSERT(kd.kernels.size() == expected_kernels_num, "[GPU] Invalid kernels size for update dispatch data func of SDPA kernel");
 
         auto dispatch_data1 = SetDefault(prim_params, KernelsTypes::SINGLE_TOKEN);
         kd.kernels[KernelsTypes::SINGLE_TOKEN].params.workGroups.global = dispatch_data1.gws;
         kd.kernels[KernelsTypes::SINGLE_TOKEN].params.workGroups.local = dispatch_data1.lws;
-<<<<<<< HEAD
-        kd.kernels[KernelsTypes::SINGLE_TOKEN].skip_execution = false;
-=======
         kd.kernels[KernelsTypes::SINGLE_TOKEN].skip_execution = prim_params.multi_tokens_mode;
 
         kd.kernels[KernelsTypes::MULTI_TOKENS].params.workGroups.global = dispatch_data1.gws;
         kd.kernels[KernelsTypes::MULTI_TOKENS].params.workGroups.local = dispatch_data1.lws;
         kd.kernels[KernelsTypes::MULTI_TOKENS].skip_execution = !prim_params.multi_tokens_mode;
->>>>>>> f16097f0
 
         const auto& input = prim_params.inputs[0];
         const size_t sequences_number = input.Batch().v;
@@ -306,8 +251,6 @@
         kd.internalBufferSizes.push_back(buf_size);
         kd.internalBufferSizes.push_back(tmp_out_size);
         kd.internalBufferDataType = softmax_acc_dt;
-<<<<<<< HEAD
-=======
 
         if (prim_params.multi_tokens_mode) {
             auto buf_dt_size = BytesPerElement(Datatype::INT32);
@@ -315,7 +258,6 @@
             auto buf_size = Align(buf_elements_count * buf_dt_size, BytesPerElement(softmax_acc_dt));
             kd.internalBufferSizes.push_back(buf_size);
         }
->>>>>>> f16097f0
     };
 }
 

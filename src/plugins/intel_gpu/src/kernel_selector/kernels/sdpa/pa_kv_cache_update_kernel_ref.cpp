--- conflicted
+++ resolved
@@ -57,15 +57,12 @@
     kernel.params.arguments.push_back({ArgumentDescriptor::Types::INTERNAL_BUFFER, 0});
     kernel.params.arguments.push_back({ArgumentDescriptor::Types::INTERNAL_BUFFER, 1});
     kernel.params.arguments.push_back({ArgumentDescriptor::Types::INTERNAL_BUFFER, 2});
-<<<<<<< HEAD
-=======
     kernel.params.arguments.push_back({ArgumentDescriptor::Types::SCALAR, 0});
 
     ScalarDescriptor is_prefill_stage;
     is_prefill_stage.t = ScalarDescriptor::Types::UINT32;
     is_prefill_stage.v.u32 = static_cast<uint32_t>(0);
     kernel.params.scalars.push_back(is_prefill_stage);
->>>>>>> f16097f0
 
     return {kd};
 }
@@ -99,11 +96,7 @@
         return false;
 
     const auto& kernel_params = dynamic_cast<const kv_cache_update_params&>(params);
-<<<<<<< HEAD
-    if (kernel_params.inputs.size() != 5)
-=======
     if (kernel_params.inputs.size() != 6)
->>>>>>> f16097f0
         return false;
 
     if (kernel_params.outputs.size() != 2)
@@ -137,18 +130,6 @@
     const auto& key_cache = params.outputs[0];
     const auto& value_cache = params.outputs[1];
     if (!value_cache.is_dynamic() && !key_cache.is_dynamic()) {
-<<<<<<< HEAD
-        bool is_prefill = params.inputs[0].Batch().v != params.inputs[2].Batch().v;
-        auto heads_number = static_cast<size_t>(params.conf.kv_heads_num);
-
-        if (is_prefill) {
-            const auto& block_indices_input = params.inputs[3];
-            const auto blocks_number = block_indices_input.Batch().v;
-
-            dispatch_data.gws = { blocks_number,
-                                  heads_number,
-                                  subgroup_size};
-=======
         bool is_prefill = params.is_prefill;
         auto heads_number = static_cast<size_t>(params.conf.kv_heads_num);
 
@@ -158,7 +139,6 @@
             dispatch_data.gws = { blocks_number,
                                   heads_number,
                                   subgroup_size };
->>>>>>> f16097f0
             dispatch_data.lws = { 1, 1, subgroup_size };
         } else {
             const auto& key_input = params.inputs[0];
@@ -184,8 +164,6 @@
         kd.kernels[0].params.workGroups.global = dispatch_data.gws;
         kd.kernels[0].params.workGroups.local = dispatch_data.lws;
         kd.kernels[0].skip_execution = false;
-<<<<<<< HEAD
-=======
 
         const auto indexes_dt = Datatype::INT32;
         const auto target_seq_len_block_size = 16;
@@ -199,7 +177,6 @@
         kd.internalBufferDataType = indexes_dt;
 
         kd.kernels[0].params.scalars[0].v.s32 = static_cast<int32_t>(prim_params.is_prefill);
->>>>>>> f16097f0
     };
 }
 

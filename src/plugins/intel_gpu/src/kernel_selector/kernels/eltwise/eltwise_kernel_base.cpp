--- conflicted
+++ resolved
@@ -51,12 +51,9 @@
         case EltwiseMode::FLOOR_MOD:
         case EltwiseMode::RIGHT_SHIFT:
         case EltwiseMode::LEFT_SHIFT:
-<<<<<<< HEAD
-=======
         case EltwiseMode::BITWISE_AND:
         case EltwiseMode::BITWISE_OR:
         case EltwiseMode::BITWISE_XOR:
->>>>>>> f16097f0
             return 2;
         case EltwiseMode::SQRT:
         case EltwiseMode::RSQRT:
@@ -340,8 +337,6 @@
             case EltwiseMode::LEFT_SHIFT:
                 op += "(" + input0_str + " << " + input1_str + ")";
                 break;
-<<<<<<< HEAD
-=======
             case EltwiseMode::BITWISE_AND:
                 op += "(" + input0_str + " & " + input1_str + ")";
                 break;
@@ -351,7 +346,6 @@
             case EltwiseMode::BITWISE_XOR:
                 op += "(" + input0_str + " ^ " + input1_str + ")";
                 break;
->>>>>>> f16097f0
             default:
                 break;
         }

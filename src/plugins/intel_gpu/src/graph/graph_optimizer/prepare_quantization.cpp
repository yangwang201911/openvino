--- conflicted
+++ resolved
@@ -511,13 +511,9 @@
     auto need_reorder = [&](size_t dep_id) {
         auto dep_layout = fc_node.get_input_layout(dep_id);
         auto dep_pshape = dep_layout.get_partial_shape();
-<<<<<<< HEAD
-        auto groups_count = dep_pshape[1].get_length();
-=======
         // Group for scale_idx is always 1, whereas zero_point_idx is 0.
         auto groups_idx = (dep_pshape.size() > 1) ? 1 : 0;
         auto groups_count = dep_pshape[groups_idx].get_length();
->>>>>>> f16097f0
 
         return groups_count > 1;
     };

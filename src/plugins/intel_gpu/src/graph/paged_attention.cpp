--- conflicted
+++ resolved
@@ -13,16 +13,6 @@
 
 constexpr size_t paged_attention::block_size;
 
-<<<<<<< HEAD
-bool is_prefill_stage(const kernel_impl_params& impl_param) {
-    const auto& query_shape = impl_param.get_input_layout(0).get_partial_shape();
-    const auto& past_lens_shape = impl_param.get_input_layout(5).get_partial_shape();
-
-    if (query_shape.is_static() && past_lens_shape.is_static())
-        return query_shape[0].get_length() != past_lens_shape[0].get_length();
-
-    return false;
-=======
 PagedAttentionStage get_paged_attention_stage(const kernel_impl_params& impl_param) {
     const auto& query_shape = impl_param.get_input_layout(0).get_partial_shape();
     const auto& past_lens_shape = impl_param.get_input_layout(5).get_partial_shape();
@@ -48,7 +38,6 @@
     }
 
     return PagedAttentionStage::UNKNOWN;
->>>>>>> f16097f0
 }
 
 layout paged_attention_inst::calc_output_layout(const paged_attention_node& /*node*/, kernel_impl_params const& impl_param) {
@@ -92,34 +81,22 @@
 }
 
 void paged_attention_inst::on_execute() {
-<<<<<<< HEAD
-    if (!is_prefill_stage(*_impl_params))
-=======
     auto stage = get_paged_attention_stage(*_impl_params);
 
     if (stage == PagedAttentionStage::UNKNOWN ||
         stage == PagedAttentionStage::GENERATE)
->>>>>>> f16097f0
         return;
 
     OPENVINO_ASSERT(_intermediates_memory.size() >= 3, "Unexpected number of intermediates buffers for Paged Attention at prefill stage");
 
     const auto blocks_indexes_start_idx = 0;
     const auto blocks_indexes_end_idx = 1;
-<<<<<<< HEAD
-    const auto gws_seq_indexes_correspondence_idx = 2;
-=======
     const auto blocked_gws_subseq_mapping_idx = 2;
->>>>>>> f16097f0
 
     auto subsequence_begins_mem = subsequence_begins_memory_ptr();
     auto blocks_indexes_start_mem = _intermediates_memory[blocks_indexes_start_idx];
     auto blocks_indexes_end_mem = _intermediates_memory[blocks_indexes_end_idx];
-<<<<<<< HEAD
-    auto gws_seq_indexes_correspondence_mem = _intermediates_memory[gws_seq_indexes_correspondence_idx];
-=======
     auto blocked_gws_subseq_mapping_mem = _intermediates_memory[blocked_gws_subseq_mapping_idx];
->>>>>>> f16097f0
 
     OPENVINO_ASSERT(subsequence_begins_mem->get_layout().data_type == data_types::i32);
 
@@ -127,10 +104,6 @@
     mem_lock<int32_t, mem_lock_type::read> subsequence_begins_mem_lock(subsequence_begins_mem, stream);
     mem_lock<int32_t, mem_lock_type::write> blocks_indexes_start_lock(blocks_indexes_start_mem, stream);
     mem_lock<int32_t, mem_lock_type::write> blocks_indexes_end_lock(blocks_indexes_end_mem, stream);
-<<<<<<< HEAD
-    mem_lock<int32_t, mem_lock_type::write> gws_seq_indexes_correspondence_lock(gws_seq_indexes_correspondence_mem, stream);
-
-=======
     mem_lock<int32_t, mem_lock_type::write> blocked_gws_subseq_mapping_mem_lock(blocked_gws_subseq_mapping_mem, stream);
     std::unique_ptr<mem_lock<int32_t, mem_lock_type::write>> sequential_gws_subseq_mapping_lock = nullptr;
 
@@ -144,7 +117,6 @@
         sequential_gws_subseq_mapping_lock.reset(new mem_lock<int32_t, mem_lock_type::write>(sequential_gws_subseq_mapping_mem, stream));
     }
 
->>>>>>> f16097f0
     size_t index = 0;
     const auto target_seq_len_block_size = 16; // TODO: Get block size from the impl
     for (size_t i = 0; i < subsequence_begins_mem_lock.size() - 1; i++) {
@@ -158,12 +130,6 @@
 
             blocks_indexes_start_lock[index] = block_start_pos;
             blocks_indexes_end_lock[index] = block_end_pos;
-<<<<<<< HEAD
-            gws_seq_indexes_correspondence_lock[index] = static_cast<int32_t>(i);
-
-            index++;
-        }
-=======
             blocked_gws_subseq_mapping_mem_lock[index] = static_cast<int32_t>(i);
 
             index++;
@@ -174,7 +140,6 @@
                 sequential_gws_subseq_mapping_lock->operator[](idx) = static_cast<int32_t>(i);
             }
         }
->>>>>>> f16097f0
     }
 }
 

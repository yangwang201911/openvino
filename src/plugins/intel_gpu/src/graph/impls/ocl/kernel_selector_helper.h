// Copyright (C) 2018-2024 Intel Corporation
// SPDX-License-Identifier: Apache-2.0
//

#pragma once

#include "intel_gpu/graph/serialization/binary_buffer.hpp"
#include "intel_gpu/graph/kernel_impl_params.hpp"
#include "intel_gpu/graph/fused_primitive_desc.hpp"
#include "intel_gpu/graph/program.hpp"
#include "intel_gpu/runtime/engine.hpp"
#include "intel_gpu/runtime/utils.hpp"
#include "intel_gpu/runtime/tensor.hpp"
#include "intel_gpu/primitives/eltwise.hpp"
#include "intel_gpu/primitives/quantize.hpp"
#include "intel_gpu/primitives/activation.hpp"
#include "intel_gpu/primitives/reorder.hpp"
#include "intel_gpu/primitives/primitive.hpp"

#include "kernel_selector_params.h"
#include "weight_bias_params.h"
#include "kernel_selector_common.h"
#include "tensor_type.h"

#include <cstdint>
#include <string>
#include <vector>
#include <memory>

namespace kernel_selector {
using n_dims = kernel_selector::Tensor::NDims;
using kernel_data = kernel_selector::KernelData;
using kernel_string = kernel_selector::KernelString;
using cl_kernel_data = kernel_selector::clKernelData;
using kernel_arguments = kernel_selector::Arguments;
using kernel_argument_element = kernel_selector::ArgumentDescriptor;
using kernel_argument_types = kernel_selector::ArgumentDescriptor::Types;
using kernel_scalar_arguments = kernel_selector::Scalars;
using kernel_scalar_argument_types = kernel_selector::ScalarDescriptor::Types;

using data_type = kernel_selector::Datatype;
using weights_type = kernel_selector::WeightsType;
using activation_function = kernel_selector::ActivationFunction;
using pool_type = kernel_selector::PoolType;
using pool_remainder = kernel_selector::PoolRemainder;
using argm_axis = kernel_selector::ArgMaxMinAxis;
using argm_output = kernel_selector::ArgMaxMinOut;
using argm_sort = kernel_selector::ArgMaxMinSortType;
using lrn_mode = kernel_selector::LRNMode;
using normalize_mode = kernel_selector::NormalizeMode;
using mvn_mode = kernel_selector::MVNMode;
using mvn_eps_mode = kernel_selector::MVNEpsMode;
using kernel_divider_mode = kernel_selector::KernelDividerMode;
using eltwise_mode = kernel_selector::EltwiseMode;
using eltwise_input_mode = kernel_selector::EltwiseInputMode;
using softmax_dim = kernel_selector::SoftmaxDim;
using mean_subtruct_mode = kernel_selector::MeanSubtractMode;
using mean_op = kernel_selector::MeanOp;
using concat_axis = kernel_selector::ConcatAxis;
using sample_type = kernel_selector::ResampleType;
using coordinate_transformation_mode = kernel_selector::CoordinateTransformationMode;
using nearest_mode = kernel_selector::NearestMode;
using shape_calculation_mode = kernel_selector::ShapeCalculationMode;
using interpolate_axis = kernel_selector::InterpolateAxis;
using border_type = kernel_selector::BorderType;
using gather_axis = kernel_selector::GatherAxis;
using gather_elements_axis = kernel_selector::GatherAxis;
using scatter_update_axis = kernel_selector::ScatterUpdateAxis;
using reduce_mode = kernel_selector::ReduceMode;
using cum_sum_axis = kernel_selector::CumSumAxis;
using depth_to_space_mode = kernel_selector::DepthToSpaceMode;

using data_tensor = kernel_selector::DataTensor;
using weights_tensor = kernel_selector::WeightsTensor;
template <typename T>
using dim_tensor = kernel_selector::DimTensor<T>;
using data_layout = kernel_selector::DataLayout;
using weights_layout = kernel_selector::WeightsLayout;
using multi_data_tensor = kernel_selector::MultiDataTensor;

using params = kernel_selector::Params;
using weights_reorder_params = kernel_selector::WeightsReorderParams;

}  // namespace kernel_selector
namespace ov {
namespace element {
enum class Type_t;
}  // namespaec element
}  // namespaec ov
namespace cldnn {
struct format;
struct layout;
struct program;
struct fused_primitive_desc;

kernel_selector::data_type to_data_type(ov::element::Type_t dt);
ov::element::Type_t from_data_type(kernel_selector::data_type dt);
kernel_selector::weights_type to_weights_type(ov::element::Type_t dt);
ov::element::Type_t from_weights_type(kernel_selector::weights_type dt);
kernel_selector::data_layout to_data_layout(format f);
cldnn::format from_data_layout(kernel_selector::data_layout l);
kernel_selector::weights_layout to_weights_layout(format f, bool is_grouped);
cldnn::format::type from_weights_layout(kernel_selector::weights_layout l);
kernel_selector::data_tensor convert_data_tensor(const layout& l, const tensor view_offset = tensor {});
kernel_selector::weights_tensor convert_weights_tensor(const layout& l, bool is_grouped = false);
layout from_weights_tensor(const kernel_selector::weights_tensor& t);
kernel_selector::activation_function get_kernel_selector_activation_param(activation_func activation_func);

template <typename T = std::uint32_t>
kernel_selector::dim_tensor<T> convert_dim_vector(const tensor& t) {
    const auto& sizes = t.sizes(format::bfwzyx);
    return {static_cast<T>(sizes[0]),
            static_cast<T>(sizes[1]),
            static_cast<T>(sizes[2]),
            static_cast<T>(sizes[3]),
            static_cast<T>(sizes[4]),
            static_cast<T>(sizes[5])};
}

std::shared_ptr<kernel_selector::fuse_params> convert_fuse_params(std::shared_ptr<NodeFuseParams> p);
void convert_fused_ops_to_legacy_activations(const kernel_impl_params& param_info, std::vector<kernel_selector::base_activation_params>& activations);
bool use_legacy_fused_ops(const kernel_impl_params& param_info);

void set_params(const kernel_impl_params& param_info, kernel_selector::params& params);
void set_default_params(const kernel_impl_params& param_info, kernel_selector::base_params& params, bool is_shape_agnostic);
void set_dynamic_shape_offsets(kernel_selector::params& params);
void set_weights_bias_default_params(const kernel_impl_params& param_info,
                                     kernel_selector::weight_bias_params& params,
                                     bool has_group_dimension,
                                     bool is_shape_agnostic);
void set_weight_bias_zero_point_default_params(const kernel_impl_params& param_info,
                                               kernel_selector::weight_bias_zero_point_params& params,
                                               bool has_group_dimension,
                                               bool is_shape_agnostic);

template <typename params_t>
inline params_t get_default_params(const kernel_impl_params& param_info, bool is_shape_agnostic = false) {
    params_t params = params_t();
    set_default_params(param_info, params, is_shape_agnostic);
    return params;
}

template <typename params_t>
inline params_t get_weights_bias_default_params(const kernel_impl_params& param_info, bool has_group_dimension = false, bool is_shape_agnostic = false) {
    params_t params;
    set_weights_bias_default_params(param_info, params, has_group_dimension, is_shape_agnostic);
    return params;
}

template <typename params_t>
params_t get_weight_bias_zero_point_default_params(const kernel_impl_params& param_info, bool has_group_dimension = false, bool is_shape_agnostic = false) {
    params_t params;
    set_weight_bias_zero_point_default_params(param_info, params, has_group_dimension, is_shape_agnostic);
    return params;
}

inline kernel_selector::eltwise_mode convert_to_eltwise_mode(eltwise_mode mode) {
    switch (mode) {
        case eltwise_mode::sum:
            return kernel_selector::eltwise_mode::ADD;
        case eltwise_mode::sub:
            return kernel_selector::eltwise_mode::SUB;
        case eltwise_mode::max:
            return kernel_selector::eltwise_mode::MAX;
        case eltwise_mode::prod:
            return kernel_selector::eltwise_mode::MUL;
        case eltwise_mode::div:
            return kernel_selector::eltwise_mode::DIV;
        case eltwise_mode::min:
            return kernel_selector::eltwise_mode::MIN;
        case eltwise_mode::pow:
            return kernel_selector::eltwise_mode::POW;
        case eltwise_mode::mod:
            return kernel_selector::eltwise_mode::MODULU;
        case eltwise_mode::eq:
            return kernel_selector::eltwise_mode::EQ;
        case eltwise_mode::ne:
            return kernel_selector::eltwise_mode::NE;
        case eltwise_mode::lt:
            return kernel_selector::eltwise_mode::LT;
        case eltwise_mode::le:
            return kernel_selector::eltwise_mode::LE;
        case eltwise_mode::gt:
            return kernel_selector::eltwise_mode::GT;
        case eltwise_mode::ge:
            return kernel_selector::eltwise_mode::GE;
        case eltwise_mode::logic_and:
            return kernel_selector::eltwise_mode::LOGIC_AND;
        case eltwise_mode::logic_or:
            return kernel_selector::eltwise_mode::LOGIC_OR;
        case eltwise_mode::logic_xor:
            return kernel_selector::eltwise_mode::LOGIC_XOR;
        case eltwise_mode::squared_diff:
            return kernel_selector::eltwise_mode::SQUARED_DIFF;
        case eltwise_mode::floor_mod:
            return kernel_selector::eltwise_mode::FLOOR_MOD;
        case eltwise_mode::is_finite:
            return kernel_selector::eltwise_mode::IS_FINITE;
        case eltwise_mode::is_inf:
            return kernel_selector::eltwise_mode::IS_INF;
        case eltwise_mode::is_nan:
            return kernel_selector::eltwise_mode::IS_NAN;
        case eltwise_mode::right_shift:
            return kernel_selector::eltwise_mode::RIGHT_SHIFT;
        case eltwise_mode::left_shift:
            return kernel_selector::eltwise_mode::LEFT_SHIFT;
<<<<<<< HEAD
=======
        case eltwise_mode::bitwise_and:
            return kernel_selector::eltwise_mode::BITWISE_AND;
        case eltwise_mode::bitwise_or:
            return kernel_selector::eltwise_mode::BITWISE_OR;
        case eltwise_mode::bitwise_xor:
            return kernel_selector::eltwise_mode::BITWISE_XOR;
>>>>>>> f16097f0
        default:
            OPENVINO_ASSERT(false, "Unsupported eltwise mode!");
            return kernel_selector::eltwise_mode::ADD;
    }
}

inline ov::PartialShape extend_shape_to_rank_from_end(ov::PartialShape pshape, size_t rank = 4) {
    if (pshape.size() >= rank) {
        return pshape;
    }
    pshape.insert(pshape.end(), rank - pshape.size(), ov::Dimension(1));
    return pshape;
}

inline ov::PartialShape extend_shape_to_rank_from_begin(const ov::PartialShape& pshape, size_t rank = 4) {
    if (pshape.size() >= rank) {
        return pshape;
    }
    ov::PartialShape extended_pshape(std::vector<int64_t>(rank - pshape.size(), 1));
    extended_pshape.insert(extended_pshape.end(), pshape.begin(), pshape.end());
    return extended_pshape;
}

inline bool broadcastable(const ov::PartialShape& first_pshape, const ov::PartialShape& second_pshape, bool use_new_shape_infer,
                          bool first_to_second_only = false) {
    if (first_pshape.is_dynamic() || second_pshape.is_dynamic()) {
        return false;
    }
    if (first_to_second_only) {
        if (first_pshape.size() > second_pshape.size()) {
            return false;
        }
    } else {
        if (first_pshape.size() != second_pshape.size() && use_new_shape_infer) {
            return false;
        }
    }
    size_t min_size = std::min(first_pshape.size(), second_pshape.size());

    for (size_t i = 0; i < min_size; ++i) {
        if (!(first_pshape[i] == 1 || (!first_to_second_only && second_pshape[i] == 1) || first_pshape[i] == second_pshape[i])) {
            return false;
        }
    }
    return true;
}

inline kernel_impl_params canonicalize_fused_shapes(const kernel_impl_params& impl_params) {
    auto updated_impl_params = impl_params;
    bool use_new_shape_infer = impl_params.prog->is_new_shape_infer();

    for (auto& fd : updated_impl_params.fused_desc) {
        if (fd.is_type<eltwise>() && fd.total_num_deps == 2 && fd.has_outer_dep()) {
            if (updated_impl_params.input_layouts.size() > size_t(fd.outer_dep_start_idx)) {
                const auto& out_pshape = updated_impl_params.output_layouts[0].get_partial_shape();

                auto& dep_layout = updated_impl_params.input_layouts[fd.outer_dep_start_idx];
                const auto& dep_shape = dep_layout.get_partial_shape();

                if (!broadcastable(dep_shape, out_pshape, use_new_shape_infer)) {
                    dep_layout.set_partial_shape(extend_shape_to_rank_from_begin(dep_shape, out_pshape.size()));
                }
            }
        }
    }
    return updated_impl_params;
}

inline std::shared_ptr<WeightsReorderParams> create_weights_reorder_params(const kernel_selector::WeightsReorderParams& params) {
    if (!params.is_initialized) {
        return nullptr;
    }

    return std::make_shared<WeightsReorderParams>(from_weights_tensor(params.src), from_weights_tensor(params.dest), params.rotate);
}

inline void update_shapes(kernel_selector::Params& p, const kernel_impl_params& impl_param) {
    auto& bp = static_cast<kernel_selector::base_params&>(p);
    for (size_t i = 0; i < bp.inputs.size(); i++) {
        bp.inputs[i] = convert_data_tensor(impl_param.input_layouts[i]);
    }
    for (size_t i = 0; i < bp.outputs.size(); i++) {
        bp.outputs[i] = convert_data_tensor(impl_param.output_layouts[i]);
    }

    for (size_t i = 0; i < bp.fused_ops.size(); i++) {
        const auto& fused_prim = impl_param.fused_desc[i];
        auto& fd = bp.fused_ops[i];
        fd.output_tensor = convert_data_tensor(fused_prim.output_layout);
        for (size_t i = fd.dep_idx_start; i < fd.dep_idx_start + fd.dep_size; i++) {
            fd.tensors.push_back(convert_data_tensor(impl_param.get_input_layout(i)));
        }
    }
}

bool query_microkernels_supported(cldnn::engine& e, const cldnn::ExecutionConfig& config);

}  // namespace cldnn<|MERGE_RESOLUTION|>--- conflicted
+++ resolved
@@ -204,15 +204,12 @@
             return kernel_selector::eltwise_mode::RIGHT_SHIFT;
         case eltwise_mode::left_shift:
             return kernel_selector::eltwise_mode::LEFT_SHIFT;
-<<<<<<< HEAD
-=======
         case eltwise_mode::bitwise_and:
             return kernel_selector::eltwise_mode::BITWISE_AND;
         case eltwise_mode::bitwise_or:
             return kernel_selector::eltwise_mode::BITWISE_OR;
         case eltwise_mode::bitwise_xor:
             return kernel_selector::eltwise_mode::BITWISE_XOR;
->>>>>>> f16097f0
         default:
             OPENVINO_ASSERT(false, "Unsupported eltwise mode!");
             return kernel_selector::eltwise_mode::ADD;

// Copyright (C) 2023-2024 Intel Corporation
// SPDX-License-Identifier: Apache-2.0
//

#include "intel_gpu/plugin/multi_tensor_variable_state.hpp"
#include "intel_gpu/plugin/variable_state.hpp"
#include "intel_gpu/runtime/debug_configuration.hpp"
#include "intel_gpu/runtime/memory.hpp"

#include "multi_stage_primitive.hpp"
#include "paged_attention_inst.h"

#include "sdpa/sdpa_kernel_base.h"
#include "sdpa/sdpa_kernel_selector.h"
#include "sdpa/pa_kv_cache_update_kernel_ref.h"
#include "sdpa/pa_sdpa_kernel_opt.h"

namespace cldnn {
namespace ocl {

struct paged_attention_impl : multi_stage_primitive<paged_attention> {
    using parent = multi_stage_primitive<paged_attention>;
    using parent::parent;

    using sdpa_kernel_selector_t = kernel_selector::sdpa_kernel_selector;
    using sdpa_kernel_params_t = kernel_selector::sdpa_params;

    using pa_sdpa_kernel_selector_t = kernel_selector::pa_sdpa_kernel_selector;
    using pa_sdpa_kernel_params_t = kernel_selector::pa_sdpa_params;

    using kv_cache_update_kernel_selector_t = kernel_selector::kv_cache_update_kernel_selector;
    using kv_cache_update_kernel_params_t = kernel_selector::kv_cache_update_params;

    DECLARE_OBJECT_TYPE_SERIALIZATION(cldnn::ocl::paged_attention_impl)

    std::unique_ptr<primitive_impl> clone() const override {
        return make_unique<paged_attention_impl>(*this);
    }

    paged_attention_impl() = default;

    paged_attention_impl(const std::vector<kernel_selector::kernel_data>& kd) : parent(kd) {
        this->can_reuse_memory = true;
    }

    void set_arguments_impl(paged_attention_inst& instance) override {}
    kernel_arguments_data get_arguments(const paged_attention_inst& instance, size_t stage) const override { return kernel_arguments_data(); }

    enum Stage {
        KV_CACHE_UPDATE,
        SDPA,
        PA_SDPA,
    };

    void load(BinaryInputBuffer& ib) override {
        parent::load(ib);
        if (is_dynamic()) {
            auto& kv_cache_update_kernel_selector = kv_cache_update_kernel_selector_t::Instance();
            auto kv_cache_update_kernel_impl = kv_cache_update_kernel_selector.GetImplementation(_kernels_data[Stage::KV_CACHE_UPDATE].kernelName);
            kv_cache_update_kernel_impl->GetUpdateDispatchDataFunc(_kernels_data[Stage::KV_CACHE_UPDATE]);

            auto& sdpa_kernel_selector = sdpa_kernel_selector_t::Instance();
            auto sdpa_kernel_impl = sdpa_kernel_selector.GetImplementation(_kernels_data[Stage::SDPA].kernelName);
            sdpa_kernel_impl->GetUpdateDispatchDataFunc(_kernels_data[Stage::SDPA]);

            auto& pa_sdpa_kernel_selector = pa_sdpa_kernel_selector_t::Instance();
            auto pa_sdpa_kernel_impl = pa_sdpa_kernel_selector.GetImplementation(_kernels_data[Stage::PA_SDPA].kernelName);
            pa_sdpa_kernel_impl->GetUpdateDispatchDataFunc(_kernels_data[Stage::PA_SDPA]);
        }
    }

    std::vector<layout> get_internal_buffer_layouts_impl() const override {
        auto add_internal_buffers = [](std::vector<layout>& layouts, const kernel_selector::KernelData& kd) {
            if (kd.internalBufferSizes.empty())
                return;

            auto dtype = from_data_type(kd.internalBufferDataType);
            const auto bpp = data_type_traits::size_of(dtype);
            for (auto size : kd.internalBufferSizes) {
                layout inbuf_layout = {dtype, format::bfyx, // simple linear format (flattern to x channel)
                                       {1, 1, 1, (tensor::value_type)(size / bpp)}};
                layouts.push_back(inbuf_layout);
            }
        };

        std::vector<layout> layouts;
<<<<<<< HEAD
        add_internal_buffers(layouts, _kernels_data[Stage::SDPA]);
=======
        add_internal_buffers(layouts, _kernels_data[Stage::KV_CACHE_UPDATE]);
>>>>>>> f16097f0
        add_internal_buffers(layouts, _kernels_data[Stage::PA_SDPA]);

        return layouts;
    }

    kernel_arguments_data get_arguments(const paged_attention_inst& instance, size_t stage, size_t kernel_idx) const {
        const auto desc = instance.get_node().as<paged_attention>().get_primitive();

        kernel_arguments_data args;
        if (stage == Stage::KV_CACHE_UPDATE || stage == Stage::SDPA)
            args.shape_info = instance.shape_info_memory_ptr();

        if (stage == Stage::KV_CACHE_UPDATE) {
            args.inputs = {  instance.key_memory_ptr(),
                             instance.value_memory_ptr(),
                             instance.past_lens_memory_ptr(),
                             instance.block_indices_memory_ptr(),
<<<<<<< HEAD
                             instance.block_indices_begins_memory_ptr() };
=======
                             instance.block_indices_begins_memory_ptr(),
                             instance.subsequence_begins_memory_ptr() };
>>>>>>> f16097f0

            args.outputs = { instance.key_cache_memory_ptr(),
                             instance.value_cache_memory_ptr() };
        } else if (stage == Stage::SDPA) {
            args.inputs = {  instance.input_memory_ptr(0),
                             instance.key_memory_ptr(),
                             instance.value_memory_ptr(),
                             instance.subsequence_begins_memory_ptr() };

            if (desc->has_alibi) {
                args.inputs.push_back(instance.alibi_memory_ptr());
            }

            args.outputs = { instance.output_memory_ptr(0) };
        } else if (stage == Stage::PA_SDPA) {
<<<<<<< HEAD
            if (kernel_idx == 0) {
=======
            if (kernel_idx == 0 || kernel_idx == 1) {
                args.shape_info = instance.shape_info_memory_ptr();

>>>>>>> f16097f0
                args.inputs = { instance.input_memory_ptr(0),
                                instance.key_cache_memory_ptr(),
                                instance.value_cache_memory_ptr(),
                                instance.past_lens_memory_ptr(),
                                instance.block_indices_memory_ptr(),
                                instance.block_indices_begins_memory_ptr() };

<<<<<<< HEAD
=======
                if (kernel_idx == 1) {
                    // Multi tokens kernel version has additional subsequence_begins_memory memory
                    // dependency
                    args.inputs.push_back(instance.subsequence_begins_memory_ptr());
                }

>>>>>>> f16097f0
                if (desc->has_alibi) {
                    args.inputs.push_back(instance.alibi_memory_ptr());
                }
            } else {
<<<<<<< HEAD
                args.inputs = { instance.past_lens_memory_ptr(), };
=======
                args.inputs = { instance.past_lens_memory_ptr() };
>>>>>>> f16097f0
            }

            args.outputs = { instance.output_memory_ptr(0) };
        }

        return args;
    }

    std::set<size_t> get_lockable_internal_buffers() const override {
<<<<<<< HEAD
        return std::set<size_t>{ 0, 1, 2 }; /* SDPA and KV_CACHE_UPDATE indexes configuration */
=======
        return std::set<size_t>{ 0, 1, 2, /* SDPA and KV_CACHE_UPDATE indexes configuration */
                                 6, /* PA_SDPA multiple tokens mode */ };
>>>>>>> f16097f0
    };

    void execute_stage(const std::vector<event::ptr>& events, paged_attention_inst& instance, std::vector<event::ptr>& all_events, size_t stage) {
        stream& stream = instance.get_network().get_stream();
        std::vector<event::ptr> tmp_events(events);
        size_t kernel_offset = 0;
        for (size_t s = 0; s < stage; s++) {
            kernel_offset += _kernels_data[s].kernels.size();
        }

        // Stages SDPA and KV_CACHE_UPDATE reuse the same internal buffers at prefill stage
        size_t internal_buffers_offset = 0;
        size_t internal_buffers_count = 0;
        if (stage == Stage::PA_SDPA) {
<<<<<<< HEAD
            internal_buffers_offset = _kernels_data[Stage::SDPA].internalBufferSizes.size();
            internal_buffers_count = _kernels_data[Stage::PA_SDPA].internalBufferSizes.size();
        } else {
            internal_buffers_count = _kernels_data[Stage::SDPA].internalBufferSizes.size();
=======
            internal_buffers_offset = _kernels_data[Stage::KV_CACHE_UPDATE].internalBufferSizes.size();
            internal_buffers_count = _kernels_data[Stage::PA_SDPA].internalBufferSizes.size();
        } else {
            internal_buffers_count = _kernels_data[Stage::KV_CACHE_UPDATE].internalBufferSizes.size();
>>>>>>> f16097f0
        }

        for (size_t kd_idx = 0; kd_idx < _kernels_data[stage].kernels.size(); ++kd_idx) {
            if (_kernels_data[stage].kernels[kd_idx].skip_execution)
                continue;

            size_t idx_final = kernel_offset + kd_idx;
            // If any user of the prim's users is CPU implementation or network's output, set prim as a output event (event won't be nullptr)
            bool needs_completion_event = instance.needs_completion_event();

            auto& params = _kernels_data[stage].kernels[kd_idx].params;

            auto args = get_arguments(instance, stage, kd_idx);
            args.scalars = &params.scalars;

            const auto& intermediate_memories = instance.get_intermediates_memories();
            args.intermediates.insert(args.intermediates.end(),
                                      intermediate_memories.begin() + internal_buffers_offset,
                                      intermediate_memories.begin() + internal_buffers_offset + internal_buffers_count);

            stream.set_arguments(*_kernels[idx_final], _kernels_data[stage].kernels[kd_idx].params, args);

            const auto& gws = params.workGroups.global;
            const auto& lws = params.workGroups.local;

            GPU_DEBUG_TRACE_DETAIL << "Enqueue stage " << stage << " kernel " << idx_final << " (kd_idx=" << kd_idx << "): "
                                   << "gws=[" << gws[0] << ", " << gws[1] << ", " << gws[2] << "] "
                                   << "lws=[" << lws[0] << ", " << lws[1] << ", " << lws[2] << "]"
                                   << (needs_completion_event ? " has_completion_event=true" : "") << std::endl;

            auto ev = stream.enqueue_kernel(*_kernels[idx_final], params, args, tmp_events, needs_completion_event);
            if (_kernels_data[stage].needs_sub_kernels_sync) {
                tmp_events = {ev};
            }

            all_events.push_back(ev);
        }
    }

    event::ptr execute_impl(const std::vector<event::ptr>& events, paged_attention_inst& instance) override {
        std::vector<event::ptr> res_events;
        const auto stage = get_paged_attention_stage(*instance.get_impl_params());

        execute_stage(events, instance, res_events, Stage::KV_CACHE_UPDATE);

        std::vector<event::ptr> dep_events(res_events.begin(), res_events.end());
        if (stage == PagedAttentionStage::PREFILL) {
            execute_stage(dep_events, instance, res_events, Stage::SDPA);
        } else if (stage == PagedAttentionStage::GENERATE || stage == PagedAttentionStage::MIXED) {
            execute_stage(dep_events, instance, res_events, Stage::PA_SDPA);
        }

        return instance.get_network().get_stream().aggregate_events(res_events, res_events.size() > 1);
    }

    static int64_t get_aligned_seq_len(const kernel_impl_params& impl_param, const PagedAttentionStage& stage, int64_t target_seq_len_block_size = 16) {
        // Since at prefill stage Q, K, V inputs may contain multiple sequences with arbitrary
        // target sequence lengths each (shape is [sequences_num * target_seq_len, num_heads * head_size]),
        // to apply blocking to the first dimension (target_seq_len of each sequence), we need to calculate aligned total
        // target sequence length for proper kernel dispatching
        // For instance, if input contains two sequences with 35 and 28 sequence lengths each,
        // the Q, K, V inputs at prefill stage will have shapes [35 + 28, num_heads * head_size]; considering kernel's
        // target_seq_len_block_size equals 16, we need to launch kernel instances for the following ranges:
        // [0, 15], [16, 31], [32, 34], [35, 50], [51, 62], so aligned target_seq_len_block_size should be 5 * 16 = 80,
        // and 5 kernels instances should be launched (for each range, some of them containing leftovers)
        //
        // In general, to obtain length for each sequence, we have to parse subsequence_begins input,
        // which contains begin and end indexes for each sequence (for above example it will contain three values: {0, 35, 63})
        // However, as long as kernel's target_seq_len_block_size matches with vLLM's block_size,
        // we can reuse block_indices_shape[0] size to determine total aligned sequences length size, avoiding
        // memory access at runtime, because vLLM internally uses similar logic to configure blocks for KV cache

        auto calculate_aligned_seq_len = [&]() {
            const auto& input_mem = impl_param.memory_deps;
            const auto subsequence_begins_input_idx = 6;
            const auto subsequence_begins_mem = input_mem.at(subsequence_begins_input_idx);
            mem_lock<int32_t, mem_lock_type::read> subsequence_begins_mem_lock(subsequence_begins_mem, *impl_param.strm);

<<<<<<< HEAD
        const auto desc = impl_param.typed_desc<paged_attention>();
        config.head_size = desc->head_size;
        config.heads_num = desc->heads_num;
        config.kv_heads_num = desc->kv_heads_num;
        config.has_alibi_input = desc->has_alibi;
        config.is_causal = true;
        config.is_paged_attention = true;
        config.paged_attention_block_size = static_cast<int64_t>(paged_attention::block_size);

=======
            auto aligned_seq_len = 0;
            for (size_t i = 0; i < subsequence_begins_mem_lock.size() - 1; i++) {
                auto prompt_length = subsequence_begins_mem_lock[i + 1] - subsequence_begins_mem_lock[i];
                aligned_seq_len += align_to(prompt_length, target_seq_len_block_size);
            }

            return aligned_seq_len;
        };

        int64_t aligned_seq_len = 0;
        if (stage == PagedAttentionStage::PREFILL) {
            const auto desc = impl_param.typed_desc<paged_attention>();
            if (static_cast<int64_t>(paged_attention::block_size) == target_seq_len_block_size) {
                const auto block_indices_input_idx = 7;
                const auto& block_indices_ps = impl_param.get_input_layout(block_indices_input_idx).get_partial_shape();

                aligned_seq_len = block_indices_ps[0].get_length() * target_seq_len_block_size;
            } else {
                aligned_seq_len = calculate_aligned_seq_len();
            }
        } else {
            aligned_seq_len = calculate_aligned_seq_len();
        }

        return aligned_seq_len;
    }

    static kernel_selector::sdpa_configuration get_sdpa_configuration(const kernel_impl_params& impl_param) {
        kernel_selector::sdpa_configuration config;

        const auto desc = impl_param.typed_desc<paged_attention>();
        config.head_size = desc->head_size;
        config.heads_num = desc->heads_num;
        config.kv_heads_num = desc->kv_heads_num;
        config.has_alibi_input = desc->has_alibi;
        config.is_causal = true;
        config.is_paged_attention = true;
        config.paged_attention_block_size = static_cast<int64_t>(paged_attention::block_size);

>>>>>>> f16097f0
        if (desc->scale_val.has_value()) {
            config.has_scale_val = true;
            config.scale_val = desc->scale_val.value();
        }

        if (desc->heads_num != desc->kv_heads_num) {
            config.broadcast_axis = 1;
            config.group_size = desc->heads_num / desc->kv_heads_num;
        }

        return config;
    }

<<<<<<< HEAD
    static kv_cache_update_kernel_params_t get_kv_cache_update_kernel_params(const kernel_impl_params& impl_param, bool is_dynamic = false) {
=======
    static kv_cache_update_kernel_params_t get_kv_cache_update_kernel_params(const kernel_impl_params& impl_param,
                                                                             const PagedAttentionStage& stage,
                                                                             bool is_dynamic = false) {
>>>>>>> f16097f0
        auto params = get_default_params<kv_cache_update_kernel_params_t>(impl_param, is_dynamic);

        const auto& key_layout = impl_param.get_input_layout(1);
        const auto& value_layout = impl_param.get_input_layout(2);
        const auto& key_cache_layout = impl_param.get_input_layout(3);
        const auto& value_cache_layout = impl_param.get_input_layout(4);
        const auto& past_lens_layout = impl_param.get_input_layout(5);
        const auto& block_indices_layout = impl_param.get_input_layout(7);
        const auto& block_indices_begins_layout = impl_param.get_input_layout(8);
<<<<<<< HEAD

        const auto inputs_number = 5;
=======
        const auto& subsequence_begins_layout = impl_param.get_input_layout(6);

        const auto inputs_number = 6;
>>>>>>> f16097f0
        const auto outputs_number = 2;
        params.inputs.resize(inputs_number);
        params.outputs.resize(outputs_number);
        params.inputs[0] = convert_data_tensor(key_layout);
        params.inputs[1] = convert_data_tensor(value_layout);
        params.inputs[2] = convert_data_tensor(past_lens_layout);
        params.inputs[3] = convert_data_tensor(block_indices_layout);
        params.inputs[4] = convert_data_tensor(block_indices_begins_layout);
<<<<<<< HEAD
=======
        params.inputs[5] = convert_data_tensor(subsequence_begins_layout);
>>>>>>> f16097f0
        params.outputs[0] = convert_data_tensor(key_cache_layout);
        params.outputs[1] = convert_data_tensor(value_cache_layout);

        params.conf = get_sdpa_configuration(impl_param);

<<<<<<< HEAD
        const auto& in_offsets_map = impl_param.in_port_to_shape_info_offset;
        std::map<size_t, size_t> in_tensor_to_offset_map = {
            {0, in_offsets_map.at(1)},
            {1, in_offsets_map.at(2)},
            {2, in_offsets_map.at(5)},
            {3, in_offsets_map.at(7)},
            {4, in_offsets_map.at(8)},
        };
        std::map<size_t, size_t> out_tensor_to_offset_map = {
            {0, in_offsets_map.at(3)},
            {1, in_offsets_map.at(4)},
        };

        params.set_dynamic_shape_offsets(in_tensor_to_offset_map, out_tensor_to_offset_map);

        return params;
    }

    static sdpa_kernel_params_t get_sdpa_kernel_params(const kernel_impl_params& impl_param, bool is_dynamic = false) {
        auto params = get_default_params<sdpa_kernel_params_t>(impl_param, is_dynamic);

        const auto& query_layout = impl_param.get_input_layout(0);
        const auto& key_layout = impl_param.get_input_layout(1);
        const auto& value_layout = impl_param.get_input_layout(2);
        const auto& subsequence_begins_layout = impl_param.get_input_layout(6);
        const auto& alibi_layout = impl_param.get_input_layout(11);
        const auto has_alibi = alibi_layout.count() > 0;

        auto inputs_number = 4;
        if (has_alibi)
            inputs_number++;

        auto input_idx = 0;
        params.inputs.resize(inputs_number);
        params.inputs[input_idx++] = convert_data_tensor(query_layout);
        params.inputs[input_idx++] = convert_data_tensor(key_layout);
        params.inputs[input_idx++] = convert_data_tensor(value_layout);
        params.inputs[input_idx++] = convert_data_tensor(subsequence_begins_layout);

        if (has_alibi)
            params.inputs[input_idx++] = convert_data_tensor(alibi_layout);

        params.conf = get_sdpa_configuration(impl_param);
=======
        params.is_prefill = stage == PagedAttentionStage::PREFILL || stage == PagedAttentionStage::MIXED;

        if ((stage == PagedAttentionStage::PREFILL || stage == PagedAttentionStage::MIXED) && !is_dynamic)
            params.conf.paged_attention_aligned_seq_len = get_aligned_seq_len(impl_param, stage);
>>>>>>> f16097f0

        const auto& in_offsets_map = impl_param.in_port_to_shape_info_offset;
        std::map<size_t, size_t> in_tensor_to_offset_map = {
<<<<<<< HEAD
            {0, in_offsets_map.at(0)},
            {1, in_offsets_map.at(1)},
            {2, in_offsets_map.at(2)},
            {3, in_offsets_map.at(6)},
=======
            {0, in_offsets_map.at(1)},
            {1, in_offsets_map.at(2)},
            {2, in_offsets_map.at(5)},
            {3, in_offsets_map.at(7)},
            {4, in_offsets_map.at(8)},
            {5, in_offsets_map.at(6)},
>>>>>>> f16097f0
        };
        std::map<size_t, size_t> out_tensor_to_offset_map = {
            {0, in_offsets_map.at(3)},
            {1, in_offsets_map.at(4)},
        };

<<<<<<< HEAD
        if (has_alibi)
            in_tensor_to_offset_map.insert({4, in_offsets_map.at(11)});

        if (is_prefill_stage(impl_param) && !is_dynamic) {
            auto get_aligned_seq_len = [&](int64_t target_seq_len_block_size = 16) {
                // Since at prefill stage Q, K, V inputs may contain multiple sequences with arbitrary
                // target sequence lengths each (shape is [sequences_num * target_seq_len, num_heads * head_size]),
                // to apply blocking to the first dimension (target_seq_len of each sequence), we need to calculate aligned total
                // target sequence length for proper kernel dispatching
                // For instance, if input contains two sequences with 35 and 28 sequence lengths each,
                // the Q, K, V inputs at prefill stage will have shapes [35 + 28, num_heads * head_size]; considering kernel's
                // target_seq_len_block_size equals 16, we need to launch kernel instances for the following ranges:
                // [0, 15], [16, 31], [32, 34], [35, 50], [51, 62], so aligned target_seq_len_block_size should be 5 * 16 = 80,
                // and 5 kernels instances should be launched (for each range, some of them containing leftovers)
                //
                // In general, to obtain length for each sequence, we have to parse subsequence_begins input,
                // which contains begin and end indexes for each sequence (for above example it will contain three values: {0, 35, 63})
                // However, as long as kernel's target_seq_len_block_size matches with vLLM's block_size,
                // we can reuse block_indices_shape[0] size to determine total aligned sequences length size, avoiding
                // memory access at runtime, because vLLM internally uses similar logic to configure blocks for KV cache

                int64_t aligned_seq_len = 0;
                const auto desc = impl_param.typed_desc<paged_attention>();
                if (static_cast<int64_t>(paged_attention::block_size) == target_seq_len_block_size) {
                    const auto block_indices_input_idx = 7;
                    const auto& block_indices_ps = impl_param.get_input_layout(block_indices_input_idx).get_partial_shape();

                    aligned_seq_len = block_indices_ps[0].get_length() * target_seq_len_block_size;
                } else {
                    const auto& input_mem = impl_param.memory_deps;
                    const auto subsequence_begins_mem = input_mem.at(6);
                    mem_lock<int32_t, mem_lock_type::read> subsequence_begins_mem_lock(subsequence_begins_mem, *impl_param.strm);

                    for (size_t i = 0; i < subsequence_begins_mem_lock.size() - 1; i++) {
                        auto prompt_length = subsequence_begins_mem_lock[i + 1] - subsequence_begins_mem_lock[i];
                        aligned_seq_len += align_to(prompt_length, target_seq_len_block_size);
                    }
                }

                return aligned_seq_len;
            };

            params.conf.paged_attention_aligned_seq_len = get_aligned_seq_len();
        }
=======
        params.set_dynamic_shape_offsets(in_tensor_to_offset_map, out_tensor_to_offset_map);

        return params;
    }

    static sdpa_kernel_params_t get_sdpa_kernel_params(const kernel_impl_params& impl_param, const PagedAttentionStage& stage, bool is_dynamic = false) {
        auto params = get_default_params<sdpa_kernel_params_t>(impl_param, is_dynamic);

        const auto& query_layout = impl_param.get_input_layout(0);
        const auto& key_layout = impl_param.get_input_layout(1);
        const auto& value_layout = impl_param.get_input_layout(2);
        const auto& subsequence_begins_layout = impl_param.get_input_layout(6);
        const auto& alibi_layout = impl_param.get_input_layout(11);
        const auto has_alibi = alibi_layout.count() > 0;

        auto inputs_number = 4;
        if (has_alibi)
            inputs_number++;

        auto input_idx = 0;
        params.inputs.resize(inputs_number);
        params.inputs[input_idx++] = convert_data_tensor(query_layout);
        params.inputs[input_idx++] = convert_data_tensor(key_layout);
        params.inputs[input_idx++] = convert_data_tensor(value_layout);
        params.inputs[input_idx++] = convert_data_tensor(subsequence_begins_layout);

        if (has_alibi)
            params.inputs[input_idx++] = convert_data_tensor(alibi_layout);

        params.conf = get_sdpa_configuration(impl_param);

        const auto& in_offsets_map = impl_param.in_port_to_shape_info_offset;
        const auto& out_offsets_map = impl_param.out_port_to_shape_info_offset;
        std::map<size_t, size_t> in_tensor_to_offset_map = {
            {0, in_offsets_map.at(0)},
            {1, in_offsets_map.at(1)},
            {2, in_offsets_map.at(2)},
            {3, in_offsets_map.at(6)},
        };
        std::map<size_t, size_t> out_tensor_to_offset_map = {
            {0, out_offsets_map.at(0)},
        };
>>>>>>> f16097f0

        if (has_alibi)
            in_tensor_to_offset_map.insert({4, in_offsets_map.at(11)});

        if ((stage == PagedAttentionStage::PREFILL || stage == PagedAttentionStage::MIXED) && !is_dynamic)
            params.conf.paged_attention_aligned_seq_len = get_aligned_seq_len(impl_param, stage);

        params.set_dynamic_shape_offsets(in_tensor_to_offset_map, out_tensor_to_offset_map);

        return params;
    }

<<<<<<< HEAD
    static pa_sdpa_kernel_params_t get_pa_sdpa_params(const kernel_impl_params& impl_param, bool is_dynamic = false) {
=======
    static pa_sdpa_kernel_params_t get_pa_sdpa_params(const kernel_impl_params& impl_param, const PagedAttentionStage& stage, bool is_dynamic = false) {
>>>>>>> f16097f0
        auto params = get_default_params<pa_sdpa_kernel_params_t>(impl_param, is_dynamic);

        const auto& query_layout = impl_param.get_input_layout(0);
        const auto& key_cache_layout = impl_param.get_input_layout(3);
        const auto& value_cache_layout = impl_param.get_input_layout(4);
        const auto& past_lens_layout = impl_param.get_input_layout(5);
        const auto& block_indices_layout = impl_param.get_input_layout(7);
        const auto& block_indices_begins_layout = impl_param.get_input_layout(8);
<<<<<<< HEAD
        const auto& alibi_layout = impl_param.get_input_layout(11);
        const auto has_alibi = alibi_layout.count() > 0;

        auto inputs_number = 6;
=======
        const auto& subsequence_begins_layout = impl_param.get_input_layout(6);
        const auto& alibi_layout = impl_param.get_input_layout(11);
        const auto has_alibi = alibi_layout.count() > 0;

        auto inputs_number = 7;
>>>>>>> f16097f0
        if (has_alibi)
            inputs_number++;

        auto input_idx = 0;
        params.inputs.resize(inputs_number);
        params.inputs[input_idx++] = convert_data_tensor(query_layout);
        params.inputs[input_idx++] = convert_data_tensor(key_cache_layout);
        params.inputs[input_idx++] = convert_data_tensor(value_cache_layout);
        params.inputs[input_idx++] = convert_data_tensor(past_lens_layout);
        params.inputs[input_idx++] = convert_data_tensor(block_indices_layout);
        params.inputs[input_idx++] = convert_data_tensor(block_indices_begins_layout);
<<<<<<< HEAD
        params.conf = get_sdpa_configuration(impl_param);

        if (has_alibi)
            params.inputs[input_idx++] = convert_data_tensor(alibi_layout);

        if (!is_prefill_stage(impl_param) && !is_dynamic) {
=======
        params.inputs[input_idx++] = convert_data_tensor(subsequence_begins_layout);
        params.conf = get_sdpa_configuration(impl_param);

        if (has_alibi)
            params.inputs[input_idx++] = convert_data_tensor(alibi_layout);

        params.multi_tokens_mode = stage == PagedAttentionStage::MIXED;

        if ((stage == PagedAttentionStage::GENERATE || stage == PagedAttentionStage::MIXED) && !is_dynamic) {
>>>>>>> f16097f0
            const auto& input_mem = impl_param.memory_deps;
            const auto max_context_len = input_mem.at(12);
            mem_lock<int32_t, mem_lock_type::read> max_context_len_mem_lock(max_context_len, *impl_param.strm);
            params.max_context_len = max_context_len_mem_lock[0];
        }

        const auto& in_offsets_map = impl_param.in_port_to_shape_info_offset;
        const auto& out_offsets_map = impl_param.out_port_to_shape_info_offset;

        std::map<size_t, size_t> in_tensor_to_offset_map = {
            {0, in_offsets_map.at(0)},
            {1, in_offsets_map.at(3)},
            {2, in_offsets_map.at(4)},
            {3, in_offsets_map.at(5)},
            {4, in_offsets_map.at(7)},
            {5, in_offsets_map.at(8)},
<<<<<<< HEAD
=======
            {6, in_offsets_map.at(6)},
>>>>>>> f16097f0
        };
        std::map<size_t, size_t> out_tensor_to_offset_map = {
            {0, out_offsets_map.at(0)},
        };

        if (has_alibi)
<<<<<<< HEAD
            in_tensor_to_offset_map.insert({6, in_offsets_map.at(11)});
=======
            in_tensor_to_offset_map.insert({7, in_offsets_map.at(11)});
>>>>>>> f16097f0

        params.set_dynamic_shape_offsets(in_tensor_to_offset_map, out_tensor_to_offset_map);

        return params;
    }

    void update_dispatch_data(const kernel_impl_params& impl_param) override {
<<<<<<< HEAD
        auto kv_cache_update_kernel_params = get_kv_cache_update_kernel_params(impl_param, impl_param.is_dynamic());
        (_kernels_data[Stage::KV_CACHE_UPDATE].update_dispatch_data_func)(kv_cache_update_kernel_params, _kernels_data[Stage::KV_CACHE_UPDATE]);

        if (is_prefill_stage(impl_param)) {
            auto sdpa_kernel_params = get_sdpa_kernel_params(impl_param, impl_param.is_dynamic());
            (_kernels_data[Stage::SDPA].update_dispatch_data_func)(sdpa_kernel_params, _kernels_data[Stage::SDPA]);
        } else {
            auto pa_sdpa_kernel_params = get_pa_sdpa_params(impl_param, impl_param.is_dynamic());
=======
        const auto stage = get_paged_attention_stage(impl_param);

        auto kv_cache_update_kernel_params = get_kv_cache_update_kernel_params(impl_param, stage, impl_param.is_dynamic());
        (_kernels_data[Stage::KV_CACHE_UPDATE].update_dispatch_data_func)(kv_cache_update_kernel_params, _kernels_data[Stage::KV_CACHE_UPDATE]);

        if (stage == PagedAttentionStage::PREFILL) {
            auto sdpa_kernel_params = get_sdpa_kernel_params(impl_param, stage, impl_param.is_dynamic());
            (_kernels_data[Stage::SDPA].update_dispatch_data_func)(sdpa_kernel_params, _kernels_data[Stage::SDPA]);
        } else if (stage == PagedAttentionStage::GENERATE || stage == PagedAttentionStage::MIXED) {
            auto pa_sdpa_kernel_params = get_pa_sdpa_params(impl_param, stage, impl_param.is_dynamic());
>>>>>>> f16097f0
            (_kernels_data[Stage::PA_SDPA].update_dispatch_data_func)(pa_sdpa_kernel_params, _kernels_data[Stage::PA_SDPA]);
        }
    }

    static std::unique_ptr<primitive_impl> create(const typed_program_node<paged_attention>& arg, const kernel_impl_params& impl_param) {
        std::vector<kernel_selector::kernel_data> kernels_data;
        const auto stage = PagedAttentionStage::UNKNOWN;

        auto kv_cache_update_kernel_params = get_kv_cache_update_kernel_params(impl_param, stage, impl_param.is_dynamic());
        auto& kv_cache_update_kernel_selector = kv_cache_update_kernel_selector_t::Instance();
        kernels_data.push_back(kv_cache_update_kernel_selector.get_best_kernel(kv_cache_update_kernel_params));

        auto sdpa_kernel_params = get_sdpa_kernel_params(impl_param, stage, impl_param.is_dynamic());
        auto& sdpa_kernel_selector = sdpa_kernel_selector_t::Instance();
        kernels_data.push_back(sdpa_kernel_selector.get_best_kernel(sdpa_kernel_params));

        auto pa_sdpa_kernel_params = get_pa_sdpa_params(impl_param, stage, impl_param.is_dynamic());
        auto& pa_sdpa_kernel_selector = pa_sdpa_kernel_selector_t::Instance();
        kernels_data.push_back(pa_sdpa_kernel_selector.get_best_kernel(pa_sdpa_kernel_params));

        return cldnn::make_unique<paged_attention_impl>(kernels_data);
    }
};

namespace detail {

attach_paged_attention_impl::attach_paged_attention_impl() {
    auto types = { data_types::f16, data_types::f32 };
    auto formats = { format::bfyx };
    implementation_map<paged_attention>::add(impl_types::ocl,
                                             shape_types::dynamic_shape,
                                             paged_attention_impl::create,
                                             types,
                                             formats);

    implementation_map<paged_attention>::add(impl_types::ocl,
                                             shape_types::static_shape,
                                             paged_attention_impl::create,
                                             types,
                                             formats);
}

}  // namespace detail
}  // namespace ocl
}  // namespace cldnn

BIND_BINARY_BUFFER_WITH_TYPE(cldnn::ocl::paged_attention_impl)
BIND_BINARY_BUFFER_WITH_TYPE(cldnn::paged_attention)<|MERGE_RESOLUTION|>--- conflicted
+++ resolved
@@ -84,11 +84,7 @@
         };
 
         std::vector<layout> layouts;
-<<<<<<< HEAD
-        add_internal_buffers(layouts, _kernels_data[Stage::SDPA]);
-=======
         add_internal_buffers(layouts, _kernels_data[Stage::KV_CACHE_UPDATE]);
->>>>>>> f16097f0
         add_internal_buffers(layouts, _kernels_data[Stage::PA_SDPA]);
 
         return layouts;
@@ -106,12 +102,8 @@
                              instance.value_memory_ptr(),
                              instance.past_lens_memory_ptr(),
                              instance.block_indices_memory_ptr(),
-<<<<<<< HEAD
-                             instance.block_indices_begins_memory_ptr() };
-=======
                              instance.block_indices_begins_memory_ptr(),
                              instance.subsequence_begins_memory_ptr() };
->>>>>>> f16097f0
 
             args.outputs = { instance.key_cache_memory_ptr(),
                              instance.value_cache_memory_ptr() };
@@ -127,13 +119,9 @@
 
             args.outputs = { instance.output_memory_ptr(0) };
         } else if (stage == Stage::PA_SDPA) {
-<<<<<<< HEAD
-            if (kernel_idx == 0) {
-=======
             if (kernel_idx == 0 || kernel_idx == 1) {
                 args.shape_info = instance.shape_info_memory_ptr();
 
->>>>>>> f16097f0
                 args.inputs = { instance.input_memory_ptr(0),
                                 instance.key_cache_memory_ptr(),
                                 instance.value_cache_memory_ptr(),
@@ -141,24 +129,17 @@
                                 instance.block_indices_memory_ptr(),
                                 instance.block_indices_begins_memory_ptr() };
 
-<<<<<<< HEAD
-=======
                 if (kernel_idx == 1) {
                     // Multi tokens kernel version has additional subsequence_begins_memory memory
                     // dependency
                     args.inputs.push_back(instance.subsequence_begins_memory_ptr());
                 }
 
->>>>>>> f16097f0
                 if (desc->has_alibi) {
                     args.inputs.push_back(instance.alibi_memory_ptr());
                 }
             } else {
-<<<<<<< HEAD
-                args.inputs = { instance.past_lens_memory_ptr(), };
-=======
                 args.inputs = { instance.past_lens_memory_ptr() };
->>>>>>> f16097f0
             }
 
             args.outputs = { instance.output_memory_ptr(0) };
@@ -168,12 +149,8 @@
     }
 
     std::set<size_t> get_lockable_internal_buffers() const override {
-<<<<<<< HEAD
-        return std::set<size_t>{ 0, 1, 2 }; /* SDPA and KV_CACHE_UPDATE indexes configuration */
-=======
         return std::set<size_t>{ 0, 1, 2, /* SDPA and KV_CACHE_UPDATE indexes configuration */
                                  6, /* PA_SDPA multiple tokens mode */ };
->>>>>>> f16097f0
     };
 
     void execute_stage(const std::vector<event::ptr>& events, paged_attention_inst& instance, std::vector<event::ptr>& all_events, size_t stage) {
@@ -188,17 +165,10 @@
         size_t internal_buffers_offset = 0;
         size_t internal_buffers_count = 0;
         if (stage == Stage::PA_SDPA) {
-<<<<<<< HEAD
-            internal_buffers_offset = _kernels_data[Stage::SDPA].internalBufferSizes.size();
-            internal_buffers_count = _kernels_data[Stage::PA_SDPA].internalBufferSizes.size();
-        } else {
-            internal_buffers_count = _kernels_data[Stage::SDPA].internalBufferSizes.size();
-=======
             internal_buffers_offset = _kernels_data[Stage::KV_CACHE_UPDATE].internalBufferSizes.size();
             internal_buffers_count = _kernels_data[Stage::PA_SDPA].internalBufferSizes.size();
         } else {
             internal_buffers_count = _kernels_data[Stage::KV_CACHE_UPDATE].internalBufferSizes.size();
->>>>>>> f16097f0
         }
 
         for (size_t kd_idx = 0; kd_idx < _kernels_data[stage].kernels.size(); ++kd_idx) {
@@ -277,7 +247,36 @@
             const auto subsequence_begins_mem = input_mem.at(subsequence_begins_input_idx);
             mem_lock<int32_t, mem_lock_type::read> subsequence_begins_mem_lock(subsequence_begins_mem, *impl_param.strm);
 
-<<<<<<< HEAD
+            auto aligned_seq_len = 0;
+            for (size_t i = 0; i < subsequence_begins_mem_lock.size() - 1; i++) {
+                auto prompt_length = subsequence_begins_mem_lock[i + 1] - subsequence_begins_mem_lock[i];
+                aligned_seq_len += align_to(prompt_length, target_seq_len_block_size);
+            }
+
+            return aligned_seq_len;
+        };
+
+        int64_t aligned_seq_len = 0;
+        if (stage == PagedAttentionStage::PREFILL) {
+            const auto desc = impl_param.typed_desc<paged_attention>();
+            if (static_cast<int64_t>(paged_attention::block_size) == target_seq_len_block_size) {
+                const auto block_indices_input_idx = 7;
+                const auto& block_indices_ps = impl_param.get_input_layout(block_indices_input_idx).get_partial_shape();
+
+                aligned_seq_len = block_indices_ps[0].get_length() * target_seq_len_block_size;
+            } else {
+                aligned_seq_len = calculate_aligned_seq_len();
+            }
+        } else {
+            aligned_seq_len = calculate_aligned_seq_len();
+        }
+
+        return aligned_seq_len;
+    }
+
+    static kernel_selector::sdpa_configuration get_sdpa_configuration(const kernel_impl_params& impl_param) {
+        kernel_selector::sdpa_configuration config;
+
         const auto desc = impl_param.typed_desc<paged_attention>();
         config.head_size = desc->head_size;
         config.heads_num = desc->heads_num;
@@ -287,47 +286,6 @@
         config.is_paged_attention = true;
         config.paged_attention_block_size = static_cast<int64_t>(paged_attention::block_size);
 
-=======
-            auto aligned_seq_len = 0;
-            for (size_t i = 0; i < subsequence_begins_mem_lock.size() - 1; i++) {
-                auto prompt_length = subsequence_begins_mem_lock[i + 1] - subsequence_begins_mem_lock[i];
-                aligned_seq_len += align_to(prompt_length, target_seq_len_block_size);
-            }
-
-            return aligned_seq_len;
-        };
-
-        int64_t aligned_seq_len = 0;
-        if (stage == PagedAttentionStage::PREFILL) {
-            const auto desc = impl_param.typed_desc<paged_attention>();
-            if (static_cast<int64_t>(paged_attention::block_size) == target_seq_len_block_size) {
-                const auto block_indices_input_idx = 7;
-                const auto& block_indices_ps = impl_param.get_input_layout(block_indices_input_idx).get_partial_shape();
-
-                aligned_seq_len = block_indices_ps[0].get_length() * target_seq_len_block_size;
-            } else {
-                aligned_seq_len = calculate_aligned_seq_len();
-            }
-        } else {
-            aligned_seq_len = calculate_aligned_seq_len();
-        }
-
-        return aligned_seq_len;
-    }
-
-    static kernel_selector::sdpa_configuration get_sdpa_configuration(const kernel_impl_params& impl_param) {
-        kernel_selector::sdpa_configuration config;
-
-        const auto desc = impl_param.typed_desc<paged_attention>();
-        config.head_size = desc->head_size;
-        config.heads_num = desc->heads_num;
-        config.kv_heads_num = desc->kv_heads_num;
-        config.has_alibi_input = desc->has_alibi;
-        config.is_causal = true;
-        config.is_paged_attention = true;
-        config.paged_attention_block_size = static_cast<int64_t>(paged_attention::block_size);
-
->>>>>>> f16097f0
         if (desc->scale_val.has_value()) {
             config.has_scale_val = true;
             config.scale_val = desc->scale_val.value();
@@ -341,13 +299,9 @@
         return config;
     }
 
-<<<<<<< HEAD
-    static kv_cache_update_kernel_params_t get_kv_cache_update_kernel_params(const kernel_impl_params& impl_param, bool is_dynamic = false) {
-=======
     static kv_cache_update_kernel_params_t get_kv_cache_update_kernel_params(const kernel_impl_params& impl_param,
                                                                              const PagedAttentionStage& stage,
                                                                              bool is_dynamic = false) {
->>>>>>> f16097f0
         auto params = get_default_params<kv_cache_update_kernel_params_t>(impl_param, is_dynamic);
 
         const auto& key_layout = impl_param.get_input_layout(1);
@@ -357,14 +311,9 @@
         const auto& past_lens_layout = impl_param.get_input_layout(5);
         const auto& block_indices_layout = impl_param.get_input_layout(7);
         const auto& block_indices_begins_layout = impl_param.get_input_layout(8);
-<<<<<<< HEAD
-
-        const auto inputs_number = 5;
-=======
         const auto& subsequence_begins_layout = impl_param.get_input_layout(6);
 
         const auto inputs_number = 6;
->>>>>>> f16097f0
         const auto outputs_number = 2;
         params.inputs.resize(inputs_number);
         params.outputs.resize(outputs_number);
@@ -373,16 +322,17 @@
         params.inputs[2] = convert_data_tensor(past_lens_layout);
         params.inputs[3] = convert_data_tensor(block_indices_layout);
         params.inputs[4] = convert_data_tensor(block_indices_begins_layout);
-<<<<<<< HEAD
-=======
         params.inputs[5] = convert_data_tensor(subsequence_begins_layout);
->>>>>>> f16097f0
         params.outputs[0] = convert_data_tensor(key_cache_layout);
         params.outputs[1] = convert_data_tensor(value_cache_layout);
 
         params.conf = get_sdpa_configuration(impl_param);
 
-<<<<<<< HEAD
+        params.is_prefill = stage == PagedAttentionStage::PREFILL || stage == PagedAttentionStage::MIXED;
+
+        if ((stage == PagedAttentionStage::PREFILL || stage == PagedAttentionStage::MIXED) && !is_dynamic)
+            params.conf.paged_attention_aligned_seq_len = get_aligned_seq_len(impl_param, stage);
+
         const auto& in_offsets_map = impl_param.in_port_to_shape_info_offset;
         std::map<size_t, size_t> in_tensor_to_offset_map = {
             {0, in_offsets_map.at(1)},
@@ -390,116 +340,13 @@
             {2, in_offsets_map.at(5)},
             {3, in_offsets_map.at(7)},
             {4, in_offsets_map.at(8)},
+            {5, in_offsets_map.at(6)},
         };
         std::map<size_t, size_t> out_tensor_to_offset_map = {
             {0, in_offsets_map.at(3)},
             {1, in_offsets_map.at(4)},
         };
 
-        params.set_dynamic_shape_offsets(in_tensor_to_offset_map, out_tensor_to_offset_map);
-
-        return params;
-    }
-
-    static sdpa_kernel_params_t get_sdpa_kernel_params(const kernel_impl_params& impl_param, bool is_dynamic = false) {
-        auto params = get_default_params<sdpa_kernel_params_t>(impl_param, is_dynamic);
-
-        const auto& query_layout = impl_param.get_input_layout(0);
-        const auto& key_layout = impl_param.get_input_layout(1);
-        const auto& value_layout = impl_param.get_input_layout(2);
-        const auto& subsequence_begins_layout = impl_param.get_input_layout(6);
-        const auto& alibi_layout = impl_param.get_input_layout(11);
-        const auto has_alibi = alibi_layout.count() > 0;
-
-        auto inputs_number = 4;
-        if (has_alibi)
-            inputs_number++;
-
-        auto input_idx = 0;
-        params.inputs.resize(inputs_number);
-        params.inputs[input_idx++] = convert_data_tensor(query_layout);
-        params.inputs[input_idx++] = convert_data_tensor(key_layout);
-        params.inputs[input_idx++] = convert_data_tensor(value_layout);
-        params.inputs[input_idx++] = convert_data_tensor(subsequence_begins_layout);
-
-        if (has_alibi)
-            params.inputs[input_idx++] = convert_data_tensor(alibi_layout);
-
-        params.conf = get_sdpa_configuration(impl_param);
-=======
-        params.is_prefill = stage == PagedAttentionStage::PREFILL || stage == PagedAttentionStage::MIXED;
-
-        if ((stage == PagedAttentionStage::PREFILL || stage == PagedAttentionStage::MIXED) && !is_dynamic)
-            params.conf.paged_attention_aligned_seq_len = get_aligned_seq_len(impl_param, stage);
->>>>>>> f16097f0
-
-        const auto& in_offsets_map = impl_param.in_port_to_shape_info_offset;
-        std::map<size_t, size_t> in_tensor_to_offset_map = {
-<<<<<<< HEAD
-            {0, in_offsets_map.at(0)},
-            {1, in_offsets_map.at(1)},
-            {2, in_offsets_map.at(2)},
-            {3, in_offsets_map.at(6)},
-=======
-            {0, in_offsets_map.at(1)},
-            {1, in_offsets_map.at(2)},
-            {2, in_offsets_map.at(5)},
-            {3, in_offsets_map.at(7)},
-            {4, in_offsets_map.at(8)},
-            {5, in_offsets_map.at(6)},
->>>>>>> f16097f0
-        };
-        std::map<size_t, size_t> out_tensor_to_offset_map = {
-            {0, in_offsets_map.at(3)},
-            {1, in_offsets_map.at(4)},
-        };
-
-<<<<<<< HEAD
-        if (has_alibi)
-            in_tensor_to_offset_map.insert({4, in_offsets_map.at(11)});
-
-        if (is_prefill_stage(impl_param) && !is_dynamic) {
-            auto get_aligned_seq_len = [&](int64_t target_seq_len_block_size = 16) {
-                // Since at prefill stage Q, K, V inputs may contain multiple sequences with arbitrary
-                // target sequence lengths each (shape is [sequences_num * target_seq_len, num_heads * head_size]),
-                // to apply blocking to the first dimension (target_seq_len of each sequence), we need to calculate aligned total
-                // target sequence length for proper kernel dispatching
-                // For instance, if input contains two sequences with 35 and 28 sequence lengths each,
-                // the Q, K, V inputs at prefill stage will have shapes [35 + 28, num_heads * head_size]; considering kernel's
-                // target_seq_len_block_size equals 16, we need to launch kernel instances for the following ranges:
-                // [0, 15], [16, 31], [32, 34], [35, 50], [51, 62], so aligned target_seq_len_block_size should be 5 * 16 = 80,
-                // and 5 kernels instances should be launched (for each range, some of them containing leftovers)
-                //
-                // In general, to obtain length for each sequence, we have to parse subsequence_begins input,
-                // which contains begin and end indexes for each sequence (for above example it will contain three values: {0, 35, 63})
-                // However, as long as kernel's target_seq_len_block_size matches with vLLM's block_size,
-                // we can reuse block_indices_shape[0] size to determine total aligned sequences length size, avoiding
-                // memory access at runtime, because vLLM internally uses similar logic to configure blocks for KV cache
-
-                int64_t aligned_seq_len = 0;
-                const auto desc = impl_param.typed_desc<paged_attention>();
-                if (static_cast<int64_t>(paged_attention::block_size) == target_seq_len_block_size) {
-                    const auto block_indices_input_idx = 7;
-                    const auto& block_indices_ps = impl_param.get_input_layout(block_indices_input_idx).get_partial_shape();
-
-                    aligned_seq_len = block_indices_ps[0].get_length() * target_seq_len_block_size;
-                } else {
-                    const auto& input_mem = impl_param.memory_deps;
-                    const auto subsequence_begins_mem = input_mem.at(6);
-                    mem_lock<int32_t, mem_lock_type::read> subsequence_begins_mem_lock(subsequence_begins_mem, *impl_param.strm);
-
-                    for (size_t i = 0; i < subsequence_begins_mem_lock.size() - 1; i++) {
-                        auto prompt_length = subsequence_begins_mem_lock[i + 1] - subsequence_begins_mem_lock[i];
-                        aligned_seq_len += align_to(prompt_length, target_seq_len_block_size);
-                    }
-                }
-
-                return aligned_seq_len;
-            };
-
-            params.conf.paged_attention_aligned_seq_len = get_aligned_seq_len();
-        }
-=======
         params.set_dynamic_shape_offsets(in_tensor_to_offset_map, out_tensor_to_offset_map);
 
         return params;
@@ -542,7 +389,6 @@
         std::map<size_t, size_t> out_tensor_to_offset_map = {
             {0, out_offsets_map.at(0)},
         };
->>>>>>> f16097f0
 
         if (has_alibi)
             in_tensor_to_offset_map.insert({4, in_offsets_map.at(11)});
@@ -555,11 +401,7 @@
         return params;
     }
 
-<<<<<<< HEAD
-    static pa_sdpa_kernel_params_t get_pa_sdpa_params(const kernel_impl_params& impl_param, bool is_dynamic = false) {
-=======
     static pa_sdpa_kernel_params_t get_pa_sdpa_params(const kernel_impl_params& impl_param, const PagedAttentionStage& stage, bool is_dynamic = false) {
->>>>>>> f16097f0
         auto params = get_default_params<pa_sdpa_kernel_params_t>(impl_param, is_dynamic);
 
         const auto& query_layout = impl_param.get_input_layout(0);
@@ -568,18 +410,11 @@
         const auto& past_lens_layout = impl_param.get_input_layout(5);
         const auto& block_indices_layout = impl_param.get_input_layout(7);
         const auto& block_indices_begins_layout = impl_param.get_input_layout(8);
-<<<<<<< HEAD
-        const auto& alibi_layout = impl_param.get_input_layout(11);
-        const auto has_alibi = alibi_layout.count() > 0;
-
-        auto inputs_number = 6;
-=======
         const auto& subsequence_begins_layout = impl_param.get_input_layout(6);
         const auto& alibi_layout = impl_param.get_input_layout(11);
         const auto has_alibi = alibi_layout.count() > 0;
 
         auto inputs_number = 7;
->>>>>>> f16097f0
         if (has_alibi)
             inputs_number++;
 
@@ -591,24 +426,15 @@
         params.inputs[input_idx++] = convert_data_tensor(past_lens_layout);
         params.inputs[input_idx++] = convert_data_tensor(block_indices_layout);
         params.inputs[input_idx++] = convert_data_tensor(block_indices_begins_layout);
-<<<<<<< HEAD
+        params.inputs[input_idx++] = convert_data_tensor(subsequence_begins_layout);
         params.conf = get_sdpa_configuration(impl_param);
 
         if (has_alibi)
             params.inputs[input_idx++] = convert_data_tensor(alibi_layout);
 
-        if (!is_prefill_stage(impl_param) && !is_dynamic) {
-=======
-        params.inputs[input_idx++] = convert_data_tensor(subsequence_begins_layout);
-        params.conf = get_sdpa_configuration(impl_param);
-
-        if (has_alibi)
-            params.inputs[input_idx++] = convert_data_tensor(alibi_layout);
-
         params.multi_tokens_mode = stage == PagedAttentionStage::MIXED;
 
         if ((stage == PagedAttentionStage::GENERATE || stage == PagedAttentionStage::MIXED) && !is_dynamic) {
->>>>>>> f16097f0
             const auto& input_mem = impl_param.memory_deps;
             const auto max_context_len = input_mem.at(12);
             mem_lock<int32_t, mem_lock_type::read> max_context_len_mem_lock(max_context_len, *impl_param.strm);
@@ -625,21 +451,14 @@
             {3, in_offsets_map.at(5)},
             {4, in_offsets_map.at(7)},
             {5, in_offsets_map.at(8)},
-<<<<<<< HEAD
-=======
             {6, in_offsets_map.at(6)},
->>>>>>> f16097f0
         };
         std::map<size_t, size_t> out_tensor_to_offset_map = {
             {0, out_offsets_map.at(0)},
         };
 
         if (has_alibi)
-<<<<<<< HEAD
-            in_tensor_to_offset_map.insert({6, in_offsets_map.at(11)});
-=======
             in_tensor_to_offset_map.insert({7, in_offsets_map.at(11)});
->>>>>>> f16097f0
 
         params.set_dynamic_shape_offsets(in_tensor_to_offset_map, out_tensor_to_offset_map);
 
@@ -647,16 +466,6 @@
     }
 
     void update_dispatch_data(const kernel_impl_params& impl_param) override {
-<<<<<<< HEAD
-        auto kv_cache_update_kernel_params = get_kv_cache_update_kernel_params(impl_param, impl_param.is_dynamic());
-        (_kernels_data[Stage::KV_CACHE_UPDATE].update_dispatch_data_func)(kv_cache_update_kernel_params, _kernels_data[Stage::KV_CACHE_UPDATE]);
-
-        if (is_prefill_stage(impl_param)) {
-            auto sdpa_kernel_params = get_sdpa_kernel_params(impl_param, impl_param.is_dynamic());
-            (_kernels_data[Stage::SDPA].update_dispatch_data_func)(sdpa_kernel_params, _kernels_data[Stage::SDPA]);
-        } else {
-            auto pa_sdpa_kernel_params = get_pa_sdpa_params(impl_param, impl_param.is_dynamic());
-=======
         const auto stage = get_paged_attention_stage(impl_param);
 
         auto kv_cache_update_kernel_params = get_kv_cache_update_kernel_params(impl_param, stage, impl_param.is_dynamic());
@@ -667,7 +476,6 @@
             (_kernels_data[Stage::SDPA].update_dispatch_data_func)(sdpa_kernel_params, _kernels_data[Stage::SDPA]);
         } else if (stage == PagedAttentionStage::GENERATE || stage == PagedAttentionStage::MIXED) {
             auto pa_sdpa_kernel_params = get_pa_sdpa_params(impl_param, stage, impl_param.is_dynamic());
->>>>>>> f16097f0
             (_kernels_data[Stage::PA_SDPA].update_dispatch_data_func)(pa_sdpa_kernel_params, _kernels_data[Stage::PA_SDPA]);
         }
     }

// Copyright (C) 2018-2024 Intel Corporation
// SPDX-License-Identifier: Apache-2.0
//

#include "openvino/runtime/system_conf.hpp"
#include "openvino/runtime/threading/cpu_streams_info.hpp"

#include "intel_gpu/runtime/memory.hpp"
#include "intel_gpu/runtime/engine.hpp"
#include "intel_gpu/runtime/debug_configuration.hpp"
#include "intel_gpu/runtime/itt.hpp"
#include "intel_gpu/runtime/compilation_context.hpp"
#include "intel_gpu/graph/program.hpp"

#include "auto_tuner.h"
#include "layout_optimizer.h"
#include "pass_manager.h"
#include "primitive_type.h"
#include "program_dump_graph.h"
#include "sliding_window_utils.hpp"
#include "program_helpers.h"

#include "matrix_nms_inst.h"
#include "roi_pooling_inst.h"
#include "reorg_yolo_inst.h"
#include "eltwise_inst.h"
#include "non_zero_inst.h"
#include "softmax_inst.h"
#include "permute_inst.h"
#include "custom_gpu_primitive_inst.h"
#include "resample_inst.h"
#include "reshape_inst.h"
#include "quantize_inst.h"
#include "activation_inst.h"
#include "depth_to_space_inst.h"
#include "convolution_inst.h"
#include "concatenation_inst.h"
#include "crop_inst.h"
#include "data_inst.h"
#include "deconvolution_inst.h"
#include "detection_output_inst.h"
#include "fully_connected_inst.h"
#include "generate_proposals_inst.h"
#include "experimental_detectron_generate_proposals_single_image_inst.hpp"
#include "input_layout_inst.h"
#include "shuffle_channels_inst.h"
#include "arg_max_min_inst.h"
#include "dft_inst.h"
#include "multiclass_nms_inst.h"
#include "mutable_data_inst.h"
#include "pooling_inst.h"
#include "border_inst.h"
#include "primitive_inst.h"
#include "prior_box_inst.h"
#include "proposal_inst.h"
#include "reorder_inst.h"
#include "mvn_inst.h"
#include "gemm_inst.h"
#include "adaptive_pooling_inst.h"
#include "reduce_inst.h"
#include "region_yolo_inst.h"
#include "strided_slice_inst.h"
#include "loop_inst.h"
#include "reverse_inst.h"
#include "unique_inst.hpp"
#include "condition_inst.h"
#include "to_string_utils.h"

// TODO: Remove once we have interface for kernels cache
#include "runtime/kernels_cache.hpp"

// TODO: implement self-registration for impls
#include "impls/ocl/register.hpp"
#include "impls/cpu/register.hpp"
#include "impls/common/register.hpp"
#ifdef ENABLE_ONEDNN_FOR_GPU
#include "impls/onednn/register.hpp"
#endif

#include "kernel_base.h"

#include <algorithm>
#include <fstream>
#include <iostream>
#include <list>
#include <map>
#include <memory>
#include <set>
#include <sstream>
#include <stdio.h>
#include <string>
#include <utility>
#include <vector>
#include <stdexcept>
#include <unordered_set>

#ifdef __unix__
#include <sys/resource.h>
#endif

using namespace cldnn;
using namespace ov::intel_gpu;

static ov::threading::IStreamsExecutor::Config make_task_executor_config(const ExecutionConfig& config, std::string tags, int num_streams = 0) {
    int streams = (num_streams > 0) ? num_streams : config.get_property(ov::compilation_num_threads);
    auto priority = config.get_property(ov::intel_gpu::hint::host_task_priority);
    auto core_type = ov::hint::SchedulingCoreType::ANY_CORE;
    switch (priority) {
        case ov::hint::Priority::LOW: core_type = ov::hint::SchedulingCoreType::ECORE_ONLY; break;
        case ov::hint::Priority::MEDIUM: core_type = ov::hint::SchedulingCoreType::ANY_CORE; break;
        case ov::hint::Priority::HIGH: core_type = ov::hint::SchedulingCoreType::PCORE_ONLY; break;
        default: OPENVINO_ASSERT(false, "[GPU] Can't create task executor: invalid host task priority value: ", priority);
    }
    bool enable_cpu_pinning = config.get_property(ov::hint::enable_cpu_pinning);

    ov::threading::IStreamsExecutor::Config task_executor_config(tags,
                                                                 streams,
                                                                 1,
                                                                 core_type,
                                                                 enable_cpu_pinning);

    return task_executor_config;
}

std::shared_ptr<ov::threading::IStreamsExecutor> program::make_task_executor(const ExecutionConfig& config) {
    ov::threading::IStreamsExecutor::Config task_executor_config = make_task_executor_config(config, "CPU Tasks executor for GPU plugin");
    return std::make_shared<ov::threading::CPUStreamsExecutor>(task_executor_config);
}

std::shared_ptr<ICompilationContext> program::make_compilation_context(const ExecutionConfig& config) {
    const int _num_async_build_threads = 1;
    return ICompilationContext::create(make_task_executor_config(config,
                                                                 "Task executor config for CompilationContext in GPU plugin", _num_async_build_threads));
}

program::program(engine& engine_ref,
                 topology const& topology,
                 const ExecutionConfig& config,
                 std::shared_ptr<ov::threading::IStreamsExecutor> task_executor,
                 std::shared_ptr<ICompilationContext> compilation_context,
                 bool is_internal,
                 bool no_optimizations,
                 bool is_body_program)
    : _engine(engine_ref),
      _stream(_engine.create_stream(config)),
      _config(config),
      _task_executor(std::move(task_executor)),
      processing_order(),
      is_internal(is_internal),
      _is_body_program(is_body_program),
      _compilation_context(compilation_context) {
    _config.apply_user_properties(_engine.get_device_info());
    init_primitives();
    GPU_DEBUG_INFO << "Program config\n" << config.to_string();
    init_program();
    prepare_nodes(topology);
    program_node::reset_unique_id();

    if (no_optimizations) {
        init_graph();
    } else {
        build_program(is_internal);
        if (_is_body_program) {
            // To skip empty if (condition) subgraph
            bool can_be_optimized = true;
            for (auto& node : processing_order) {
                if (node->is_type<input_layout>()) {
                    continue;
                } else if (node->is_type<data>()) {
                    continue;
                } else if (node->is_output() && node->is_type<reorder>() && !node->has_fused_primitives() &&
                      node->get_input_layout(0).data_type == node->get_output_layouts(false)[0].data_type &&
                      node->get_input_layout(0).format == node->get_output_layouts(false)[0].format &&
                      node->get_input_layout(0).get_partial_shape().size() == node->get_output_layouts(false)[0].get_partial_shape().size()) {
                    continue;
                }
                can_be_optimized = false;
                break;
            }
            this->_can_be_optimized = can_be_optimized;
        }
    }
}

program::program(engine& engine_ref,
                 std::set<std::shared_ptr<program_node>> const& nodes,
                 const ExecutionConfig& config,
                 std::shared_ptr<ov::threading::IStreamsExecutor> task_executor,
                 bool is_internal)
    : _engine(engine_ref),
      _stream(_engine.create_stream(config)),
      _config(config),
      _task_executor(std::move(task_executor)),
      processing_order(),
      is_internal(is_internal) {
    _config.apply_user_properties(_engine.get_device_info());
    init_primitives();
    init_program();
    prepare_nodes(nodes);
    build_program(is_internal);
}

program::program(engine& engine,
        const ExecutionConfig& config)
    : _engine(engine),
      _stream(_engine.create_stream({})),
      _config(config),
      processing_order() {
    init_primitives();
    _config.apply_user_properties(_engine.get_device_info());
    new_shape_infer = _config.get_property(ov::intel_gpu::allow_new_shape_infer);
}

program::~program() {
}

void program::init_program() {
    GPU_DEBUG_GET_INSTANCE(debug_config);
    set_options();

    pm = std::unique_ptr<pass_manager>(new pass_manager(*this));
    new_shape_infer = _config.get_property(ov::intel_gpu::allow_new_shape_infer);

    if (_task_executor == nullptr)
        _task_executor = program::make_task_executor(_config);
    _kernels_cache = std::unique_ptr<kernels_cache>(new kernels_cache(_engine, _config, prog_id, _task_executor,
                                                                      kernel_selector::KernelBase::get_db().get_batch_headers()));

    _kernels_cache->set_kernels_reuse(get_config().get_property(ov::intel_gpu::hint::enable_kernels_reuse));

    if (!_compilation_context)
        _compilation_context = program::make_compilation_context(_config);


    size_t impls_cache_capacity = _impls_cache_capacity;
    GPU_DEBUG_IF(debug_config->impls_cache_capacity >= 0) {
        impls_cache_capacity = debug_config->impls_cache_capacity;
    }

    _impls_cache = cldnn::make_unique<ImplementationsCache>(impls_cache_capacity);
    // Remove items of compilation context's internal queue when some impl is popped in kernels_cache
    // compilation context's queue check duplication of inserted task
    _impls_cache->set_remove_item_callback([this](ImplementationsCache::ItemType& item) {
        get_compilation_context().remove_keys({item.first});
    });
}

void program::init_primitives() {
    // Register implementations in order of their selection priority: common, OCL, oneDNN, CPU
    // We register OCL implementation before oneDNN, because oneDNN is not always preferable (in case of iGPU)
    // This order will only apply to primitives with preferrable implementation type equal to impl_types::any

    static bool is_initialized = false;
    if (!is_initialized) {
        common::register_implementations();
        ocl::register_implementations();
#ifdef ENABLE_ONEDNN_FOR_GPU
        onednn::register_implementations();
#endif
        cpu::register_implementations();
        is_initialized = true;
    }
}

kernels_cache& program::get_kernels_cache() const {
    return *_kernels_cache;
}

program::ptr program::build_program(engine& engine,
                                    const topology& topology,
                                    const ExecutionConfig& config,
                                    std::shared_ptr<ov::threading::IStreamsExecutor> task_executor,
                                    bool is_internal,
                                    bool no_optimizations,
                                    bool is_body_program) {
    return std::make_shared<program>(engine, topology, config, task_executor, nullptr, is_internal, no_optimizations, is_body_program);
}

program::ptr program::build_program(engine& engine,
                                    const topology& topology,
                                    const ExecutionConfig& config,
                                    std::shared_ptr<ov::threading::IStreamsExecutor> task_executor,
                                    std::shared_ptr<ICompilationContext> compilation_context,
                                    bool is_internal,
                                    bool no_optimizations,
                                    bool is_body_program) {
    return std::make_shared<program>(engine, topology, config, task_executor, compilation_context, is_internal, no_optimizations, is_body_program);
}

program::ptr program::build_program(engine& engine,
                                    const topology& topology,
                                    const ExecutionConfig& config,
                                    bool is_internal,
                                    bool no_optimizations,
                                    bool is_body_program) {
    return std::make_shared<program>(engine, topology, config, nullptr, nullptr, is_internal, no_optimizations, is_body_program);
}

program::ptr program::build_program(engine& engine,
                                    const std::set<std::shared_ptr<program_node>>& nodes,
                                    const ExecutionConfig& config,
                                    std::shared_ptr<ov::threading::IStreamsExecutor> task_executor,
                                    bool is_internal) {
    return std::make_shared<program>(engine, nodes, config, task_executor, is_internal);
}

program_node& program::get_node(primitive_id const& id) {
    try {
        return *nodes_map.at(id);
    } catch (...) {
        throw std::runtime_error("Program doesn't contain primitive node: " + id);
    }
}

program_node const& program::get_node(primitive_id const& id) const {
    try {
        return *nodes_map.at(id);
    } catch (...) {
        throw std::runtime_error("Program doesn't contain primitive node: " + id);
    }
}

// TODO: Remove once we will get full support for input/output padding in all primitive implementations.
bool program::analyze_output_size_handling_need() {
    GPU_DEBUG_DEFINE_MEM_LOGGER("analyze_output_size_handling_need");
    bool handling_needed = false;

    // Calculate output size and compare with specified.
    for (const auto& node : processing_order) {
        if (node->is_type<deconvolution>()) {
            auto& prim_node = node->as<deconvolution>();
            const auto& prim = prim_node.get_primitive();

            if (!prim->with_output_size)
                continue;

            tensor specified_output_range(
                {0, 0, prim->output_size.spatial[0], prim->output_size.spatial[1], prim->output_size.spatial[2]},
                1);

            auto filter_size = prim_node.weights().get_output_layout().get_tensor();

            auto primInputSize = prim_node.get_input_layout().get_tensor();
            auto calc_output_range = calc_sliding_window_needed_input_range(primInputSize,
                                                                            filter_size,
                                                                            prim->pad,
                                                                            prim->stride,
                                                                            ov::Strides(prim->stride.size(), 1),
                                                                            true,
                                                                            1);

            if (specified_output_range != calc_output_range)
                handling_needed = true;
        } else if (node->is_type<pooling>()) {
            auto& prim_node = node->as<pooling>();
            const auto& prim = prim_node.get_primitive();

            if (!prim->with_output_size)
                continue;

            tensor specified_output_range(
                {0, 0, prim->output_size.spatial[0], prim->output_size.spatial[1], prim->output_size.spatial[2]},
                1);

            tensor size(1);
            for (size_t i = 0; i < prim->size.size(); i++) {
                size.spatial[i] = static_cast<tensor::value_type>(prim->size[prim->size.size() - i - 1]);
            }
            // TODO: Check compatibility of output size calculation (with caffe).
            auto primInputSize = prim_node.get_input_layout().get_tensor();
            auto calc_output_range = calc_sliding_window_output_range<swor_mode::exceed_once_data>(
                primInputSize,
                size,
                ov::CoordinateDiff(prim->pads_begin.begin(), prim->pads_begin.end()),
                prim->stride,
                ov::Strides(prim->stride.size(), 1),
                true,
                1);

            if (specified_output_range != calc_output_range)
                handling_needed = true;
        }
    }

    return handling_needed;
}

// create new nodes for a program based on the set of nodes
// method created to be used by propagate_constants to build sub program from constant nodes
void program::prepare_nodes(std::set<std::shared_ptr<program_node>> const& nodes) {
    for (const auto& itr : nodes) {
        if (itr.get()->is_type<data>()) {
            get_or_create(std::make_shared<input_layout>(itr.get()->id(),
                                                         itr.get()->as<data>().get_primitive()->mem->get_layout()));
        } else {
            get_or_create(itr->desc);
        }
    }
    for (const auto& node : nodes_map) {
        auto node_ptr = node.second;
        if (node_ptr == nullptr)
            throw std::runtime_error("NULL pointer in nodes_map.");
        // ToDo: avoid O(n^2) run time here (pass map instead of set?)
        bool found = false;
        for (const auto& src_node : nodes) {
            if (src_node == nullptr)
                throw std::runtime_error("NULL pointer in nodes_map.");
            if (node.first == src_node->get_primitive()->id) {
                copy_node_dependencies(node_ptr.get(), src_node.get());
                found = true;
                break;
            }
        }
        if (!found) {
            add_node_dependencies(node_ptr.get());
        }
        if (node_ptr->dependencies.size() == 0)
            inputs.push_back(node_ptr.get());
    }
}

// create all nodes from topology primitives, add dependencies among them and create inputs list
void program::prepare_nodes(topology const& topology) {
    auto const& topo_map = topology.get_primitives();
    for (const auto& prim : topo_map) {
        get_or_create(prim.second);
    }
    for (const auto& node : nodes_map) {
        auto node_ptr = node.second.get();
        if (node_ptr == nullptr)
            throw std::runtime_error("NULL pointer in nodes_map.");
        add_node_dependencies(node_ptr);
        if (node_ptr->dependencies.size() == 0) {
            inputs.push_back(node_ptr);
        }
    }
}

// add node's dependecies from its primitive dependencies
void program::add_node_dependencies(program_node* node) {
    auto deps = node->get_primitive()->dependencies();
    // add pointers to node's dependencies
    for (auto& dep : deps) {
        try {
            auto dep_node = nodes_map.at(dep.pid);
            node->dependencies.push_back({dep_node.get(), dep.idx});
            dep_node->users.push_back(node);
        } catch (...) {
            throw std::runtime_error("Program doesn't contain primitive: " + dep.pid +
                                     " that is input to: " + node->get_primitive()->id);
        }
    }
}

/* helper method for program constructor from list of nodes which
   copies src_node dependecies to the destination node dest_node dependencies.
   But only to those which appaer in this program implementation nodes_map */
void program::copy_node_dependencies(program_node* dest_node, program_node* src_node) {
    if (dest_node->get_primitive()->id != src_node->get_primitive()->id) {
        throw std::runtime_error("Node " + src_node->get_primitive()->id + " and its copy " +
                                 dest_node->get_primitive()->id + " do not match.");
    }
    auto src_deps = src_node->get_dependencies();
    // add pointers to node's dependencies
    for (auto& src_dep : src_deps) {
        // do not copy dependencies to nodes which does not belong to the new (subgraph) topology
        if (nodes_map.find(src_dep.first->get_primitive()->id) == nodes_map.end())
            continue;

        try {
            auto dest_dep = nodes_map.at(src_dep.first->get_primitive()->id);
            dest_node->dependencies.push_back({dest_dep.get(), src_dep.second});
            dest_dep->users.push_back(dest_node);
        } catch (...) {
            throw std::runtime_error("Program doesn't contain primitive: " + src_dep.first->get_primitive()->id +
                                     " that is input to: " + src_node->get_primitive()->id);
        }
    }
}

void program::set_options() {
    static std::atomic<uint32_t> id_gen{0};
    prog_id = ++id_gen;
    assert(prog_id != 0);
    if (!_config.get_property(ov::intel_gpu::force_implementations).empty()) {
        _config.set_property(ov::intel_gpu::optimize_data(true));
    }

    GPU_DEBUG_GET_INSTANCE(debug_config);
    GPU_DEBUG_IF(!debug_config->dump_graphs.empty()) {
        _config.set_property(ov::intel_gpu::dump_graphs(debug_config->dump_graphs));
    }
}

void program::build_program(bool is_internal) {
    init_graph();
    { pre_optimize_graph(is_internal); }
    run_graph_compilation();
    { post_optimize_graph(is_internal); }

    GPU_DEBUG_GET_INSTANCE(debug_config);
#ifdef GPU_DEBUG_CONFIG
    if (debug_config->dry_run_path.empty() || is_internal) {
#else
    {
#endif
        prepare_memory_dependencies();
        apply_opt_pass<build_implementations>();
    }

    if (!is_internal) {
        prim_info = get_current_stage_info();
        if (get_engine().get_device_info().has_separate_cache)
            transfer_memory_to_device();
    }
}

void program::init_graph() {
    OV_ITT_SCOPED_TASK(ov::intel_gpu::itt::domains::intel_gpu_plugin, "Program::init_graph");
    apply_opt_pass<graph_initializations>();

    apply_opt_pass<mark_nodes>();
    for (auto& node : processing_order) {
        if (!node->is_type<data>())
            node->get_output_layouts();
    }
    // Perform initial shape_of subgraphs markup
    apply_opt_pass<mark_shape_of_subgraphs>();
}

void program::run_graph_compilation() { apply_opt_pass<compile_graph>(); }

void program::pre_optimize_graph(bool is_internal) {
    OV_ITT_SCOPED_TASK(ov::intel_gpu::itt::domains::intel_gpu_plugin, "Program::pre_optimize_graph");

    // trim to outputs
    apply_opt_pass<trim_to_outputs>();  // ToDo remove hidden dependencies from trimm pass

    processing_order.calculate_BFS_processing_order();  // this method makes sense only for OOOQ (out of order execution queue)

    bool output_size_handling_enabled = analyze_output_size_handling_need();

    bool optimize_data = _config.get_property(ov::intel_gpu::optimize_data);
    if (optimize_data) {
        apply_opt_pass<prepare_quantization>();
    }

    layout_optimizer lo(output_size_handling_enabled);
    set_layout_optimizer_attributes(lo);

    reorder_factory rf;
    if (optimize_data) {
        GPU_DEBUG_GET_INSTANCE(debug_config);
#ifdef GPU_DEBUG_CONFIG
        GPU_DEBUG_IF(!debug_config->disable_primitive_fusing) {
#else
        {
#endif
            apply_opt_pass<prepare_primitive_fusing_through>();
        }

        apply_opt_pass<pre_replace_deconv>(lo);

        apply_opt_pass<reorder_transfer>();

#ifdef GPU_DEBUG_CONFIG
        GPU_DEBUG_IF(!debug_config->disable_primitive_fusing) {
#else
        {
#endif
            apply_opt_pass<prepare_primitive_fusing>(lo);
        }

        apply_opt_pass<select_preferred_formats>(lo);

        apply_opt_pass<reorder_inputs>(lo, rf);
        // Ideally this should be done before fusing to simplify logic and make the pass more powerful,
        // but after format selection to select correct alignment.
        // Unfortunately those passes currently happen in reverse order.
        apply_opt_pass<concat_input_order>();
    }

    apply_opt_pass<handle_reshape>();

    apply_opt_pass<prepare_padding>(output_size_handling_enabled);

    apply_opt_pass<remove_redundant_reorders>(lo, optimize_data);

    // try to fuse buffers (i.e. depth_concat in bfyx format) after padding calculations
    if (optimize_data) {
        apply_opt_pass<prepare_buffer_fusing>();
    }

    // check if there exists some layout incompatibilities and add an reorder node if required
    apply_opt_pass<add_required_reorders>();

    // Check fusing primitives based on preferred format or layout optimization
    if (optimize_data) {
        apply_opt_pass<fuse_primitives_with_layout>(lo);
    }

    // add optimization attributes for onednn primitives
    apply_opt_pass<add_onednn_optimization_attributes>();

    // Call shape_of subgraphs markup second time to update newely added nodes after graph
    // optimization passes
    apply_opt_pass<mark_shape_of_subgraphs>(true);

    // Mark operations that might be skipped at runtime as can_be_optimized.
    apply_opt_pass<mark_runtime_skippable_nodes>();

    // add tp
    //apply_opt_pass<add_required_all_reduce>();
}

void program::post_optimize_graph(bool is_internal) {
    OV_ITT_SCOPED_TASK(ov::intel_gpu::itt::domains::intel_gpu_plugin, "Program::post_optimize_graph");
    // input reorder for fully connected if necessary
    apply_opt_pass<post_input_reorder>();

    reorder_factory rf;
    layout_optimizer lo;
    set_layout_optimizer_attributes(lo);

    bool optimize_data = _config.get_property(ov::intel_gpu::optimize_data);

    if (!is_internal) {
        apply_opt_pass<post_optimize_weights>(rf);
    }

    apply_opt_pass<remove_redundant_reorders>(lo, false, true);  // TODO: do we need it at this place also?

    auto partial_build = _config.get_property(ov::intel_gpu::partial_build_program);
#ifdef GPU_DEBUG_CONFIG
    GPU_DEBUG_GET_INSTANCE(debug_config);
    if (!is_internal && (!partial_build || !debug_config->dry_run_path.empty())) {
#else
    if (!is_internal && !partial_build) {
#endif
        // ToDo remove hidden dependencies from propagate_constants pass
        apply_opt_pass<propagate_constants>();
    }

    if (optimize_data)
        apply_opt_pass<remove_redundant_reorders>(lo, false, true, true); // pass to remove output reorders while all others graph optimizations were done

    // update inner program input/output primitive mappings
    apply_opt_pass<update_inner_program_io_map>();
    // Recalculate processing order after all graph transformation to keep optimal primitives ordering
    // for OOO queue
    if (_config.get_property(ov::intel_gpu::queue_type) == QueueTypes::out_of_order)
        get_processing_order().calculate_BFS_processing_order();
}

// mark if the node is constant assuming that all dependencies are marked properly
void program::mark_if_constant(program_node& node) {
    if (node.get_dependencies().empty() || node.is_type<assign>() || node.is_type<read_value>() || node.is_type<gather_nonzero>()) {
        return;
    }
    node.constant = true;
    for (auto& dep : node.get_dependencies()) {
        if (!dep.first->is_constant()) {
            node.constant = false;
            return;
        }
    }
}

// mark if the node is in data flow assuming that all dependencies are marked properly
void program::mark_if_data_flow(program_node& node) {
    if (node.is_type<mutable_data>() || node.is_type<input_layout>() || node.is_type<read_value>()) {
        node.data_flow = true;
    } else {
        node.data_flow = false;
        size_t inputs_count = node.get_dependencies().size();
        if (node.is_type<detection_output>() || node.is_type<proposal>())
            inputs_count = 2;  // ignore third input as it is related to prior boxes (i.e. concat of prior-boxes)
        for (size_t idx = 0; idx < inputs_count; idx++) {
            if (node.get_dependency(idx).is_in_data_flow()) {
                node.data_flow = true;
                return;
            }
        }
    }
}

void program::transfer_memory_to_device() {
    GPU_DEBUG_DEFINE_MEM_LOGGER("transfer_memory_to_device");
    OV_ITT_SCOPED_TASK(ov::intel_gpu::itt::domains::intel_gpu_plugin, "Program::transfer_memory_to_device");
    if (!get_engine().supports_allocation(allocation_type::usm_device))
        return;

    for (auto& node : processing_order) {
        if (node->is_shape_infer_dep()) {
            continue;
        }
        if (node->is_type<data>() && !node->need_lockable_memory()) {
            auto& data_node = node->as<data>();
            auto data_node_layout = data_node.get_output_layout();
            auto& mem = data_node.get_attached_memory();
            auto mem_layout = mem.get_layout();
            auto alloc_type = mem.get_allocation_type();
<<<<<<< HEAD
            auto engine = mem.get_engine();

            if (ov::shape_size(mem_layout.get_shape()) == 0)
=======

            if (mem_layout.count() == 0)
>>>>>>> 9548de49
                continue;

            if (!mem_layout.compatible(data_node_layout)) {
                std::string err_str("Node and memory layouts are incompatible, error occurred for " + node->id() + " node");
                throw std::invalid_argument(err_str);
            }

            if (alloc_type == allocation_type::usm_host || alloc_type == allocation_type::usm_shared) {
                GPU_DEBUG_LOG << "[" << data_node.id() << ": constant]" << std::endl;
                // Allocate and transfer memory
                auto device_mem = engine->allocate_memory(data_node_layout, allocation_type::usm_device, false);
                device_mem->copy_from(get_stream(), mem);
                data_node.attach_memory(device_mem);
                GPU_DEBUG_LOG << "[" << data_node.id() << ": constant]" << std::endl;
                const_cast<memory::ptr&>(data_node.get_primitive()->mem).reset();
                // TODO: Do we need finish call here? Maybe call it in network::execute() ?
                get_stream().finish();
            }
        }
    }
}

program::nodes_ordering& program::get_processing_order() { return processing_order; }

const program::nodes_ordering& program::get_processing_order() const { return processing_order; }

const std::vector<primitive_id>& program::get_allocating_order(bool forced_update) {
    if (!forced_update && allocating_order.size() > 0)
        return allocating_order;

    std::vector<std::shared_ptr<program_node>> nodes_to_allocate{};
    auto& po = get_processing_order();
    for (auto node : po) {
        nodes_to_allocate.push_back(get_node_ptr(node->id()));
    }

    std::sort(nodes_to_allocate.begin(),
            nodes_to_allocate.end(),
            [&po](std::shared_ptr<program_node> const& lhs, std::shared_ptr<program_node> const& rhs) {
                    auto lhs_layout = lhs->get_output_layout();
                    auto rhs_layout = rhs->get_output_layout();
                    if (lhs_layout.is_dynamic() && lhs_layout.has_upper_bound()) {
                        lhs_layout.set_tensor(lhs_layout.get_tensor());
                    }
                    if (rhs_layout.is_dynamic() && rhs_layout.has_upper_bound()) {
                        rhs_layout.set_tensor(rhs_layout.get_tensor());
                    }

                    if (rhs_layout.is_dynamic() && !rhs_layout.has_upper_bound() && lhs_layout.is_dynamic() && !lhs_layout.has_upper_bound()) {
                        return po.get_processing_number(lhs.get()) < po.get_processing_number(rhs.get());
                    }

                    if (rhs_layout.is_dynamic())
                        return true;
                    if (lhs_layout.is_dynamic())
                        return false;

                    return (lhs_layout.bytes_count() > rhs_layout.bytes_count());
            });

    for (auto const& node : nodes_to_allocate) {
        allocating_order.emplace_back(node->id());
    }

    return allocating_order;
}

void program::prepare_memory_dependencies() {
    if (!_config.get_property(ov::intel_gpu::enable_memory_pool))
        return;
    for (auto& node : get_processing_order()) {
        node->add_memory_dependency(node->get_unique_id());
    }
    apply_opt_pass<basic_memory_dependencies>();
    apply_opt_pass<skipped_branch_memory_dependencies>();
    apply_opt_pass<oooq_memory_dependencies>();
}

std::string program::get_memory_dependencies_string() const {
    std::string mem_dep = "Memory dependencies/restrictions:\n";
    auto itr = processing_order.begin();
    while (itr != processing_order.end()) {
        auto& node = *itr;
        itr++;
        mem_dep = mem_dep.append("primitive: ")
                         .append(node->id())
                         .append("(unique_id:")
                         .append(std::to_string(node->get_unique_id()))
                         .append(") restricted list: ");
        for (auto it : node->get_memory_dependencies())
            mem_dep = mem_dep.append(std::to_string(it)).append(",");
        mem_dep = mem_dep.append("\n");
    }
    return mem_dep;
}

void program::apply_needed_padding(program_node& node, program_node& prev_node, const padding& needed_padding) {
    auto target_layout = prev_node.get_output_layout();

    // Short circuit if padding did not change.
    if (target_layout.data_padding == needed_padding)
        return;

    // Special handling for input nodes.
    if (prev_node.is_type<input_layout>() || prev_node.is_type<mutable_data>()) {
        target_layout.data_padding = needed_padding;

        auto r_prim = std::make_shared<reorder>("reorder_input_" + node.id(), prev_node.id(), target_layout);
        add_intermediate(r_prim, node, 0);
        return;
    }

    prev_node.merge_output_padding(needed_padding);
}

void program::reverse_connection(program_node& dep_node, program_node& user_node) {
    if (std::find(dep_node.users.begin(), dep_node.users.end(), &user_node) != dep_node.users.end()) {
        remove_connection(dep_node, user_node);
        add_connection(user_node, dep_node);
    } else {
        throw std::runtime_error("Trying to reverse connection, but nodes are wrongly or not connected.");
    }
}

program_node& program::get_or_create(std::shared_ptr<primitive> prim) {
    auto itr = nodes_map.lower_bound(prim->id);
    if (itr != nodes_map.end() && itr->first == prim->id)
        return *itr->second;

    auto new_node = prim->type->create_node(*this, prim);
    nodes_map.insert(itr, {prim->id, new_node});
    return *new_node;
}

void program::add_intermediate(program_node& node,
                               program_node& next,
                               size_t prev_idx,
                               bool connect_int_node_with_old_dep,
                               bool move_usrs_of_prev_to_node) {
    if (connect_int_node_with_old_dep && !node.dependencies.empty())
        throw std::invalid_argument(
            "Node which is about to be added in between two other nodes should not have any existing dependencies");

    auto& prev = next.get_dependency(prev_idx);
    // firstly add connection, later replace dependency, so 'prev' won't become dangling and therefore removed
    if (connect_int_node_with_old_dep) {
        add_connection(prev, node);
        if (processing_order.size() != 0) {
            processing_order.insert_next(&prev, &node);
        }
    }

    if (move_usrs_of_prev_to_node) {
        auto itr = prev.get_users().begin();
        while (itr != prev.get_users().end()) {
            auto usr = *itr;
            itr++;
            if (usr->id() != node.id())
                usr->replace_dependency(prev, node);
        }
        mark_if_constant(prev);
        mark_if_constant(node);
        mark_if_data_flow(prev);
        mark_if_data_flow(node);
    } else {
        next.replace_dependency(prev_idx, node);
        node.constant = prev.constant;
        node.data_flow = prev.data_flow;
    }
}

void program::add_intermediate(std::shared_ptr<primitive> prim,
                               program_node& next,
                               size_t prev_idx,
                               bool connect_int_node_with_old_dep,
                               bool move_usrs_of_prev_to_node) {
    add_intermediate(get_or_create(std::move(prim)), next, prev_idx, connect_int_node_with_old_dep, move_usrs_of_prev_to_node);
}

void program::add_intermediate(program_node& node,
                               program_node& next,
                               program_node& prev,
                               bool connect_int_node_with_old_dep,
                               bool move_usrs_of_prev_to_node) {
    bool node_found = false;
    size_t idx = 0;
    for (size_t i = 0; i < next.get_dependencies().size(); i++) {
        auto& input = next.get_dependency(i);
        if (input.id() == prev.id()) {
            idx = i;
            node_found = true;
            break;
        }
    }
    if (!node_found) {
        throw std::runtime_error("Trying to add intermediate node in between " + next.id() + " and dependecy " + prev.id() +
                        " but they are not connected in this way.");
    }
    add_intermediate(node, next, idx, connect_int_node_with_old_dep, move_usrs_of_prev_to_node);
}

void program::add_connection(program_node& prev, program_node& next, int32_t port_idx) {
    prev.users.push_back(&next);
    // When this function is called from program::replace, we need to keep the port number as it was
    if (port_idx < 0)
        port_idx = next.get_port_from_deps(prev.id());

    next.dependencies.push_back({&prev, port_idx});
}

void program::remove_connection(program_node& prev, program_node& next) {
    prev.users.remove(&next);
    next.dependencies.erase(std::remove_if(next.dependencies.begin(), next.dependencies.end(),
    [&](const std::pair<program_node*, int32_t>& dep) {
        return &prev == dep.first;
    }), next.dependencies.end());
}

void program::remove_all_connections(program_node& node) {
    // since the graph is not topological sorted, we need to remove the node from both dependencies and users
    for (auto& e : node.users) {
        e->dependencies.erase(std::remove_if(e->dependencies.begin(), e->dependencies.end(),
        [&](const std::pair<program_node*, int32_t>& dep) {
            return &node == dep.first;
        }), e->dependencies.end());
    }
    for (auto& e : node.dependencies) {
        e.first->users.remove(&node);
    }
    node.dependencies.clear();
    node.users.clear();
}

void program::rename(program_node& node, primitive_id const& new_id) {
    if (nodes_map.count(new_id))
        throw std::runtime_error("Trying to rename program_node but node with id " + new_id + " already exists");
    if (node.is_output())
        throw std::invalid_argument(
            "Trying to rename an output node. If you intend to do that, please clear 'output' flag manually.");

    auto node_itr = nodes_map.find(node.id());
    if (node_itr == nodes_map.end()) return;

    auto node_ptr = node_itr->second;
    nodes_map.emplace(new_id, node_ptr);
    nodes_map.erase(node.id());

    const_cast<primitive_id&>(node.desc->id) = new_id;
}

void program::swap_names(program_node& node1, program_node& node2) {
    const auto _extract_id = [](program_node& node) -> primitive_id& {
        return const_cast<primitive_id&>(node.desc->id);
    };

    nodes_map.at(node1.id()).swap(nodes_map.at(node2.id()));
    std::swap(_extract_id(node1), _extract_id(node2));
}

void program::replace_all_usages(program_node& old_node, program_node& new_node, bool remove_if_dangling) {
    return replace_all_usages(old_node, std::make_pair(&new_node, 0), remove_if_dangling);
}

void program::replace_all_usages(program_node& old_node, std::pair<program_node*, int32_t> new_node, bool remove_if_dangling) {
    // We need a copy of users of old_node because old_node may be removed when doing replace_dependency()
    const std::list<program_node*> users(old_node.users);
    auto itr = users.begin();
    while (itr != users.end()) {
        auto user = *(itr++);
        user->replace_dependency(old_node, new_node, remove_if_dangling);
    }
}

void program::replace(program_node& old_node, program_node& new_node) {
    if (!new_node.dependencies.empty() || !new_node.users.empty())
        throw std::invalid_argument("Node which is about to replace other node should be detached");

    if (new_node.is_output())
        throw std::invalid_argument(
            "Replacement node shouldn't be marked as an output since it's impossible to rename such node.");

    auto id = old_node.id();
    new_node.output_layouts = old_node.get_output_layouts();
    new_node.valid_output_layouts = old_node.valid_output_layouts;

    // copy old's dependencies
    // First copy them from old node to new node
    for (auto& dependency : old_node.dependencies) {
        add_connection(*dependency.first, new_node, dependency.second);
    }
    // Second delete them from old node
    while (!old_node.dependencies.empty()) {
        auto& dep = old_node.dependencies.front().first;
        remove_connection(*dep, old_node);
    }

    // append users
    for (auto& user : old_node.users) {
        new_node.users.push_back(user);
        for (auto& users_dep : user->dependencies) {
            if (users_dep.first == &old_node) {
                users_dep.first = &new_node;
                break;
            }
        }
    }

    old_node.users.clear();

    bool old_was_output = false;
    // copy node's state
    if (old_node.is_output()) {
        old_was_output = true;
        old_node.set_output(false);
        outputs.erase(std::remove(outputs.begin(), outputs.end(), &old_node), outputs.end());
    }
    if (new_node.is_input())
        inputs.push_back(&new_node);
    if (old_node.is_input())
        inputs.remove(&old_node);

    new_node.constant = old_node.constant;
    new_node.data_flow = old_node.data_flow;
    new_node.user_mark = old_node.user_mark;
    const_cast<std::string&>(new_node.desc->origin_op_name) = old_node.desc->origin_op_name;
    const_cast<std::string&>(new_node.desc->origin_op_type_name) = old_node.desc->origin_op_type_name;

    processing_order.insert(&old_node, &new_node);
    if (processing_order.get_processing_iterator(old_node) != processing_order.end())
        processing_order.erase(&old_node);
    nodes_map.erase(id);
    rename(new_node, id);

    // mark new node as an output after renaming
    if (old_was_output) {
        new_node.set_output(true);
        outputs.push_back(&new_node);
    }
}

bool program::remove_if_dangling(program_node& node) {
    if (!node.users.empty())
        return false;
    if (!node.dependencies.empty())
        return false;

    if (!node.is_output()) {
        if (node.is_input())
            inputs.remove(&node);

        if (std::find(processing_order.begin(), processing_order.end(), &node) != processing_order.end())
            processing_order.erase(&node);
        optimized_out.push_back(node.id());
        nodes_map.erase(node.id());
    }
    return true;
}

bool program::extract(program_node& node) {
    if (node.get_dependencies().size() != 1)
        return false;

    if (node.is_output()) {
        auto& prev = node.get_dependency(0);
        auto node_id = node.id();

        node.set_output(false);
        outputs.erase(std::remove(outputs.begin(), outputs.end(), &node), outputs.end());

        rename(node, "_cldnn_tmp_" + node_id);
        rename(prev, node_id);

        prev.set_output(true);
        outputs.push_back(&prev);
    }

    auto input_with_port = node.get_dependency_with_port(0);
    auto& input = *input_with_port.first;

    // update primitive_map of loop primitive,
    // if extracted node is input of loop
    for (const auto& user : node.users) {
        if (user->is_type<loop>()) {
            loop_node& loop = *user;
            loop.update_primitive_map(node.id(), input.id());
        } else if (user->is_type<condition>()) {
            condition_node& cond = *user;
            cond.update_primitive_map(node.id(), input.id());
        }

        for (auto& dep : node.dependencies) {
            if (dep.first->is_type<loop>()) {
                loop_node& loop = *dep.first;
                loop.update_primitive_map(node.id(), user->id());
            } else if (dep.first->is_type<condition>()) {
                condition_node& cond = *dep.first;
                cond.update_primitive_map(node.id(), user->id());
            }
        }
    }
    input.users.remove(&node);
    node.dependencies.clear();

    if (!node.is_endpoint())
        replace_all_usages(node, input_with_port, false);

    if (std::find(processing_order.begin(), processing_order.end(), &node) != processing_order.end())
        processing_order.erase(&node);

    return true;
}

bool program::extract_and_remove(program_node& node) {
    if (extract(node)) {
        return remove_if_dangling(node);
    }

    return false;
}

bool program::move_node(program_node& node,
                        program_node& new_prev,
                        program_node& new_next) {
    if (extract(node)) {
        add_intermediate(node, new_next, new_prev);
        return true;
    }

    return false;
}

void program::fuse_nodes(program_node &fused_node,
                         program_node &peer_node,
                         std::map<primitive_id, std::vector<std::pair<primitive_id, size_t>>>* fusing_history) {
    auto peer_layout = peer_node.get_output_layout();
    fused_primitive_desc local_desc(peer_node.get_primitive());
    local_desc.f_param = get_node_ptr(peer_node.id())->get_fuse_params();
    local_desc.total_num_deps = peer_node.get_dependencies().size();
    local_desc.input_layout = peer_node.get_input_layout(0);
    local_desc.output_layout = peer_layout;

    if (fused_node.in_shape_of_subgraph && !peer_node.in_shape_of_subgraph) {
        fused_node.in_shape_of_subgraph = false;
    }

    int32_t orig_fused_node_num_deps = static_cast<int32_t>(fused_node.get_dependencies().size());
    auto fusedPadding = fused_node.get_output_layout().data_padding;
    cldnn::padding needed_padding = padding::max(peer_layout.data_padding,
                                                 fusedPadding);

    auto history_iter = fusing_history->find(peer_node.id());
    if (history_iter != fusing_history->end()) {
        for (auto& id : history_iter->second) {
            local_desc.fused_deps.emplace(id.first, id.second);
        }
    }
    // Add new dependencies to the fused_node
    size_t deps_idx = 0;
    for (size_t i = 0; i < peer_node.get_dependencies().size(); i++) {
        auto& dep = peer_node.get_dependency(i);
        if (dep.id() == fused_node.id()) {
            deps_idx++;
            continue;
        }

        if (peer_node.is_type<quantize>()) {
            quantize_node& q_node = peer_node.as<quantize>();
            if (q_node.get_scale_shift_opt()) {
                bool can_drop_input = false;
                bool out_range_usage = q_node.get_per_tensor_output_range() && q_node.get_output_lo_val() < q_node.get_output_hi_val();

                // Drop input range if we use output per-tensor range or if clamp is used for input range
                can_drop_input |= (i == 1 || i == 2) && (out_range_usage || (!out_range_usage && !q_node.get_need_clamp()));
                // Drop output range - it's not used in scale-shift-opt quantize kernel
                can_drop_input |= i == 3 || i == 4;
                // Drop tensor with input scale when we have per-tensor parameter
                can_drop_input |= i == 5 && q_node.get_per_tensor_input_scale();
                // Drop tensor with input shift when we have per-tensor parameter or it's not needed at all
                can_drop_input |= i == 6 && (!q_node.get_need_pre_shift() || q_node.get_per_tensor_input_shift());
                // Drop tensor with output scale when we have per-tensor parameter or it's not needed at all
                can_drop_input |= i == 7 && (!q_node.get_need_post_scale() || q_node.get_per_tensor_output_scale());
                // Drop tensor with output shift when we have per-tensor parameter or it's not needed at all
                can_drop_input |= i == 8 && (!q_node.get_need_post_shift() || q_node.get_per_tensor_output_shift());

                if (can_drop_input)
                    continue;
            }
        }

        auto port_idx = fused_node.get_port_from_deps(dep.id());
        fused_node.dependencies.push_back({&dep, port_idx});
        local_desc.deps.emplace_back(dep.id(), deps_idx++);
        dep.users.push_back(&fused_node);
    }
    if (local_desc.deps.size()) {
        local_desc.outer_dep_start_idx = orig_fused_node_num_deps;
    }

    local_desc.total_num_deps = std::min(local_desc.total_num_deps, deps_idx);

    fused_node.add_fused_primitive(local_desc);
    // This shouldn't happen, but who knows...
    if (peer_node.has_fused_primitives()) {
        fused_node.add_fused_primitives(peer_node.get_fused_primitives());
    }
    add_optimized_primitive_info(peer_node.id(), { fused_node.id() });

    for (auto& user : peer_node.users) {
        size_t dep_idx = 0;
        for (auto& dep : user->dependencies) {
            if (dep.first->id() == peer_node.id())
                break;
            dep_idx++;
        }
        (*fusing_history)[user->id()].push_back(std::make_pair(peer_node.id(), dep_idx));
    }

    // Remove all edges connected with peer node
    while (peer_node.get_dependencies().size() > 0) {
        auto& dep = peer_node.get_dependency(peer_node.get_dependencies().size() - 1);
        remove_connection(dep, peer_node);
    }
    replace_all_usages(peer_node, fused_node);

    // Update output layout. Recalculation is not needed.
    fused_node.merge_output_padding(needed_padding);
    fused_node.set_output_layout(peer_layout, false);
    fused_node.recalc_output_layout(true);
}

void program::remove_nodes(std::vector<program_node*>& to_remove) {
    for (auto const& node : to_remove) {
        if (node->is_input()) {
            get_inputs().remove(node);
        } else {
            for (auto& dep : node->dependencies) {
                dep.first->users.remove(node);
            }
        }
        for (auto& user : node->users) {
            user->dependencies.erase(std::remove_if(user->dependencies.begin(), user->dependencies.end(),
            [&](const std::pair<program_node*, int32_t>& dep) {
                return node == dep.first;
            }), user->dependencies.end());
        }
        get_processing_order().erase(node);
        optimized_out.push_back(node->id());
        nodes_map.erase(node->id());
    }
}

// TODO: break this function into number of smaller ones + add per-primitive fields (possibly use
// primitive_inst::to_string?)
void program::dump_program(const char* stage, bool with_full_info) const {
    std::string path = get_dir_path(_config);
    if (path.empty() || !with_full_info) {
        return;
    }

    std::ofstream graph(path + "cldnn_program_" + std::to_string(prog_id) + "_" + stage + ".graph");
    dump_graph_init(graph, *this);

    graph.open(path + "cldnn_program_" + std::to_string(prog_id) + "_" + stage + ".info");
    dump_graph_info(graph, *this);

    graph.open(path + "cldnn_program_" + std::to_string(prog_id) + "_" + stage + ".order");
    dump_graph_processing_order(graph, *this);

    graph.open(path + "cldnn_program_" + std::to_string(prog_id) + "_" + stage + ".optimized");
    dump_graph_optimized(graph, *this);
}

data_types program::get_inference_precision(const program_node& node) const {
    if (node.is_input()) {
        return node.get_output_layout().data_type;
    }
    std::vector<data_types> input_dts;
    for (auto& dep : node.get_dependencies()) {
        if (dep.first->is_valid_output_layout())
            input_dts.push_back(dep.first->get_output_layout().data_type);
    }

    // Return f32 data_type as default inference precision if any layout is invalid
    if (input_dts.size() != node.get_dependencies().size() || !node.is_valid_output_layout())
        return data_types::f32;

    data_types output_dt = node.get_output_layout().data_type;

    assert(!input_dts.empty());
    if (node.is_type<reorder>()) {
        // If reorder has different input/output types - pick the max one as runtime precision
        return data_type_traits::max_type(input_dts[0], output_dt);
    } else if (node.is_type<quantize>()) {
        if (data_type_traits::is_quantized(output_dt))
            return output_dt;
        return data_type_traits::max_type(input_dts[0], output_dt);
    } else if (node.is_type<eltwise>()) {
        auto max_dt = input_dts[0];
        for (size_t i = 1; i < input_dts.size(); i++) {
            max_dt = data_type_traits::max_type(max_dt, input_dts[i]);
        }
        return max_dt;
    } else if (node.is_type<convolution>() || node.is_type<deconvolution>() || node.is_type<fully_connected>() || node.is_type<gemm>()) {
        if (input_dts.size() < 2) {
            throw std::runtime_error("[clDNN] Invalid inputs count in node " + node.id() + " during stage info collection. Expected >= 2 inputs");
        }
        if (data_type_traits::is_quantized(input_dts[0]) && data_type_traits::is_quantized(input_dts[1])) {
            return input_dts[0];
        } else {
            return data_type_traits::max_type(input_dts[0], input_dts[1]);
        }
    }

    return input_dts[0];
}

std::string program::get_implementation_info(const primitive_id& id) const {
    try {
        const auto& node = get_node(id);
        auto impl = node.get_selected_impl();
        auto kernel_name = impl ? impl->get_kernel_name() : "";
        return !kernel_name.empty() ? (kernel_name + "__" + dt_to_str(get_inference_precision(node))) : "undef";
    } catch (...) { }

    return "undef";
}

program::primitives_info program::get_current_stage_info() const {
    primitives_info info;

    // Get info for actually executed graph nodes
    int exec_id = 0;
    for (auto& p : get_processing_order()) {
        std::vector<primitive_id> users;
        for (auto& user : p->users) {
            users.push_back(user->id());
        }
        std::vector<primitive_id> dependencies;
        for (auto& a : p->dependencies) {
            dependencies.push_back(a.first->id());
        }

        std::vector<primitive_id> fused;
        for (auto& op_prim : optimized) {
            for (auto& fused_to : op_prim.second) {
                if (p->id() == fused_to) {
                    fused.push_back(op_prim.first);
                }
            }
        }

        // Initialize output_layout with dummy values and use them if layout is invalid
        layout output_layout{ cldnn::data_types::f32, cldnn::format::any, {1, 1, 1, 1} };

        if (p->is_valid_output_layout())
            output_layout = p->get_output_layout();

        primitive_info pi(p->id(),
                          type_to_str(p->get_primitive()),
                          dependencies,
                          users,
                          fused,
                          output_layout,
                          fmt_to_str(output_layout.format),
                          get_implementation_info(p->id()),
                          p->is_valid_output_layout() ?
                            get_inference_precision(*p) : cldnn::data_types::f32,
                          p->selected_impl ? p->selected_impl->is_cpu() : false,
                          exec_id++);

        info.push_back(pi);
    }

    return info;
}

void program::save_pass_info(std::string pass_name) {
    // TODO: Directory path here can be probably changed to some bool flag
    if (!_config.get_property(ov::intel_gpu::dump_graphs).empty())
        optimizer_passes_info.emplace_back(pass_name, get_current_stage_info());
}

void program::add_optimized_primitive_info(primitive_id optimized_primitive_id,
                                           std::vector<primitive_id> replaced_with_ids) {
    for (auto& e : optimized) {
        auto it = std::find_if(e.second.begin(), e.second.end(), [&optimized_primitive_id](const primitive_id& id) {
           return optimized_primitive_id == id;
        });

        if (it != e.second.end()) {
            e.second.erase(it);
            e.second.insert(e.second.end(), replaced_with_ids.begin(), replaced_with_ids.end());
        }
    }
    optimized.emplace_back(optimized_primitive_id, replaced_with_ids);
}

const program::graph_optimizer_info& program::get_optimizer_passes_info() const {
    return optimizer_passes_info;
}

const program::primitives_info& program::get_primitives_info() const { return prim_info; }

void program::apply_opt_pass(base_pass& pass) { pm->run(*this, pass); }

void program::set_layout_optimizer_attributes(layout_optimizer& lo) {
    lo.set_implementation_forcing(_config.get_property(ov::intel_gpu::force_implementations));


    // first pass to set layout optimization_attributes for topology
    bool can_use_fsv16 = true;
    bool can_use_bs_fs_yx_bsv16_fsv16 = true;
    bool is_quantized_int8_model = false;
    size_t total_asym_quantized_conv_layers = 0;
    size_t total_dw_conv_layers = 0;
    size_t total_dw_splitted_conv_layers = 0;
    size_t total_1x1_fm_conv_layers = 0;
    size_t total_grouped_conv_layers = 0;
    size_t opt_deconv_layers_b_fs_zyx_fsv16 = 0;
    size_t opt_deconv_layers_b_fs_yx_fsv16 = 0;
    size_t total_crop_layers = 0;

    for (auto& node : get_processing_order()) {
        auto &prim = *node;
        if (prim.type() == cldnn::convolution::type_id()) {
            auto &conv = prim.as<convolution>();
            if (conv.get_primitive()->groups > 1)
                lo.set_optimization_attribute(layout_optimizer::optimization_attributes_type::group_convolution, 1);

            if (!conv.is_dynamic()) {
                // In dynamic shape, conv is fixed as a predefined format b_fs_yx_fsv16
                auto input_size = node->get_input_layout(0).get_tensor();
                auto ifm = static_cast<uint32_t>(input_size.feature[0]);
                if (conv.get_primitive()->groups == ifm && conv.get_primitive()->groups >= 16)
                    total_dw_conv_layers++;
                else if (conv.get_primitive()->groups == ifm && conv.get_primitive()->groups < 16)
                    total_dw_splitted_conv_layers++;  // this counter is needed due to compatibility with b_fs_yx_fsv16
                                                      // heuristics
                else if (conv.get_primitive()->groups > 1)
                    total_grouped_conv_layers++;

                if (input_size.spatial[0] == 1 && input_size.spatial[1] == 1)
                    total_1x1_fm_conv_layers++;
            }
            lo.update_formats_map(conv);

            if (conv.weights_zero_points_term() || conv.activations_zero_points_term())
                total_asym_quantized_conv_layers++;
        }
        if (prim.type() == cldnn::deconvolution::type_id()) {
            if (lo.is_format_optimized(prim.as<deconvolution>(), format::b_fs_zyx_fsv16))
                opt_deconv_layers_b_fs_zyx_fsv16 += 1;
            else if (lo.is_format_supported(prim.as<deconvolution>(), format::b_fs_yx_fsv16))
                opt_deconv_layers_b_fs_yx_fsv16 += 1;
        }

        // list of layers that do not support yxfb or perform worse than bfyx
        if (prim.type() == cldnn::detection_output::type_id() || prim.type() == cldnn::proposal::type_id() ||
            prim.type() == cldnn::roi_pooling::type_id() || prim.type() == cldnn::deconvolution::type_id() ||
            prim.type() == cldnn::resample::type_id() || prim.type() == cldnn::reorg_yolo::type_id())
            lo.set_optimization_attribute(layout_optimizer::optimization_attributes_type::bfyx_only_layer, 1);

        if (prim.is_in_data_flow() &&
            prim.type() != cldnn::convolution::type_id() &&
            prim.type() != cldnn::deconvolution::type_id() &&
            prim.type() != cldnn::activation::type_id() &&
            prim.type() != cldnn::pooling::type_id() &&
            prim.type() != cldnn::eltwise::type_id() &&
            prim.type() != cldnn::permute::type_id() &&
            prim.type() != cldnn::reshape::type_id() &&
            prim.type() != cldnn::detection_output::type_id() &&
            prim.type() != cldnn::quantize::type_id() &&
            prim.type() != cldnn::custom_gpu_primitive::type_id() &&
            prim.type() != cldnn::concatenation::type_id() &&
            prim.type() != cldnn::fully_connected::type_id() &&
            prim.type() != cldnn::reorder::type_id() &&
            prim.type() != cldnn::input_layout::type_id() &&
            prim.type() != cldnn::softmax::type_id() &&
            prim.type() != cldnn::prior_box::type_id() &&
            prim.type() != cldnn::border::type_id() &&
            prim.type() != cldnn::resample::type_id() &&
            prim.type() != cldnn::crop::type_id() &&
            prim.type() != cldnn::depth_to_space::type_id() &&
            prim.type() != cldnn::shuffle_channels::type_id() &&
            (prim.type() != cldnn::mvn::type_id()
             || (prim.as<mvn>().get_input_layout().data_type != data_types::u8 &&
                 prim.as<mvn>().get_input_layout().data_type != data_types::i8)
             || prim.as<mvn>().get_primitive()->across_channels()) &&
            prim.type() != cldnn::arg_max_min::type_id() &&
            prim.type() != cldnn::dft::type_id() &&
            prim.type() != cldnn::grid_sample::type_id() &&
            prim.type() != cldnn::mutable_data::type_id() &&
            prim.type() != cldnn::reduce::type_id() &&
            prim.type() != cldnn::strided_slice::type_id() &&
            prim.type() != cldnn::region_yolo::type_id() &&
            prim.type() != cldnn::normalize::type_id() &&
            prim.type() != cldnn::mvn::type_id() &&
            prim.type() != cldnn::gather::type_id() &&
            prim.type() != cldnn::scatter_nd_update::type_id() &&
            prim.type() != cldnn::broadcast::type_id() &&
            prim.type() != cldnn::ctc_loss::type_id() &&
            prim.type() != cldnn::non_max_suppression::type_id() &&
            prim.type() != cldnn::non_max_suppression_gather::type_id() &&
            prim.type() != cldnn::roi_align::type_id() &&
            prim.type() != cldnn::matrix_nms::type_id() &&
            prim.type() != cldnn::adaptive_pooling::type_id() &&
            prim.type() != cldnn::bucketize::type_id() &&
            prim.type() != cldnn::roll::type_id() &&
            prim.type() != cldnn::multiclass_nms::type_id() &&
            prim.type() != cldnn::prior_box::type_id() &&
            prim.type() != cldnn::roi_pooling::type_id() &&
            prim.type() != cldnn::resample::type_id() &&
            prim.type() != cldnn::eye::type_id() &&
            prim.type() != cldnn::generate_proposals::type_id() &&
            prim.type() != cldnn::reverse::type_id() &&
            prim.type() != cldnn::reorg_yolo::type_id() &&
            prim.type() != cldnn::gemm::type_id() &&
            prim.type() != cldnn::tile::type_id() &&
            prim.type() != cldnn::scatter_elements_update::type_id() &&
            prim.type() != cldnn::gather_tree::type_id() &&
            prim.type() != cldnn::experimental_detectron_detection_output::type_id() &&
            prim.type() != cldnn::convert_color::type_id() &&
            prim.type() != cldnn::unique_count::type_id() &&
            prim.type() != cldnn::unique_gather::type_id() &&
            prim.type() != cldnn::experimental_detectron_generate_proposals_single_image::type_id()) {
            can_use_fsv16 = false;
        }

        if (prim.type() == cldnn::quantize::type_id() &&
            (prim.get_output_layout().data_type == data_types::i8 || prim.get_output_layout().data_type == data_types::u8)) {
            is_quantized_int8_model = true;
        }

        if (prim.type() == cldnn::crop::type_id()) {
            total_crop_layers++;
        }

        if (prim.is_in_data_flow() &&
            prim.type() != cldnn::convolution::type_id() &&
            prim.type() != cldnn::pooling::type_id() &&
            prim.type() != cldnn::eltwise::type_id() &&
            prim.type() != cldnn::reorder::type_id() &&
            prim.type() != cldnn::permute::type_id() &&
            prim.type() != cldnn::reshape::type_id() &&
            prim.type() != cldnn::input_layout::type_id() &&
            prim.type() != cldnn::activation::type_id() &&
            prim.type() != cldnn::dft::type_id() &&
            prim.type() != cldnn::grid_sample::type_id() &&
            prim.type() != cldnn::softmax::type_id() &&
            prim.type() != cldnn::fully_connected::type_id() &&
            prim.type() != cldnn::scatter_nd_update::type_id() &&
            prim.type() != cldnn::broadcast::type_id() &&
            prim.type() != cldnn::quantize::type_id() &&
            prim.type() != cldnn::ctc_loss::type_id() &&
            prim.type() != cldnn::non_max_suppression::type_id() &&
            prim.type() != cldnn::non_max_suppression_gather::type_id() &&
            prim.type() != cldnn::roi_align::type_id() &&
            prim.type() != cldnn::matrix_nms::type_id() &&
            prim.type() != cldnn::adaptive_pooling::type_id() &&
            prim.type() != cldnn::bucketize::type_id() &&
            prim.type() != cldnn::roll::type_id() &&
            prim.type() != cldnn::resample::type_id() &&
            prim.type() != cldnn::prior_box::type_id() &&
            prim.type() != cldnn::roi_pooling::type_id() &&
            prim.type() != cldnn::eye::type_id() &&
            prim.type() != cldnn::generate_proposals::type_id() &&
            prim.type() != cldnn::reverse::type_id() &&
            prim.type() != cldnn::reorg_yolo::type_id() &&
            prim.type() != cldnn::gemm::type_id() &&
            prim.type() != cldnn::tile::type_id() &&
            prim.type() != cldnn::scatter_elements_update::type_id() &&
            prim.type() != cldnn::gather_tree::type_id() &&
            prim.type() != cldnn::experimental_detectron_detection_output::type_id() &&
            prim.type() != cldnn::deconvolution::type_id() &&
            prim.type() != cldnn::multiclass_nms::type_id() &&
            prim.type() != cldnn::normalize::type_id() &&
            prim.type() != cldnn::deconvolution::type_id() &&
            prim.type() != cldnn::unique_count::type_id() &&
            prim.type() != cldnn::unique_gather::type_id() &&
            prim.type() != cldnn::experimental_detectron_generate_proposals_single_image::type_id()) {
            can_use_bs_fs_yx_bsv16_fsv16 = false;
        }
    }

    size_t total_conv_layers = lo.get_total_conv_count();
    // Due to fact that single winograd convolution is faster than b_fs_yx_fsv16 and
    // using them together leads do redundant reorders, whole topology switch
    // will be performed if at least half of layers can use b_fs_yx_fsv16.
    // b_fs_yx_fsv16 deconv is faster than bfyx deconv with winograd convolution together,
    // whole topology switch will be perform if at lease one layer can use b_fs_yx_fsv16.
    // Crop layers are poorly optimized in fsv16 layout so whole topology stays in bfyx
    // if there are many crops (2x more then b_fs_yx_fsv16 convolutions)
    const float cond_denom = total_conv_layers > 0 ? 1.0f / static_cast<float>(total_conv_layers) : 1.0f;
    size_t num_of_conv_b_fs_yx_fsv16 = lo.get_optimized_conv_count({format::b_fs_yx_fsv16, false});

    bool should_use_b_fs_yx_fsv16_conv = is_quantized_int8_model ||
                                         (can_use_fsv16 &&
                                          total_conv_layers > 11 &&
                                          (num_of_conv_b_fs_yx_fsv16 * cond_denom > 0.5f || opt_deconv_layers_b_fs_yx_fsv16 >= 1) &&
                                          num_of_conv_b_fs_yx_fsv16 * 2 > total_crop_layers);

    bool should_use_fs_b_yx_fsv32_conv = total_conv_layers > 11 &&
                                         total_grouped_conv_layers == 0 &&
                                         total_1x1_fm_conv_layers * cond_denom < 0.8f;

    bool should_use_b_fs_zyx_fsv32_conv = total_asym_quantized_conv_layers > 1;

    bool should_use_bs_fs_yx_bsv16_fsv16 = can_use_bs_fs_yx_bsv16_fsv16 &&
                                  total_conv_layers > 11 &&
                                  total_conv_layers == lo.get_optimized_conv_count({format::bs_fs_yx_bsv16_fsv16, false}) &&
                                  total_grouped_conv_layers == 0 &&
                                  total_dw_splitted_conv_layers == 0 &&
                                  total_dw_conv_layers == 0;

    if (should_use_fs_b_yx_fsv32_conv)
        lo.set_optimization_attribute(layout_optimizer::optimization_attributes_type::fs_b_yx_fsv32_network, 1);

    if (should_use_b_fs_zyx_fsv32_conv)
        lo.set_optimization_attribute(layout_optimizer::optimization_attributes_type::b_fs_zyx_fsv32_network, 1);

    if (should_use_b_fs_yx_fsv16_conv)
        lo.set_optimization_attribute(layout_optimizer::optimization_attributes_type::b_fs_yx_fsv16_network, 1);

    if (lo.get_optimized_conv_count({format::b_fs_zyx_fsv16, false}) >= 1 || opt_deconv_layers_b_fs_zyx_fsv16 >= 1)
        lo.set_optimization_attribute(layout_optimizer::optimization_attributes_type::b_fs_zyx_fsv16_network, 1);

    if (should_use_bs_fs_yx_bsv16_fsv16)
        lo.set_optimization_attribute(layout_optimizer::optimization_attributes_type::bs_fs_yx_bsv16_fsv16_network, 1);

#ifdef ENABLE_ONEDNN_FOR_GPU
    auto& engine = get_engine();
    if (engine.get_device_info().supports_immad &&
        engine.get_device_info().vendor_id == INTEL_VENDOR_ID &&
        get_config().get_property(ov::intel_gpu::queue_type) == QueueTypes::in_order)
        lo.set_optimization_attribute(layout_optimizer::optimization_attributes_type::use_onednn_impls, 1);
#endif
}

std::pair<int64_t, int64_t> program::get_estimated_device_mem_usage() {
    auto max_alloc_size = get_engine().get_device_info().max_alloc_mem_size;
    memory_pool pool(get_engine());
    int64_t const_sum = 0;

#ifdef __unix__
    rlimit limit;
    int64_t cur_vmem = -1;
    if (getrlimit(RLIMIT_AS, &limit) == 0) {
        cur_vmem = limit.rlim_cur;
    }
#endif
    std::vector<program_node*> nodes_to_allocate{};
    for (auto node : processing_order) {
        nodes_to_allocate.push_back(node);
    }

    std::sort(nodes_to_allocate.begin(),
              nodes_to_allocate.end(),
              [](program_node* const& lhs, program_node* const& rhs) {
                  return (lhs->get_output_layout().bytes_count() > rhs->get_output_layout().bytes_count());
              });
    auto& engine = get_engine();
    int64_t host_alloc = 0;
    // just to prevent the memories from being freed during allocation
    std::unordered_set<memory::ptr> allocated_mem_ptrs;
    for (const auto& node : nodes_to_allocate) {
        auto out_size = node->get_output_layout().bytes_count();
        if (out_size > max_alloc_size) {
            // to consider: if the base batch size is > 1, should we allow this single output allocation to host?
            host_alloc += out_size;
            continue;
        }
        #ifdef __unix__
        // Check whether the host mem allocation might exceed avialalbe system VRAM or physical memory
        // Temporal solution for linux OoO memory killer
        // TODO: Ultimate solution will be the "estimation without actual allocation" mechanism for this issue,
        // which is also expected for better estimation performance
        int64_t max_global_mem_size = engine.get_device_info().max_global_mem_size;
        int64_t total_host_alloc_size = out_size + host_alloc + engine.get_used_device_memory(allocation_type::usm_host);
        if (engine.get_device_info().dev_type == cldnn::device_type::integrated_gpu)
            total_host_alloc_size += engine.get_used_device_memory(allocation_type::usm_device);
        if ((cur_vmem != -1 && total_host_alloc_size > cur_vmem * 0.5) || (total_host_alloc_size >= max_global_mem_size)) {
            GPU_DEBUG_INFO << "Estimated host mem usage calculated with default base batch size(16) exceeds the available memory ("
                           << cur_vmem << ")" << std::endl;
            return {-1L, -1L};
        }
        #endif

        if (node->can_be_optimized())
            continue;
        if (node->is_type<data>()) {
            const_sum += out_size;
        } else if (node->have_user_with_type<concatenation>() && node->get_users().size() == 1 && node->get_users().front()->can_be_optimized()) {
            continue;
        } else if (node->is_type<mutable_data>() && node->get_dependencies().empty()) {
            continue;
        } else {
            allocated_mem_ptrs.insert(primitive_inst::allocate_output(engine,
                                                                      pool,
                                                                      *node,
                                                                      *node->get_kernel_impl_params(),
                                                                      node->get_memory_dependencies(),
                                                                      0,
                                                                      false,
                                                                      0,
                                                                      false,
                                                                      node->is_output()));
        }
    }

    return std::make_pair(const_sum, get_engine().get_used_device_memory(allocation_type::usm_device));
}

void program::cancel_compilation_context() {
    if (_compilation_context != nullptr)
        _compilation_context->cancel();
}

void program::save(cldnn::BinaryOutputBuffer& ob) const {
    std::map<cldnn::memory::ptr, std::vector<const cldnn::program_node*>> mutable_datas_ptrs;
    ob << nodes_map.size();
    for (auto& node : nodes_map) {
        ob.setKernelImplParams(node.second->get_kernel_impl_params().get());

        if (node.second->is_type<data>() && node.second->as<data>().get_primitive()->mem == nullptr) {
            auto& data_node = node.second->as<data>();
            if (data_node.get_attached_memory_ptr() == nullptr) {
                ob << false;
                continue;
            } else {
                node.second->as<data>().typed_desc()->mem = data_node.get_attached_memory_ptr();
            }
        }
        ob << true;

        ob << node.second->desc;

        if (node.second->is_type<mutable_data>()) {
            mutable_datas_ptrs[node.second->as<mutable_data>().get_attached_memory_ptr()].push_back(node.second.get());
        }
    }

    std::list<std::pair<primitive_id, primitive_id>> output_sharing_mutable_datas;
    for (auto item : mutable_datas_ptrs) {
        if (item.second.size() != 2)
            continue;

        output_sharing_mutable_datas.push_back({item.second[0]->id(), item.second[1]->id()});
    }

    ob << output_sharing_mutable_datas.size();
    for (auto& shared_mem_pair : output_sharing_mutable_datas) {
        ob << shared_mem_pair.first;
        ob << shared_mem_pair.second;
    }

    for (auto& node : nodes_map) {
        ob << node.first;
        node.second->save(ob);
        ob << node.second->get_dependant_shape_of_nodes().size();
        for (auto& dep_node : node.second->get_dependant_shape_of_nodes()) {
            ob << dep_node->id();
        }
    }

    ob << inputs.size();
    for (auto& input : inputs) {
        ob << input->id();
    }

    ob << outputs.size();
    for (auto& output : outputs) {
        ob << output->id();
    }

    ob << _is_body_program;
    ob << _can_be_optimized;
    processing_order.save(ob);

    {
        auto& kernels_cache = get_kernels_cache();
        std::vector<primitive_id> impl_ids;
        for (auto& node : processing_order) {
            if (node->get_selected_impl() != nullptr) {
                impl_ids.emplace_back(node->id());
                kernels_cache.add_to_cached_kernels(node->get_selected_impl()->get_kernels());
            }
        }
        ob << kernels_cache;
        ob << impl_ids;
        for (auto& impl_id : impl_ids) {
            if (get_node_ptr(impl_id)->get_selected_impl()->is_onednn()) {
                ob << true;
                auto params = get_node_ptr(impl_id)->get_kernel_impl_params();
                ob.setKernelImplParams(params.get());
                ob << get_node_ptr(impl_id)->selected_impl;
            } else {
                ob << false;
                ob << get_node_ptr(impl_id)->selected_impl;
            }
            ob << get_node_ptr(impl_id)->get_selected_impl()->get_cached_kernel_ids(kernels_cache);
        }
    }

    ob << optimized_out.size();
    for (auto& opt_prim : optimized_out) {
        ob << opt_prim;
    }

    ob << prim_info.size();
    for (auto& p_info : prim_info) {
        ob << p_info.original_id;
        ob << p_info.type_id;
        ob << p_info.c_dependencies;
        ob << p_info.c_users;
        ob << p_info.c_fused_ids;
        ob << p_info.output_layout;
        ob << p_info.layout_str;
        ob << p_info.kernel_id;
        ob << make_data(&p_info.runtime_precision, sizeof(data_types));
        ob << p_info.is_cpu;
        ob << p_info.exec_id;
    }

    ob << allocating_order.size();
    for (auto const& node_id : allocating_order) {
        ob << node_id;
    }
}

void program::load(cldnn::BinaryInputBuffer& ib) {
    init_program();

    size_t num_nodes;
    ib >> num_nodes;
    bool is_valid_data_node;
    for (size_t i = 0; i < num_nodes; ++i) {
        ib >> is_valid_data_node;
        if (!is_valid_data_node)
            continue;

        std::shared_ptr<cldnn::primitive> prim;
        ib >> prim;
        get_or_create(prim);
    }

    size_t num_output_sharing_mutable_datas;
    ib >> num_output_sharing_mutable_datas;
    for (size_t i = 0; i < num_output_sharing_mutable_datas; ++i) {
        primitive_id md_id1, md_id2;
        ib >> md_id1;
        ib >> md_id2;

        auto& md_node1 = get_node(md_id1).as<mutable_data>();
        auto& md_node2 = get_node(md_id2).as<mutable_data>();

        md_node2.typed_desc()->mem = md_node1.typed_desc()->mem;
        md_node2.replace_memory(md_node2.typed_desc()->mem);
    }

    for (size_t i = 0; i < num_nodes; ++i) {
        primitive_id prim_id;
        ib >> prim_id;
        auto& p_node = get_node(prim_id);
        p_node.load(ib);
        size_t num_dep_nodes;
        ib >> num_dep_nodes;
        for (size_t i = 0; i < num_dep_nodes; ++i) {
            ib >> prim_id;
            auto& dep_node = get_node(prim_id);
            p_node.add_dependant_shape_of_node(&dep_node);
        }
    }

    ib >> num_nodes;
    inputs.clear();
    for (size_t i = 0; i < num_nodes; ++i) {
        primitive_id prim_id;
        ib >> prim_id;
        auto& p_node = get_node(prim_id);
        inputs.emplace_back(&p_node);
    }

    ib >> num_nodes;
    outputs.clear();
    for (size_t i = 0; i < num_nodes; ++i) {
        primitive_id prim_id;
        ib >> prim_id;
        auto& p_node = get_node(prim_id);
        outputs.emplace_back(&p_node);
    }

    ib >> _is_body_program;
    ib >> _can_be_optimized;
    _loaded_from_cache = true;

    processing_order.load(ib, *this);

    {
        auto& kernels_cache = get_kernels_cache();
        ib >> kernels_cache;

        std::vector<primitive_id> impl_ids;
        ib >> impl_ids;

        for (auto& impl_id : impl_ids) {
            auto& p_node = get_node(impl_id);

            bool is_onednn;
            ib >> is_onednn;
            if (is_onednn) {
                auto params = p_node.get_kernel_impl_params();
                ib.setKernelImplParams(params.get());
                ib >> p_node.selected_impl;
            } else {
                ib >> p_node.selected_impl;
            }

            std::vector<std::string> cached_kernel_ids;
            ib >> cached_kernel_ids;
            p_node.selected_impl->init_by_cached_kernels(get_kernels_cache(), cached_kernel_ids);
        }
    }

    size_t optimized_out_size;
    ib >> optimized_out_size;
    optimized_out.clear();
    for (size_t i = 0; i < optimized_out_size; i++) {
        primitive_id opt_prim;
        ib >> opt_prim;
        optimized_out.emplace_back(opt_prim);
    }

    size_t prims_info_size;
    ib >> prims_info_size;
    prim_info.clear();
    for (size_t i = 0; i < prims_info_size; i++) {
        primitive_id original_id;
        std::string type_id;
        primitive::primitive_id_arr c_dependencies;
        primitive::primitive_id_arr c_users;
        primitive::primitive_id_arr c_fused_ids;
        layout output_layout;
        std::string layout_str;
        std::string kernel_id;
        data_types runtime_precision;
        bool is_cpu;
        int exec_id;

        ib >> original_id;
        ib >> type_id;
        ib >> c_dependencies;
        ib >> c_users;
        ib >> c_fused_ids;
        ib >> output_layout;
        ib >> layout_str;
        ib >> kernel_id;
        ib >> make_data(&runtime_precision, sizeof(data_types));
        ib >> is_cpu;
        ib >> exec_id;
        primitive_info p_info(original_id, type_id, c_dependencies, c_users, c_fused_ids,
                              output_layout, layout_str, kernel_id, runtime_precision, is_cpu, exec_id);
        prim_info.emplace_back(p_info);
    }

    size_t allocating_order_size;
    ib >> allocating_order_size;
    allocating_order.clear();
    for (size_t i = 0; i < allocating_order_size; i++) {
        primitive_id node_id;
        ib >> node_id;
        allocating_order.emplace_back(node_id);
    }
}<|MERGE_RESOLUTION|>--- conflicted
+++ resolved
@@ -700,14 +700,8 @@
             auto& mem = data_node.get_attached_memory();
             auto mem_layout = mem.get_layout();
             auto alloc_type = mem.get_allocation_type();
-<<<<<<< HEAD
-            auto engine = mem.get_engine();
-
-            if (ov::shape_size(mem_layout.get_shape()) == 0)
-=======
 
             if (mem_layout.count() == 0)
->>>>>>> 9548de49
                 continue;
 
             if (!mem_layout.compatible(data_node_layout)) {
@@ -718,7 +712,7 @@
             if (alloc_type == allocation_type::usm_host || alloc_type == allocation_type::usm_shared) {
                 GPU_DEBUG_LOG << "[" << data_node.id() << ": constant]" << std::endl;
                 // Allocate and transfer memory
-                auto device_mem = engine->allocate_memory(data_node_layout, allocation_type::usm_device, false);
+                auto device_mem = mem.get_engine()->allocate_memory(data_node_layout, allocation_type::usm_device, false);
                 device_mem->copy_from(get_stream(), mem);
                 data_node.attach_memory(device_mem);
                 GPU_DEBUG_LOG << "[" << data_node.id() << ": constant]" << std::endl;

--- conflicted
+++ resolved
@@ -81,14 +81,10 @@
                                                        eltwise_mode::logic_or,
                                                        eltwise_mode::logic_xor,
                                                        eltwise_mode::right_shift,
-<<<<<<< HEAD
-                                                       eltwise_mode::left_shift};
-=======
                                                        eltwise_mode::left_shift,
                                                        eltwise_mode::bitwise_and,
                                                        eltwise_mode::bitwise_or,
                                                        eltwise_mode::bitwise_xor};
->>>>>>> f16097f0
         if (std::find(eltwise_int_modes.begin(), eltwise_int_modes.end(), mode) == eltwise_int_modes.end())
             CLDNN_ERROR_MESSAGE(desc->id, "Requested eltwise mode is not supported for integer types.");
     }
@@ -188,14 +184,10 @@
                                                        eltwise_mode::logic_or,
                                                        eltwise_mode::logic_xor,
                                                        eltwise_mode::right_shift,
-<<<<<<< HEAD
-                                                       eltwise_mode::left_shift};
-=======
                                                        eltwise_mode::left_shift,
                                                        eltwise_mode::bitwise_and,
                                                        eltwise_mode::bitwise_or,
                                                        eltwise_mode::bitwise_xor};
->>>>>>> f16097f0
 
         OPENVINO_ASSERT((std::find(eltwise_int_modes.begin(), eltwise_int_modes.end(), mode) != eltwise_int_modes.end()),
                             desc->id + "Requested eltwise mode is not supported for integer types.");
@@ -329,8 +321,6 @@
         case eltwise_mode::left_shift:
             str_mode = "left_shift";
             break;
-<<<<<<< HEAD
-=======
         case eltwise_mode::bitwise_and:
             str_mode = "bitwise_and";
             break;
@@ -340,7 +330,6 @@
         case eltwise_mode::bitwise_xor:
             str_mode = "bitwise_xor";
             break;
->>>>>>> f16097f0
         default:
             str_mode = "not supported mode";
             break;
@@ -466,12 +455,9 @@
         case eltwise_mode::floor_mod:
         case eltwise_mode::right_shift:
         case eltwise_mode::left_shift:
-<<<<<<< HEAD
-=======
         case eltwise_mode::bitwise_and:
         case eltwise_mode::bitwise_or:
         case eltwise_mode::bitwise_xor:
->>>>>>> f16097f0
             OPENVINO_ASSERT(inputs_number == 2,
                             "Node id: ", node.id(), ". Invalid eltwise inputs number (should be equal to 2). Actual: ", inputs_number);
             break;

--- conflicted
+++ resolved
@@ -58,15 +58,12 @@
     right_shift,
     /// @brief Eltwise bitwise left shift.
     left_shift,
-<<<<<<< HEAD
-=======
     /// @brief Eltwise bitwise and.
     bitwise_and,
     /// @brief Eltwise bitwise or.
     bitwise_or,
     /// @brief Eltwise bitwise xor.
     bitwise_xor
->>>>>>> f16097f0
 };
 
 /// @brief Performs elementwise operations (sum, subtract, max or product) on two input primitives

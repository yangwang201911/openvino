--- conflicted
+++ resolved
@@ -71,13 +71,9 @@
 public:
     using ptr = std::shared_ptr<network>;
 
-<<<<<<< HEAD
-    explicit network(program::ptr program, const ExecutionConfig& config, stream::ptr stream, bool is_internal = false, bool is_primary_stream = true,
-                    ov::intel_gpu::SubMemoryManager::cptr sub_memory_manager = nullptr);
-=======
-    network(program::ptr program, stream::ptr stream, bool is_internal, bool is_primary_stream);
-    network(program::ptr program, bool is_internal, bool is_primary_stream);
->>>>>>> e1c167a8
+    network(program::ptr program, stream::ptr stream, bool is_internal, bool is_primary_stream,
+            ov::intel_gpu::SubMemoryManager::cptr sub_memory_manager = nullptr);
+    network(program::ptr program, bool is_internal, bool is_primary_stream, ov::intel_gpu::SubMemoryManager::cptr sub_memory_manager = nullptr);
     network(engine& engine,
             const topology& topo,
             const ExecutionConfig& config = {},

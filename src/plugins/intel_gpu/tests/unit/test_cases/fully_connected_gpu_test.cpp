--- conflicted
+++ resolved
@@ -2585,12 +2585,8 @@
         ASSERT_EQ(3.0f, output_ptr[3]);
     }
 
-<<<<<<< HEAD
-    void test_compressed_int4_scale_dyn_quan_weight_i4(bool is_dynamic, int batch = 1, int ifm = 512, int ofm = 2048) {
-=======
     void test_compressed_int4_scale_dyn_quan_weight_i4(bool is_dynamic, int batch = 1, int ifm = 512, int ofm = 2048,
                                                         int quantize_group_size = 32, int scales_group_size = 128) {
->>>>>>> f16097f0
         tests::random_generator rg(GET_SUITE_NAME);
         auto& engine = get_test_engine();
 
@@ -2600,10 +2596,6 @@
         long int batch_num = batch;
         long int ifm_num = ifm;
         long int ofm_num = ofm;
-<<<<<<< HEAD
-        int scales_group_size = 128;
-=======
->>>>>>> f16097f0
 
         auto input_ps = ov::PartialShape{ batch_num, 1, ifm_num };
         auto input_mem = engine.allocate_memory({ input_ps, data_types::f16, format::bfyx });
@@ -2617,11 +2609,7 @@
         auto weigths_data = rg.generate_random_1d<uint8_t>(ofm_num * ifm_num / 2, 0, 4);
         set_values(weights_mem, weigths_data);
 
-<<<<<<< HEAD
-        auto scale_data = rg.generate_random_1d<ov::float16>(ofm_num * ifm_num / scales_group_size, -4.f, 4.f);
-=======
         auto scale_data = rg.generate_random_1d<ov::float16>(ofm_num * ifm_num / scales_group_size, -2.f, 2.f);
->>>>>>> f16097f0
         set_values(scale_mem, scale_data);
 
         auto in_layout = is_dynamic ? layout{ ov::PartialShape{ -1, -1, -1 }, data_types::f16, format::bfyx }
@@ -2668,11 +2656,7 @@
         auto config = get_test_default_config(engine);
         config.set_property(ov::intel_gpu::allow_new_shape_infer(true));
         config.set_property(ov::intel_gpu::optimize_data(true));
-<<<<<<< HEAD
-        config.set_property(ov::hint::dynamic_quantization_group_size(32));
-=======
         config.set_property(ov::hint::dynamic_quantization_group_size(quantize_group_size));
->>>>>>> f16097f0
 
         network::ptr network = get_network(engine, topology, config, get_test_stream_ptr(), false);
 
@@ -2680,13 +2664,9 @@
             auto inst = network->get_primitive("fc_prim");
             auto impl = inst->get_impl();
             ASSERT_TRUE(impl != NULL);
-<<<<<<< HEAD
-            ASSERT_EQ(impl->get_kernels().size(), size_t((is_dynamic ? 3 : 2)));
-=======
             auto kernel_num = (is_dynamic) ? 3 : 2;
             kernel_num = (quantize_group_size < 32) ? 2 : kernel_num;
             ASSERT_EQ(impl->get_kernels().size(), size_t(kernel_num));
->>>>>>> f16097f0
         }
 
         network->set_input_data("input", input_mem);
@@ -2710,17 +2690,10 @@
                 max_diff = abs_diff;
             avg += abs_diff;
             count++;
-<<<<<<< HEAD
-            OPENVINO_ASSERT(abs_diff < 10);
-        }
-        GPU_DEBUG_LOG << "---> count: " << count << ", max_diff:" << max_diff << ", avg_diff: " << (avg/count) << std::endl;
-        OPENVINO_ASSERT((avg/count) < 1);
-=======
             OPENVINO_ASSERT(abs_diff < 5);
         }
         GPU_DEBUG_LOG << "---> count: " << count << ", max_diff:" << max_diff << ", avg_diff: " << (avg/count) << std::endl;
         OPENVINO_ASSERT((avg/count) < 0.5);
->>>>>>> f16097f0
     }
 };
 
@@ -3722,19 +3695,11 @@
 TEST_F(fully_connected_gpu_tests, compressed_int4_scale_dynamic_f_input_b1g64) {
     this->test_compressed_int4_scale(false, true, 1, 64, true);
 }
-<<<<<<< HEAD
 
 TEST_F(fully_connected_gpu_tests, compressed_int4_scale_dynamic_f_input_b1g128) {
     this->test_compressed_int4_scale(false, true, 1, 128, true);
 }
 
-=======
-
-TEST_F(fully_connected_gpu_tests, compressed_int4_scale_dynamic_f_input_b1g128) {
-    this->test_compressed_int4_scale(false, true, 1, 128, true);
-}
-
->>>>>>> f16097f0
 TEST_F(fully_connected_gpu_tests, compressed_int4_scale_dyn_quan_dynamic_f_input_single_batch) {
     this->test_compressed_int4_scale_dyn_quan(false, true, 1, true);
 }
@@ -3750,8 +3715,6 @@
 TEST_F(fully_connected_gpu_tests, compressed_int4_scale_dynamic_quantize_edge_case) {
     this->test_compressed_int4_scale_dyn_quan_weight_i4(true, 359, 1536, 2560);
 }
-<<<<<<< HEAD
-=======
 
 TEST_F(fully_connected_gpu_tests, compressed_int4_scale_dynamic_quantize_edge_case_12_groupsize) {
     // Expect no dynamic-quantized FC
@@ -3781,7 +3744,6 @@
 TEST_F(fully_connected_gpu_tests, compressed_int4_scale_dynamic_quantize_edge_case_128_groupsize_64_scale) {
     this->test_compressed_int4_scale_dyn_quan_weight_i4(true, 359, 1536, 2560, 128, 64);
 }
->>>>>>> f16097f0
 
 TEST_F(fully_connected_gpu_tests, compressed_scale_bias) {
     this->test_compressed_scale_bias(false);

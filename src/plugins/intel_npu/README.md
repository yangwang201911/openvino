# NPU Plugin

## Introduction &nbsp;

This is the OpenVINO Plugin for Intel&reg; Neural Processing Unit (NPU) devices.

&nbsp;
## Supported Platforms

OpenVINO™ toolkit is officially supported and validated on the following platforms:

| Host                         | NPU device  | OS (64-bit)                          |
| :---                         | :---        | :---                                 |
| Raptor Lake (discrete   NPU)   | NPU 3700    | MS Windows* 11                       |
| Meteor Lake (integrated NPU)   | NPU 3720    | Ubuntu* 22, MS Windows* 11           |
| Lunar Lake (integrated NPU)    | NPU 4000    | Ubuntu* 22, MS Windows* 11           |


&nbsp;
## High Level Design

![High Level Design](./docs/img/high_level_design.png)


&nbsp;
## Description

NPU Plugin is a software library that:
* Implements the unified OpenVINO Plugin API used to compile and execute neural networks on NPU devices.
* Uses the graph extension API exposed by the driver to convert the OpenVINO specific representation of the model into a proprietary format. The compiler performs platform specific optimizations in order to efficiently schedule the execution of layers and memory transactions on various NPU hardware submodules.
* Uses the Level Zero API implemented by the NPU user mode driver (UMD) to execute the model on the device.

The plugin library is included inside the OpenVINO package while the compiler is packaged inside UMD and released separately.

Note: Aligning with the platform and OpenVINO documentation, neural networks will be referred to with the more generic term of models in the rest of this document.

&nbsp;
## Model Compilation

NPU plugin implements the OpenVINO Core "compile_model" API that converts the model representation into a proprietary format that can be executed on the NPU device:

```
    ov::CompiledModel compiled_model = core.compile_model(model, "NPU" [, config]);
```

### Model caching

There are two important compilation related metrics when executing models on NPU devices:
* First Ever Inference Latency (FEIL): Measures all steps required to compile and execute a model on the device for the first time. It includes model compilation time, the time required to load and initialize the model on the device and the first inference execution.
* First Inference Latency (FIL): Measures the time required to load and initialize the pre-compiled model on the device and the first inference execution.


#### UMD dynamic model caching

UMD model caching is enabled by default in the current NPU driver to improve time to first inference (FIL). The model is stored in the cache after the compilation (included in FEIL) based on a hash key. The UMD generates the key from the input IR model and build arguments and then requests the DirectX Shader cache session to store the model with the computed key. Any subsequent request to compile the same IR model with the same arguments would cause the pre-compiled model to be read from the cache instead of being recompiled.

#### OpenVINO model caching

It is enabled when `ov::cache_dir` property is set and it is a common mechanism for all OpenVINO plugins. UMD model caching will be automatically bypassed by the NPU plugin when `ov::cache_dir` is set so the model will only be stored in the OpenVINO cache after the compilation. When a cache hit occurs for subsequent compilation requests, plugin will import the model instead of recompiling it.

More details about OpenVINO model caching can be found here: [Model Caching Overview](https://docs.openvino.ai/2023.0/openvino_docs_OV_UG_Model_caching_overview.html).

### Compiler adapters

Two additional layers are required to support the compiler from driver:
* Compiler Adapter - It serializes the OpenVINO internal representation of the model (ov::model) into an in-memory IR that will be provided to the NPU driver  
* VCL - It deserializes the in-memory IR given by the NPU driver and prepares it for the compiler

The interface between plugin and driver is based on an in-memory IR to facilitate backward and forward compatibility between two software packages (OpenVINO and NPU driver) that inherently have a different release cadence.

&nbsp;
## Model Execution

NPU plugin will use the Level Zero (L0) API to execute the precompiled model on the NPU Device. The inference is executed as a standard L0 workload by describing the required tasks inside a command list and by submitting the list to the command queue for execution. The plugin will not use the CPU to execute any part of the inference workload. No pre/post processing workloads are executed on the CPU either, the entire inference will be offloaded on the NPU device.

### Device management

There is currently no support for multiple devices (N x discrete + integrated), one single level zero device will be enumerated during level zero backend initialization. Support for multiple devices will be added in future releases.

### Inference pipeline

The result of the model compilation is represented through a NetworkDescription. This model description is passed by the plugin to the driver to create a level zero graph instance and obtain a graph handle that can later be used to execute multiple inferences in parallel for the same model. Since the same model instance is shared across all subsequent inference objects, this initialization step is performed by default right after the model is compiled and it can be postponed until the creation of the first inference request through the use of an environment variable: "IE_NPU_CREATE_EXECUTOR" (IE_NPU_CREATE_EXECUTOR=0 to postpone the initialization).

Users can create one or more inference requests for a compiled model using OpenVINO API:

```
    ov::InferRequest request = compiled_model.create_infer_request();
```

One unique level zero command queue is currently used to execute all inference requests created for the same model.


### Memory allocation

Each inference request is linked to an already compiled model and maintains a reference to the common model description. The level zero (user mode) driver parses the model description and returns the number and size of input/output buffers that need to be allocated per inference request. NPU plugin allocates input/output buffers through dedicated level zero API. Pointers to input/output buffers need to be provided when the command list is created so a different command list is used for each inference request.  

The set of input and output buffers allocated by the NPU plugin for each inference request can be retrieved using the following API:
```
    ov::Tensor requestTensor = inferRequest.get_tensor(tensor_name);
```

Users can access the "data" member of the specified tensor and can directly populate it or read it. This is the recommended usage of input and output buffers that guarantees no extra copies will be performed by the NPU plugin.  

Alternatively, users can configure different input or output buffers to be used during inference:
```
    inferRequest.set_tensor(tensor_name, tensor);
```

Since these tensors are not natively accessible by the NPU device, plugin will perform the required memory copies to and from the original buffers that were allocated when the inference request was created. This has an impact on the inference latency and should be avoided whenever possible.

Once the inference request is created and input/output tensors are prepared for the inference, the execution can be triggered either synchronously or asynchronously:
* Synchronous execution:
```
    inferRequest.infer();
```
* Asynchronous execution using:
```
    inferRequest.start_async();
    inferRequest.wait(); // optional, in case user callback is not provided
```

Multiple inferences can be executed in parallel, either from the same application thread through the use of asynchronous methods or from multiple threads with any of the available methods (synchronous or asynchronous). There is an optimal number of inference requests to be executed in parallel that would yield the best throughput without impacting the latency observed for each inference. This optimal number of requests is different for each model and depends on the ratio between the duration of the model execution on the DPU HW and the rest of the latency required to pass the request through the entire software stack. The NPU plugin returns the optimal number of inference requests through a dedicated property (`ov::optimal_number_of_infer_requests`).

Note: the current implementation of this property does not estimate or check the duration of the model execution. A fixed number of recommended inference requests is currently returned based on the existing performance data gathered from a reduced set of models with different topologies.

&nbsp;
## Supported Properties

Properties can be used to query and adjust the behavior of the NPU plugin itself or various parameters that control model compilation and execution.  

The following methods are made available to return the value of a given property (at core level or model specific):
```
    plugin_properties = ov.get_property("NPU", <property_name>);
    [...]
    model_properties = compiled_model.get_property(<property_name>);
```

The following methods are made available to set the value of a given property (at core level or model specific):
```
    ov.set_property("NPU", {{Key, Value}});
    [...]
    compiled_model.set_property({{Key, Value}});
```

The following properties are supported:

| Parameter Name |            | Description | Supported Values | Default Value |
| :---           | :---       | :---        |:---              |:--            |
| `ov::supported_properties`/</br>`SUPPORTED_METRICS`/</br>`SUPPORTED_CONFIG_KEYS` | RO | Returns a list of all supported properties.</br> Can be queried on runtime. | `N/A` | `N/A` |
| `ov::caching_properties`/</br>`CACHING_PROPERTIES` | RW | Returns a list of all properties that are used by OpenVINO cache to build the hash key. | `N/A` | `N/A` |
| `ov::compilation_num_threads`/</br>`COMPILATION_NUM_THREADS` | RW | Maximum number of threads that can be used for compilation tasks. | `N/A` | `N/A` |
| `ov::num_streams`/</br>`NUM_STREAMS` | RO | Not used by the NPU plugin.</br> Always set to 1. | `AUTO/`</br>`INT` | `1` |
| `ov::optimal_number_of_infer_requests`/</br>`OPTIMAL_NUMBER_OF_INFER_REQUESTS` | RO | Returns the optimal number of inference requests to be used by the application. Depends on the platform version and on ov::hint::performance_mode. Please see the table below. | `N/A` | `N/A` |
| `ov::range_for_async_infer_requests`/</br>`RANGE_FOR_ASYNC_INFER_REQUESTS` | RO | Returns a tuple (bottom, top, step). </br> Not used by the NPU plugin. | `N/A` | `N/A` |
| `ov::range_for_streams`/</br>`RANGE_FOR_STREAMS` | RO | Returns a tuple (bottom, top).</br> Not used by the NPU plugin. | `N/A`| `N/A` |
| `ov::enable_profiling`/</br>`PERF_COUNT` | RW | Enables or disables performance counters. | `YES`/ `NO` | `NO` |
| `ov::hint::performance_mode`/</br>`PERFORMANCE_HINT` | RW | Sets the performance profile used to determine default values of DPUs/DMAs/NIREQs.</br>Default values for each profile are documented below. | `THROUGHPUT`/</br>`LATENCY`/</br>`UNDEFINED` | `UNDEFINED` |
| `ov::hint::num_requests`/</br>`PERFORMANCE_HINT_NUM_REQUESTS` | RW | Sets the number of outstanding inference requests. | `[0-]` | `1` |
| `ov::hint::model_priority`/</br>`MODEL_PRIORITY` | RW | Assigns a priority for the model execution. | `LOW`/</br>`MEDIUM`/</br>`HIGH` | `MEDIUM` |
| `ov::hint::enable_cpu_pinning`/</br>`ENABLE_CPU_PINNING` | RW | Allows CPU threads pinning during inference. | `YES`/ `NO` /</br>`NO` 
| `ov::log::level`/</br>`LOG_LEVEL` | RW |  Sets the log level for NPU Plugin. An environment variable is also made available to expose logs from early initialization phase: OV_NPU_LOG_LEVEL. | `LOG_NONE`/</br>`LOG_ERROR`/</br>`LOG_WARNING`/</br>`LOG_INFO`/</br>`LOG_DEBUG`/</br>`LOG_TRACE` |  `LOG_NONE` |
| `ov::cache_dir`/</br>`CACHE_DIR` | RW | Folder path to be used by the OpenVINO cache. | `N/A` | empty |
| `ov::available_devices`/</br>`AVAILABLE_DEVICES` | RO | Returns the list of enumerated NPU devices. </br> NPU plugin does not currently support multiple devices. | `N/A`| `N/A` |
| `ov::device::id`/</br>`DEVICE_ID` | RW | Device identifier. Empty means auto detection. | empty/</br> `3700`/</br> `3720`/</br> `4000` | empty |
| `ov::device::uuid`/</br> | RO | Returns the Universal Unique ID of the NPU device. | `N/A`| `N/A` |
| `ov::device::architecture`/</br>`DEVICE_ARCHITECTURE` | RO | Returns the platform information. | `N/A`| `N/A` |
| `ov::device::full_name`/</br>`FULL_DEVICE_NAME` | RO | Returns the full name of the NPU device. | `N/A`| `N/A` |
| `ov::internal::exclusive_async_requests`/</br>`EXCLUSIVE_ASYNC_REQUESTS` | RW | Allows to use exclusive task executor for asynchronous infer requests. | `YES`/ `NO`| `NO` |
| `ov::device::type`/</br>`DEVICE_TYPE` | RO | Returns the type of device, discrete or integrated. | `DISCREETE` /</br>`INTEGRATED` | `N/A` |
| `ov::device::gops`/</br>`DEVICE_GOPS` | RO | Returns the Giga OPS per second count (GFLOPS or GIOPS) for a set of precisions supported by specified device. | `N/A`| `N/A` |
| `ov::device::pci_info`/</br>`DEVICE_PCI_INFO` | RO | Returns the PCI bus information of device. See PCIInfo struct definition for details | `N/A`| `N/A` |
| `ov::intel_npu::device_alloc_mem_size`/</br>`NPU_DEVICE_ALLOC_MEM_SIZE` | RO | Size of already allocated NPU DDR memory (both for discrete/integrated NPU devices) | `N/A` | `N/A` |
| `ov::intel_npu::device_total_mem_size`/</br>`NPU_DEVICE_TOTAL_MEM_SIZE` | RO | Size of available NPU DDR memory (both for discrete/integrated NPU devices) | `N/A` | `N/A` |
| `ov::intel_npu::driver_version`/</br>`NPU_DRIVER_VERSION` | RO | NPU driver version (for both discrete/integrated NPU devices). | `N/A` | `N/A` |
| `ov::intel_npu::compilation_mode_params`/</br>`NPU_COMPILATION_MODE_PARAMS` | RW | Set various parameters supported by the NPU compiler. (See bellow) | `<std::string>`| `N/A` |
| `ov::intel_npu::turbo`/</br>`NPU_TURBO` | RW | Set Turbo mode on/off | `YES`/ `NO`| `NO` |
<<<<<<< HEAD
=======
| `ov::intel_npu::tiles`/</br>`NPU_TILES` | RW | Sets the number of npu tiles to compile the model for | `[0-]` | `-1` |
| `ov::intel_npu::max_tiles`/</br>`NPU_MAX_TILES` | RW | Maximum number of tiles supported by the device we compile for. Can be set for offline compilation. If not set, it will be populated by driver.| `[0-]` | `[1-6] depends on npu platform` |
| `ov::intel_npu::bypass_umd_caching`/</br>`NPU_BYPASS_UMD_CACHING` | RW | Bypass the caching of compiled models in UMD. | `YES`/ `NO`| `NO` |
>>>>>>> f16097f0

&nbsp;
### Performance Hint: Default Number of DPU Groups / DMA Engines

The following table shows the default values for the number of DPU Groups (Tiles) and DMA Engines selected by the plugin based on the performance mode (THROUGHPUT/LATENCY) and based on the platform:

| Performance hint | NPU Platform        | Number of DPU Groups | Number of DMA Engines           |
| :---             | :---                | :---                 | :---                            |
| THROUGHPUT       | 3700                | 1                    | 1                               |
| THROUGHPUT       | 3720                | 2 (all of them)      | 2 (all of them)                 |
| THROUGHPUT       | 4000                | 2 (out of 5/6)       | 2 (all of them)                 |
| LATENCY          | 3700                | 4 (all of them)      | 1                               |
| LATENCY          | 3720                | 2 (all of them)      | 2 (all of them)                 |
| LATENCY          | 4000                | 4 (out of 5/6)       | 2 (all of them)                 |

&nbsp;
### Performance Hint: Optimal Number of Inference Requests

The following table shows the optimal number of inference requests returned by the plugin based on the performance mode (THROUGHPUT/LATENCY) and based on the platform:

| NPU Platform        | Nr. of Inference Requests </br> THROUGHPUT  | Nr. of Inference Requests </br> LATENCY |
| :---                | :---                                        | :---                                    |
| 3700                | 8                                           | 1                                       |
| 3720                | 4                                           | 1                                       |
| 4000                | 8                                           | 1                                       |

&nbsp;
### Compilation mode parameters
``ov::intel_npu::compilation_mode_params`` is an NPU-specific property that allows to control model compilation for NPU.
Note: The functionality is in experimental stage currently, can be a subject for deprecation and may be replaced with generic OV API in future OV releases.

Following configuration options are supported:

#### optimization-level
Defines a preset of optimization passes to be applied during compilation. Supported values:

| Value  | Description                                                    |
| :---   | :---                                                           | 
| 0      | Reduced subset of optimization passes. Smaller compile time.   |
| 1      | Default. Balanced performance/compile time.                    |
| 2      | Prioritize performance over compile time that may be an issue. |

#### performance-hint-override
An extension for LATENCY mode being specified using ``ov::hint::performance_mode``
Has no effect for other ``ov::hint::PerformanceMode`` hints.

Supported values:

| Value      | Description                                          |
| :---       | :---                                                 | 
| efficiency | Default. Balanced performance and power consumption. |
| latency    | Prioritize performance over power efficiency.        |

#### Usage example:
```
    map<str, str> config = {ov::intel_npu::compilation_mode_params.name(), ov::Any("optimization-level=1 performance-hint-override=latency")};
    compile_model(model, config);
```

&nbsp;
## Stateful models

Key ingredients to support stateful models which distinguish them from other models are:
* Implementing ReadValue and Assign operators
* Implementing Query State API (to give user an API to reset/get/set states)
* Implementing initialization for a state

More details on how OpenVINO supports stateful models can be found here: [Stateful models](https://docs.openvino.ai/2022.3/openvino_docs_OV_UG_network_state_intro.html).

The current implementation of state variables inside the NPU plugin is illustrated by the below diagram:

![High Level Design](./docs/img/stateful_models.png)

Notes on the implementation:
* One network with N inputs + K state variables + M outputs will be converted by the compiler into a model with (N+K) inputs and (M+K) outputs. State variables are represented by a set of input/output nodes. This is currently needed because the underlying software stack (driver and runtime) does not support state variables. 
* The input and output nodes corresponding to state variables have different buffers allocated through the Level Zero API.
* The content of the output buffer is copied back into the input buffer by the plugin through the use of an intermediate state buffer:
    * NPU Plugin allocates and maintains one additional state buffer which is exposed through the GetState/SetState API
    * The actual level zero input buffer for the state is updated when the inference is triggered with the content of the state buffer
    * The state buffer is updated once the inference is completed with the content of the output level zero buffer

The implementation of state variables in the NPU plugin will be improved for upcoming releases.

&nbsp;
## Dynamic shapes
Dynamic shapes are not supported by the NPU plugin yet.<|MERGE_RESOLUTION|>--- conflicted
+++ resolved
@@ -174,12 +174,9 @@
 | `ov::intel_npu::driver_version`/</br>`NPU_DRIVER_VERSION` | RO | NPU driver version (for both discrete/integrated NPU devices). | `N/A` | `N/A` |
 | `ov::intel_npu::compilation_mode_params`/</br>`NPU_COMPILATION_MODE_PARAMS` | RW | Set various parameters supported by the NPU compiler. (See bellow) | `<std::string>`| `N/A` |
 | `ov::intel_npu::turbo`/</br>`NPU_TURBO` | RW | Set Turbo mode on/off | `YES`/ `NO`| `NO` |
-<<<<<<< HEAD
-=======
 | `ov::intel_npu::tiles`/</br>`NPU_TILES` | RW | Sets the number of npu tiles to compile the model for | `[0-]` | `-1` |
 | `ov::intel_npu::max_tiles`/</br>`NPU_MAX_TILES` | RW | Maximum number of tiles supported by the device we compile for. Can be set for offline compilation. If not set, it will be populated by driver.| `[0-]` | `[1-6] depends on npu platform` |
 | `ov::intel_npu::bypass_umd_caching`/</br>`NPU_BYPASS_UMD_CACHING` | RW | Bypass the caching of compiled models in UMD. | `YES`/ `NO`| `NO` |
->>>>>>> f16097f0
 
 &nbsp;
 ### Performance Hint: Default Number of DPU Groups / DMA Engines

// Copyright (C) 2018-2024 Intel Corporation
// SPDX-License-Identifier: Apache-2.0
//

// Compiler Interface

#pragma once

#include <cstddef>
#include <memory>
#include <set>
#include <string>
#include <string_view>
#include <unordered_map>
#include <unordered_set>

#include "intel_npu/al/config/config.hpp"
#include "openvino/core/partial_shape.hpp"
#include "openvino/core/type/element_type.hpp"
#include "openvino/runtime/common.hpp"
#include "openvino/runtime/profiling_info.hpp"

namespace intel_npu {

/**
 * @brief A helper structure used for storing metadata corresponding to one input/output entry.
 */
struct IODescriptor {
    /**
     * @brief The name of the input/output assigned by the compiler.
     * @details This value may differ from other name attributes:
     *  - The compiler could have created additional inputs/outputs (e.g. for representing states). These are not
     * found in the original IR model.
     *  - The compiler may append indices to names in the case where duplicate names are found.
     * @note The prefixes introduced by the compiler in order to differentiate the special cases (e.g. states and shape
     * tensors) were removed prior to initializing this field.
     */
    std::string nameFromCompiler;

    ov::element::Type precision;

    ov::PartialShape shapeFromCompiler;

    /**
     * @brief If set to "true", the current object describes a buffer which may be used for altering a state tensor.
     * @details This flag is set if the compiler prefixed the name using a "read value" prefix. The state input and
     * state output descriptors are also tied using the "relatedDescriptorIndex" attribute.
     */
    bool isStateInput = false;

    /**
     * @brief If set to "true", the current object describes a buffer which reflects the value of a state tensor.
     * @details This flag is set if the compiler prefixed the name using an "assign" prefix. The state input and
     * state output descriptors are also tied using the "relatedDescriptorIndex" attribute.
     */
    bool isStateOutput = false;

    /**
     * @brief If set to "true", the buffer of the tensor described here contains as value the shape of the referenced
     * tensor.
     * @details This flag is set if the compiler prefixed the name using a "shape" prefix.
     *
     * The referenced tensor bears the same name ("nameFromCompiler"), but its "isShapeTensor" value is set to
     * "false". The two descriptors are also tied using the "relatedDescriptorIndex" attribute.
     */
    bool isShapeTensor = false;

    /**
     * @brief Points towards a related descriptor.
     * @details The related descriptors are defined by (state input, state output) or (dynamic tensor, shape tensor)
     * pairs.
     */
    std::optional<size_t> relatedDescriptorIndex;

    /**
     * @brief The friendly name of the node extracted from the IR model.
     * @details In some cases, this field is required for constructing a dummy model which uses the same input/output
     * metadata as the original IR model.
     *
     * This field may be empty if the I/O entry is not found in the original IR model (i.e. the entry was added by the
     * compiler).
     */
    std::string nodeFriendlyName;

    /**
     * @brief The names of the output tensors extracted from the IR model.
     * @details In some cases, this field is required for constructing a dummy model which uses the same input/output
     * metadata as the original IR model.
     *
     * This field may be empty if the I/O entry is not found in the original IR model (i.e. the entry was added by the
     * compiler).
     */
    std::unordered_set<std::string> outputTensorNames;

    /**
     * @brief The shape extracted from the IR model.
     * @details The values may differ from the ones found in "shapeFromCompiler" if batching is to be handled by the
     * plugin.
     *
     * This field may be empty if the I/O entry is not found in the original IR model (i.e. the entry was added
     * by the compiler).
     */
    std::optional<ov::PartialShape> shapeFromIRModel = std::nullopt;
};

struct NetworkMetadata final {
    std::string name;

    std::vector<IODescriptor> inputs;
    std::vector<IODescriptor> outputs;
    std::vector<IODescriptor> profilingOutputs;

    size_t numStreams = 1;

<<<<<<< HEAD
    /**
     * @brief Binds the (state input, state output) and (dynamic tensor, shape tensor) pairs using the
     * "relatedDescriptorIndex" attribute.
     * @details For state inputs, the "relatedDescriptorIndex" value is set to the index of the output which bears the
     * same name. The reverse is also applied.
     *
     * For shape tensors, the lookup is performed in the same container (inputs or outputs). The value is once again set
     * to the index of the entry which bears the same name.
     */
    void bindRelatedDescriptors();

=======
    // Used primarily in the CID path to pass the level zero graph handle from compiler to the backend executor
    void* graphHandle = nullptr;

    /**
     * @brief Binds the (state input, state output) and (dynamic tensor, shape tensor) pairs using the
     * "relatedDescriptorIndex" attribute.
     * @details For state inputs, the "relatedDescriptorIndex" value is set to the index of the output which bears the
     * same name. The reverse is also applied.
     *
     * For shape tensors, the lookup is performed in the same container (inputs or outputs). The value is once again set
     * to the index of the entry which bears the same name.
     */
    void bindRelatedDescriptors();

>>>>>>> f16097f0
};  // namespace intel_npu

/**
 * @struct NetworkDescription
 * @brief The object returned by the compiler
 * to provide such information about a network as description of inputs and outputs,
 * name and compiled network in a format executable by device
 */
struct NetworkDescription final {
    NetworkDescription(std::vector<uint8_t>&& compiledNetwork, NetworkMetadata&& metadata)
        : compiledNetwork(std::move(compiledNetwork)),
          metadata(std::move(metadata)) {}
    NetworkDescription(NetworkMetadata&& metadata) : metadata(std::move(metadata)) {}
    // Force move semantics to prevent blob copies
    NetworkDescription(const NetworkDescription&) = delete;
    NetworkDescription(NetworkDescription&&) = default;
    NetworkDescription& operator=(const NetworkDescription&) = delete;
    NetworkDescription& operator=(NetworkDescription&&) = default;
    ~NetworkDescription() = default;

    std::vector<uint8_t> compiledNetwork;

    NetworkMetadata metadata;
};

/**
 * @interface ICompiler
 * @brief An interface to be implemented by a concrete compiler to provide
 * methods for preparing a network for execution on a NPU device
 */
class ICompiler : public std::enable_shared_from_this<ICompiler> {
public:
    /**
     * @brief Returns the maximum OpenVino opset version supported by the compiler
     * @return opset version e.g. 11 for opset11
     */
    virtual uint32_t getSupportedOpsetVersion() const = 0;

    /**
     * @brief Transforms a network from the OpenVINO model representation to a format executable
     * by a NPU device
     * @param model a shared pointer to the OpenVINO model to be compiled
     * @param config a reference to NPUConfig containing plugin config options
     *        including config options related to compilation
     * @return a shared pointer on an object implementing NetworkDescription interface
     */
    virtual NetworkDescription compile(const std::shared_ptr<const ov::Model>& model, const Config& config) const = 0;

    /**
     * @brief Returns information about supported layers of the network passed
     * @param model The model to be queried
     * @param config A reference to NPUConfig containing plugin config options
     *        including config options related to compilation
     * @returns SupportedOpsMap structure with information about supported layers
     */
    virtual ov::SupportedOpsMap query(const std::shared_ptr<const ov::Model>& model, const Config& config) const = 0;

    /**
     * @brief Parses already compiled network to extract meta information:
     *        inputs and outputs descriptions
     * @param network compiled network represented as a vector of char
     * @param config a reference to NPUConfig containing plugin config options
     *        Note: compilation options will be ignored,
     *        since the network is already compiled
     * @param netName a reference to the string describing network name
     *        to be used for creating network description
     * @return a shared pointer on an object implementing NetworkDescription interface
     */
    virtual NetworkMetadata parse(const std::vector<uint8_t>& network, const Config& config) const = 0;

    virtual std::vector<ov::ProfilingInfo> process_profiling_output(const std::vector<uint8_t>& profData,
                                                                    const std::vector<uint8_t>& network,
                                                                    const Config& config) const = 0;

    // Driver compiler can use this to release graphHandle, if we do not have executor
    virtual void release([[maybe_unused]] std::shared_ptr<const NetworkDescription> networkDescription){};

    virtual std::vector<uint8_t> getCompiledNetwork(std::shared_ptr<const NetworkDescription> networkDescription) {
        return networkDescription->compiledNetwork;
    }

protected:
    virtual ~ICompiler() = default;
};

}  // namespace intel_npu<|MERGE_RESOLUTION|>--- conflicted
+++ resolved
@@ -112,7 +112,9 @@
 
     size_t numStreams = 1;
 
-<<<<<<< HEAD
+    // Used primarily in the CID path to pass the level zero graph handle from compiler to the backend executor
+    void* graphHandle = nullptr;
+
     /**
      * @brief Binds the (state input, state output) and (dynamic tensor, shape tensor) pairs using the
      * "relatedDescriptorIndex" attribute.
@@ -124,22 +126,6 @@
      */
     void bindRelatedDescriptors();
 
-=======
-    // Used primarily in the CID path to pass the level zero graph handle from compiler to the backend executor
-    void* graphHandle = nullptr;
-
-    /**
-     * @brief Binds the (state input, state output) and (dynamic tensor, shape tensor) pairs using the
-     * "relatedDescriptorIndex" attribute.
-     * @details For state inputs, the "relatedDescriptorIndex" value is set to the index of the output which bears the
-     * same name. The reverse is also applied.
-     *
-     * For shape tensors, the lookup is performed in the same container (inputs or outputs). The value is once again set
-     * to the index of the entry which bears the same name.
-     */
-    void bindRelatedDescriptors();
-
->>>>>>> f16097f0
 };  // namespace intel_npu
 
 /**

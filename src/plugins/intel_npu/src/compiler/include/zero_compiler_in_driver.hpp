--- conflicted
+++ resolved
@@ -97,13 +97,10 @@
      * with the driver.
      */
     static std::string serializeIOInfo(const std::shared_ptr<const ov::Model>& model, const bool useIndices);
-<<<<<<< HEAD
-=======
 
     void release(std::shared_ptr<const NetworkDescription> networkDescription) override;
 
     std::vector<uint8_t> getCompiledNetwork(std::shared_ptr<const NetworkDescription> networkDescription) override;
->>>>>>> f16097f0
 
 private:
     NetworkMetadata getNetworkMeta(ze_graph_handle_t graphHandle) const;

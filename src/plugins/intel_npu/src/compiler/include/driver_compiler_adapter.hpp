--- conflicted
+++ resolved
@@ -43,10 +43,6 @@
      * @brief Separate externals calls to separate class
      */
     std::shared_ptr<ICompiler> apiAdapter;
-<<<<<<< HEAD
-    ze_driver_handle_t _driverHandle = nullptr;
-=======
->>>>>>> f16097f0
     Logger _logger;
 };
 

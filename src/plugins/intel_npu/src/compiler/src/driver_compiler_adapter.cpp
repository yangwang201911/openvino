--- conflicted
+++ resolved
@@ -16,34 +16,9 @@
 namespace intel_npu {
 namespace driverCompilerAdapter {
 
-<<<<<<< HEAD
-LevelZeroCompilerAdapter::LevelZeroCompilerAdapter() : _logger("LevelZeroCompilerAdapter", Logger::global().level()) {
-    _logger.debug("initialize zeAPI start");
-    auto result = zeInit(ZE_INIT_FLAG_VPU_ONLY);
-    if (ZE_RESULT_SUCCESS != result) {
-        OPENVINO_THROW("L0 initialize zeAPI",
-                       " result: ",
-                       ze_result_to_string(result),
-                       ", code 0x",
-                       std::hex,
-                       uint64_t(result));
-    }
-    uint32_t drivers = 0;
-    result = zeDriverGet(&drivers, nullptr);
-
-    if (ZE_RESULT_SUCCESS != result) {
-        OPENVINO_THROW("L0 zeDriverGet get count",
-                       " result: ",
-                       ze_result_to_string(result),
-                       ", code 0x",
-                       std::hex,
-                       uint64_t(result));
-    }
-=======
 LevelZeroCompilerAdapter::LevelZeroCompilerAdapter(std::shared_ptr<IEngineBackend> iEngineBackend)
     : _logger("LevelZeroCompilerAdapter", Logger::global().level()) {
     _logger.debug("initialize LevelZeroCompilerAdapter start");
->>>>>>> f16097f0
 
     std::shared_ptr<ZeroEngineBackend> zeroBackend = nullptr;
     zeroBackend = std::dynamic_pointer_cast<ZeroEngineBackend>(iEngineBackend);
@@ -53,62 +28,10 @@
 
     uint32_t driverExtVersion = zeroBackend->getDriverExtVersion();
 
-<<<<<<< HEAD
-    if (_driverHandle == nullptr) {
-        OPENVINO_THROW("LevelZeroCompilerAdapter: Failed to get properties about zeDriver");
-        return;
-    }
-
-    // query the extension properties
-    uint32_t count = 0;
-    result = zeDriverGetExtensionProperties(_driverHandle, &count, nullptr);
-    if (ZE_RESULT_SUCCESS != result) {
-        OPENVINO_THROW("L0 zeDriverGetExtensionProperties get count",
-                       " result: ",
-                       ze_result_to_string(result),
-                       ", code 0x",
-                       std::hex,
-                       uint64_t(result));
-    }
-    std::vector<ze_driver_extension_properties_t> extProps;
-    extProps.resize(count);
-    result = zeDriverGetExtensionProperties(_driverHandle, &count, extProps.data());
-    if (ZE_RESULT_SUCCESS != result) {
-        OPENVINO_THROW("L0 zeDriverGetExtensionProperties get properties",
-                       " result: ",
-                       ze_result_to_string(result),
-                       ", code 0x",
-                       std::hex,
-                       uint64_t(result));
-    }
-    const char* graphExtName = nullptr;
-    uint32_t targetVersion = 0;
-    for (uint32_t i = 0; i < count; ++i) {
-        auto& property = extProps[i];
-
-        if (strncmp(property.name, ZE_GRAPH_EXT_NAME, strlen(ZE_GRAPH_EXT_NAME)) != 0) {
-            continue;
-        }
-
-        // If the driver version is latest, will just use its name.
-        if (property.version == ZE_GRAPH_EXT_VERSION_CURRENT) {
-            graphExtName = property.name;
-            targetVersion = property.version;
-            break;
-        }
-
-        // Use the latest version supported by the driver.
-        if (property.version > targetVersion) {
-            graphExtName = property.name;
-            targetVersion = property.version;
-        }
-    }
-=======
     ze_context_handle_t zeContext = static_cast<ze_context_handle_t>(zeroBackend->getContext());
     ze_driver_handle_t driverHandle = static_cast<ze_driver_handle_t>(zeroBackend->getDriverHandle());
     ze_device_handle_t deviceHandle = static_cast<ze_device_handle_t>(zeroBackend->getDeviceHandle());
     ze_graph_dditable_ext_last_t* graph_ddi_table_ext = zeroBackend->getGraphDDITableExt();
->>>>>>> f16097f0
 
     if (driverHandle == nullptr) {
         OPENVINO_THROW("LevelZeroCompilerAdapter failed to get properties about zeDriver");
@@ -149,57 +72,9 @@
         break;
     }
 
-<<<<<<< HEAD
-#if defined(NPU_PLUGIN_DEVELOPER_BUILD)
-    auto adapterManualConfig = std::getenv("ADAPTER_MANUAL_CONFIG");
-    if (adapterManualConfig != nullptr) {
-        if (strcmp(adapterManualConfig, "ZE_extension_graph_1_6") == 0) {
-            _logger.info("With ADAPTER_MANUAL_CONFIG. Using ZE_GRAPH_EXT_VERSION_1_6");
-            targetVersion = ZE_GRAPH_EXT_VERSION_1_6;
-        } else if (strcmp(adapterManualConfig, "ZE_extension_graph_1_5") == 0) {
-            _logger.info("With ADAPTER_MANUAL_CONFIG. Using ZE_GRAPH_EXT_VERSION_1_5");
-            targetVersion = ZE_GRAPH_EXT_VERSION_1_5;
-        } else if (strcmp(adapterManualConfig, "ZE_extension_graph_1_4") == 0) {
-            _logger.info("With ADAPTER_MANUAL_CONFIG. Using ZE_GRAPH_EXT_VERSION_1_4");
-            targetVersion = ZE_GRAPH_EXT_VERSION_1_4;
-        } else if (strcmp(adapterManualConfig, "ZE_extension_graph_1_3") == 0) {
-            _logger.info("With ADAPTER_MANUAL_CONFIG. Using ZE_GRAPH_EXT_VERSION_1_3");
-            targetVersion = ZE_GRAPH_EXT_VERSION_1_3;
-        } else if (strcmp(adapterManualConfig, "ZE_extension_graph_1_2") == 0) {
-            _logger.info("With ADAPTER_MANUAL_CONFIG. Using ZE_GRAPH_EXT_VERSION_1_2");
-            targetVersion = ZE_GRAPH_EXT_VERSION_1_2;
-        } else {
-            OPENVINO_THROW("Using unsupported ADAPTER_MANUAL_CONFIG!");
-        }
-    }
-#endif
-    if (ZE_GRAPH_EXT_VERSION_1_3 == targetVersion) {
-        _logger.info("Using ZE_GRAPH_EXT_VERSION_1_3");
-        apiAdapter =
-            std::make_shared<LevelZeroCompilerInDriver<ze_graph_dditable_ext_1_3_t>>(graphExtName, _driverHandle);
-    } else if (ZE_GRAPH_EXT_VERSION_1_4 == targetVersion) {
-        _logger.info("Using ZE_GRAPH_EXT_VERSION_1_4");
-        apiAdapter =
-            std::make_shared<LevelZeroCompilerInDriver<ze_graph_dditable_ext_1_4_t>>(graphExtName, _driverHandle);
-    } else if (ZE_GRAPH_EXT_VERSION_1_5 == targetVersion) {
-        _logger.info("Using ZE_GRAPH_EXT_VERSION_1_5");
-        apiAdapter =
-            std::make_shared<LevelZeroCompilerInDriver<ze_graph_dditable_ext_1_5_t>>(graphExtName, _driverHandle);
-    } else if (ZE_GRAPH_EXT_VERSION_1_6 == targetVersion) {
-        _logger.info("Using ZE_GRAPH_EXT_VERSION_1_6");
-        apiAdapter =
-            std::make_shared<LevelZeroCompilerInDriver<ze_graph_dditable_ext_1_6_t>>(graphExtName, _driverHandle);
-    } else {
-        _logger.info("Using ZE_GRAPH_EXT_VERSION_1_2");
-        apiAdapter =
-            std::make_shared<LevelZeroCompilerInDriver<ze_graph_dditable_ext_1_2_t>>(graphExtName, _driverHandle);
-    }
-    _logger.debug("initialize zeAPI end");
-=======
     _logger.info("initialize LevelZeroCompilerAdapter complete, using driverExtVersion: %d.%d",
                  ZE_MAJOR_VERSION(driverExtVersion),
                  ZE_MINOR_VERSION(driverExtVersion));
->>>>>>> f16097f0
 }
 
 uint32_t LevelZeroCompilerAdapter::getSupportedOpsetVersion() const {

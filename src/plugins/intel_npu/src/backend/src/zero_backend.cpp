--- conflicted
+++ resolved
@@ -68,8 +68,6 @@
     return _instance->getContext();
 }
 
-<<<<<<< HEAD
-=======
 void* ZeroEngineBackend::getDriverHandle() const {
     return _instance->getDriver();
 }
@@ -86,7 +84,6 @@
     return _instance->getGraphDDITableExt();
 }
 
->>>>>>> f16097f0
 void ZeroEngineBackend::updateInfo(const Config& config) {
     _logger.setLevel(config.get<LOG_LEVEL>());
     if (_devices.size() > 0) {

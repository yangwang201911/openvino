// Copyright (C) 2018-2024 Intel Corporation
// SPDX-License-Identifier: Apache-2.0
//

#include "zero_infer_request.hpp"

#include "intel_npu/al/config/common.hpp"
#include "intel_npu/al/config/compiler.hpp"
#include "intel_npu/al/config/runtime.hpp"
#include "intel_npu/al/itt.hpp"
#include "intel_npu/al/prefix.hpp"
#include "intel_npu/utils/zero/zero_api.hpp"
#include "openvino/op/util/op_types.hpp"
#include "openvino/runtime/intel_npu/remote_properties.hpp"
#include "openvino/runtime/make_tensor.hpp"
#include "zero_memory.hpp"

using namespace intel_npu;

namespace {

constexpr std::size_t BATCH_AXIS = 0;
constexpr std::size_t DEFAULT_BATCH_SIZE = 1;
constexpr bool INPUT = true;
constexpr bool OUTPUT = false;

/**
 * @brief Checks that the metadata of the provided descriptor corresponds to the values registered in the Level Zero
 * structure.
 * @param ioDescriptor The OpenVINO API specific I/O descriptor which shall be compared.
 * @param zeDescriptor The Level Zero specific structure used for comparison.
 */
void checkLevelZeroAttributesMatch(const IODescriptor& ioDescriptor,
                                   const ZeroExecutor::ArgumentDescriptor& zeDescriptor) {
    std::string zeDescriptorName = zeDescriptor.info.name;

    if (isStateInputName(zeDescriptorName)) {
        zeDescriptorName = zeDescriptorName.substr(READVALUE_PREFIX.length());
    } else if (isStateOutputName(zeDescriptorName)) {
        zeDescriptorName = zeDescriptorName.substr(ASSIGN_PREFIX.length());
    } else if (isShapeTensorName(zeDescriptorName)) {
        zeDescriptorName = zeDescriptorName.substr(SHAPE_TENSOR_PREFIX.length());
    }

    OPENVINO_ASSERT(ioDescriptor.nameFromCompiler == zeDescriptorName,
                    "Name mismatch between the I/O structure used internally and its Level Zero correspondent: ",
                    ioDescriptor.nameFromCompiler,
                    " vs. ",
                    zeDescriptorName,
                    ". The I/O order may have been altered, which could lead to an erroneous behavior.");
    OPENVINO_ASSERT(zeroUtils::getZePrecision(ioDescriptor.precision) == zeDescriptor.info.devicePrecision,
                    "Precision mismatch for input/output named " + ioDescriptor.nameFromCompiler);

    const std::vector<size_t>& ovDimensions = ioDescriptor.shapeFromCompiler.get_max_shape();
    OPENVINO_ASSERT(ovDimensions.size() <= ZE_MAX_GRAPH_ARGUMENT_DIMENSIONS_SIZE,
                    "Maximum number of dimensions supported: " + std::to_string(ZE_MAX_GRAPH_ARGUMENT_DIMENSIONS_SIZE) +
                        '\n' + "Given: " + std::to_string(ovDimensions.size()));

    for (size_t index = 0; index < ovDimensions.size(); ++index) {
        OPENVINO_ASSERT(
            ioDescriptor.shapeFromCompiler.is_dynamic() || ovDimensions[index] == zeDescriptor.info.dims[index],
            "Shape mismatch for input/output named " + ioDescriptor.nameFromCompiler);
    }
    for (size_t index = ovDimensions.size(); index < ZE_MAX_GRAPH_ARGUMENT_DIMENSIONS_SIZE; ++index) {
        OPENVINO_ASSERT(zeDescriptor.info.dims[index] == 0 || zeDescriptor.info.dims[index] == 1,
                        "Shape mismatch for input/output named " + ioDescriptor.nameFromCompiler);
    }
}

template <typename Type>
Type extract_object(const ov::AnyMap& params, const ov::Property<Type>& p) {
    auto itrHandle = params.find(p.name());
    ov::Any res = nullptr;
    if (itrHandle == params.end()) {
        OPENVINO_THROW("No parameter ", p.name(), " found in parameters map");
    }
    res = itrHandle->second;
    return res.as<Type>();
}

}  // namespace

std::optional<size_t> ZeroInferRequest::getBatchSize(const NetworkMetadata& metadata) {
    if (!metadata.outputs.at(0).shapeFromIRModel.has_value()) {
<<<<<<< HEAD
        _logger.warning("Batching on the plugin is not used, batching is handled by the compiler");
=======
        _logger.debug("Batching on the plugin is not used, batching is handled by the compiler");
>>>>>>> f16097f0
        return std::nullopt;
    }

    const ov::PartialShape& firstOutputShape = *metadata.outputs.at(0).shapeFromIRModel;
    if (firstOutputShape.is_dynamic()) {
        _logger.warning("Networks using dynamic shapes are not supported when batching is handled by the plugin");
        return std::nullopt;
    }
    if (firstOutputShape.rank().get_length() == 0) {
        _logger.warning(
            "Networks using rank 0 shapes for inputs/outputs are not supported when batching is handled by the plugin");
        return std::nullopt;
    }

    const size_t candidateBatchSize = firstOutputShape[BATCH_AXIS].get_length();
    if (candidateBatchSize == 0 || candidateBatchSize == DEFAULT_BATCH_SIZE) {
<<<<<<< HEAD
        _logger.warning("Batching on the plugin is not used, batching is handled by the compiler");
=======
        _logger.debug("Batching on the plugin is not used, batching is handled by the compiler");
>>>>>>> f16097f0
        return std::nullopt;
    }

    auto checkDescriptorsUseCandidateBatchSize = [candidateBatchSize](const std::vector<IODescriptor>& descriptors) {
        for (const IODescriptor& descriptor : descriptors) {
            OPENVINO_ASSERT(descriptor.shapeFromIRModel.has_value(),
                            "Missing value for the \"shapeFromIRModel\" attribute, I/O descriptor");

            const ov::PartialShape& shapeFromCompiler = descriptor.shapeFromCompiler;
            const ov::PartialShape& shapeFromIRModel = *descriptor.shapeFromIRModel;

            if (shapeFromCompiler.is_dynamic() || shapeFromCompiler.rank().get_length() == 0 ||
                *shapeFromCompiler.begin() != DEFAULT_BATCH_SIZE) {
                return false;
            }

            if (!descriptor.isStateInput && !descriptor.isStateOutput && !descriptor.isShapeTensor) {
                if (shapeFromIRModel.is_dynamic() || shapeFromIRModel.rank().get_length() == 0 ||
                    *shapeFromIRModel.begin() != candidateBatchSize) {
                    return false;
                }
            }
        }

        return true;
    };

    if (!checkDescriptorsUseCandidateBatchSize(metadata.inputs) ||
        !checkDescriptorsUseCandidateBatchSize(metadata.outputs)) {
<<<<<<< HEAD
        _logger.warning("Batching on the plugin is not used, batching is handled by the compiler");
        return std::nullopt;
    }

    _logger.warning("Batching is handled by the plugin");
=======
        _logger.debug("Batching on the plugin is not used, batching is handled by the compiler");
        return std::nullopt;
    }

    _logger.debug("Batching is handled by the plugin");
>>>>>>> f16097f0

    return candidateBatchSize;
}

//------------------------------------------------------------------------------
ZeroInferRequest::ZeroInferRequest(const std::shared_ptr<ZeroInitStructsHolder>& initStructs,
                                   const std::shared_ptr<const ICompiledModel>& compiledModel,
                                   const std::shared_ptr<const IExecutor>& executor,
                                   const Config& config)
    : SyncInferRequest(compiledModel),
      _initStructs(initStructs),
      _executorPtr(executor),
      _executor(static_cast<const ZeroExecutor*>(_executorPtr.get())),
      _config(config),
      _logger("ZeroInferRequest", config.get<LOG_LEVEL>()),
      _levelZeroInputTensors(_metadata.inputs.size(), nullptr),
      _levelZeroOutputTensors(_metadata.outputs.size(), nullptr),
      _inputTensorsData(_metadata.inputs.size(), std::nullopt),
      _outputTensorsData(_metadata.outputs.size(), std::nullopt),
      _profilingPool(_executor->graph(), zeroProfiling::POOL_SIZE, _executor->getInitStructs()->getProfilingDdiTable()),
      _profilingQuery(0,
                      _executor->getInitStructs()->getDevice(),
                      _executor->getInitStructs()->getProfilingDdiTable()) {
    _logger.debug("ZeroInferRequest::ZeroInferRequest - SyncInferRequest");
    const std::vector<ZeroExecutor::ArgumentDescriptor>& executorInputDescriptors = _executor->get_input_descriptors();
    const std::vector<ZeroExecutor::ArgumentDescriptor>& executorOutputDescriptors =
        _executor->get_output_descriptors();

    auto proftype = config.get<PROFILING_TYPE>();
    if (proftype == ov::intel_npu::ProfilingType::INFER) {
        _logger.debug("ZeroInferRequest::ZeroInferRequest - profiling type == ov::intel_npu::ProfilingType::INFER");
        _npuProfiling = std::make_shared<zeroProfiling::NpuInferProfiling>(_executor->getInitStructs()->getContext(),
                                                                           _executor->getInitStructs()->getDevice(),
                                                                           _config.get<LOG_LEVEL>());
    }

    _properties.stype = ZE_STRUCTURE_TYPE_DEVICE_PROPERTIES;
    zeroUtils::throwOnFail("zeDeviceGetProperties",
                           zeDeviceGetProperties(_executor->getInitStructs()->getDevice(), &_properties));

    _outputAllocator = std::make_shared<const zeroMemory::HostMemAllocator>(_initStructs);
    _inputAllocator =
        (_properties.flags & ZE_DEVICE_PROPERTY_FLAG_INTEGRATED)
            ? std::make_shared<const zeroMemory::HostMemAllocator>(_initStructs,
                                                                   ZE_HOST_MEM_ALLOC_FLAG_BIAS_WRITE_COMBINED)
            : _outputAllocator;

    if (config.get<BATCH_MODE>() != ov::intel_npu::BatchMode::COMPILER) {
        _batchSize = getBatchSize(_metadata);
    }
    if (_batchSize.has_value()) {
        _numberOfCommandLists = *_batchSize;
    }

    _logger.debug("ZeroInferRequest::ZeroInferRequest - checking level zero attributes and allocating tensors");

    size_t ioIndex = 0;
    for (const IODescriptor& inputDescriptor : _metadata.inputs) {
        checkLevelZeroAttributesMatch(inputDescriptor, executorInputDescriptors.at(ioIndex));

        if (!(inputDescriptor.isStateInput || inputDescriptor.isShapeTensor)) {
            ++ioIndex;
            continue;
        }

        _levelZeroInputTensors.at(ioIndex) =
            allocate_tensor(inputDescriptor, ioIndex, INPUT, *_inputAllocator, _batchSize);
        _inputTensorsData.at(ioIndex) =
            TensorData{_levelZeroInputTensors.at(ioIndex)->data(), _levelZeroInputTensors.at(ioIndex)->get_byte_size()};

        ++ioIndex;
    }

    ioIndex = 0;
    for (const IODescriptor& outputDescriptor : _metadata.outputs) {
        checkLevelZeroAttributesMatch(outputDescriptor, executorOutputDescriptors.at(ioIndex));

        if (!(outputDescriptor.isStateOutput || outputDescriptor.isShapeTensor)) {
            ++ioIndex;
            continue;
        }

        _levelZeroOutputTensors.at(ioIndex) =
            allocate_tensor(outputDescriptor, ioIndex, OUTPUT, *_outputAllocator, _batchSize);
        _outputTensorsData.at(ioIndex) =
            std::optional(TensorData{_levelZeroOutputTensors.at(ioIndex)->data(),
                                     _levelZeroOutputTensors.at(ioIndex)->get_byte_size()});

        ++ioIndex;
    }

    _logger.debug("ZeroInferRequest::ZeroInferRequest - SyncInferRequest completed");
}

void ZeroInferRequest::create_pipeline() {
    for (size_t inputIndex = 0; inputIndex < _metadata.inputs.size(); ++inputIndex) {
        if (_levelZeroInputTensors.at(inputIndex)) {
            _logger.debug("ZeroInferRequest::create_pipeline - tensor %s was already allocated",
                          _metadata.inputs.at(inputIndex).nodeFriendlyName.c_str());
            continue;
        }

        _logger.debug("ZeroInferRequest::create_pipeline - Allocate new tensor");
        _levelZeroInputTensors.at(inputIndex) =
            allocate_tensor(_metadata.inputs.at(inputIndex), inputIndex, INPUT, *_inputAllocator, _batchSize);
        _inputTensorsData.at(inputIndex) =
            std::optional(TensorData{_levelZeroInputTensors.at(inputIndex)->data(),
                                     _levelZeroInputTensors.at(inputIndex)->get_byte_size()});
    }

    for (size_t outputIndex = 0; outputIndex < _metadata.outputs.size(); ++outputIndex) {
        if (_levelZeroOutputTensors.at(outputIndex)) {
            _logger.debug("ZeroInferRequest::create_pipeline - tensor %s was already allocated",
                          _metadata.outputs.at(outputIndex).nodeFriendlyName.c_str());
            continue;
        }
        _logger.debug("ZeroInferRequest::create_pipeline - allocate new tensor");
        _levelZeroOutputTensors.at(outputIndex) =
            allocate_tensor(_metadata.outputs.at(outputIndex), outputIndex, OUTPUT, *_outputAllocator, _batchSize);
        _outputTensorsData.at(outputIndex) =
            std::optional(TensorData{_levelZeroOutputTensors.at(outputIndex)->data(),
                                     _levelZeroOutputTensors.at(outputIndex)->get_byte_size()});
    }

    _logger.debug("ZeroInferRequest::create_pipeline - constructing pipeline");
    // Construct pipeline
    _pipeline = makePipeline(_executorPtr,
                             _config,
                             _profilingPool,
                             _profilingQuery,
                             _npuProfiling,
                             _inputTensorsData,
                             _outputTensorsData,
                             _numberOfCommandLists);
    _logger.debug("ZeroInferRequest::create_pipeline - SyncInferRequest completed");
}

void ZeroInferRequest::set_tensor_data(const std::shared_ptr<ov::ITensor> tensor,
                                       const size_t index,
                                       const bool isInput) {
    OV_ITT_TASK_CHAIN(ZERO_SET_TENSOR, itt::domains::LevelZeroBackend, "set_tensor", "set_tensor_data");
    auto& levelZeroTensors = isInput ? _levelZeroInputTensors : _levelZeroOutputTensors;
    auto& tensorsData = isInput ? _inputTensorsData : _outputTensorsData;

    bool setTensorData = false;
    bool levelZeroTensorCreatedLocally = true;

    OV_ITT_TASK_NEXT(ZERO_SET_TENSOR, "check_data_allocation");
    ze_memory_allocation_properties_t desc = {};
    desc.stype = ZE_STRUCTURE_TYPE_MEMORY_ALLOCATION_PROPERTIES;
    auto res = zeMemGetAllocProperties(_initStructs->getContext(), tensor->data(), &desc, nullptr);
    if (res == ZE_RESULT_SUCCESS) {
        if (desc.id) {
            switch (desc.type) {
            case ZE_MEMORY_TYPE_HOST:
            case ZE_MEMORY_TYPE_DEVICE:
            case ZE_MEMORY_TYPE_SHARED:
                _logger.debug("ZeroInferRequest::set_tensor_data - tensor was created in the same L0 context");
                levelZeroTensors.at(index) = tensor;
                levelZeroTensorCreatedLocally = false;
                setTensorData = true;
                break;
            case ZE_MEMORY_TYPE_UNKNOWN:
            case ZE_MEMORY_TYPE_FORCE_UINT32:
                break;
            }
        }
    }

    if (!setTensorData) {
        // make sure that the L0 tensor was allocated locally and is not received from the user when receiving
        // random tensor
        if (tensorsData.at(index).has_value() && !tensorsData.at(index)->levelZeroTensorCreatedLocally) {
            _logger.debug("ZeroInferRequest::set_tensor_data - create locally L0 tensor");
            OV_ITT_TASK_NEXT(ZERO_SET_TENSOR, "allocate tensor");

            levelZeroTensors.at(index) =
                allocate_tensor(isInput ? _metadata.inputs.at(index) : _metadata.outputs.at(index),
                                index,
                                isInput,
                                isInput ? *_inputAllocator : *_outputAllocator,
                                _batchSize);

            setTensorData = true;
            levelZeroTensorCreatedLocally = true;
        }
    }

    if (setTensorData) {
        tensorsData.at(index) = std::optional(TensorData{levelZeroTensors.at(index)->data(),
                                                         levelZeroTensors.at(index)->get_byte_size(),
                                                         levelZeroTensorCreatedLocally});

        if (_pipelineIsCreated) {
            _logger.debug("ZeroInferRequest::infer_async - update command list");

            OV_ITT_TASK_NEXT(ZERO_SET_TENSOR, "updateCommandList");
            _pipeline->updateCommandList(*tensorsData.at(index),
                                         isInput ? _executor->get_input_descriptors().at(index).idx
                                                 : _executor->get_output_descriptors().at(index).idx);
        }
    }
}

void ZeroInferRequest::set_remote_tensor_data(const std::shared_ptr<ZeroRemoteTensor> tensor,
                                              const size_t index,
                                              const bool isInput) {
    OV_ITT_TASK_CHAIN(ZERO_SET_REMOTE_TENSOR, itt::domains::LevelZeroBackend, "set_tensor", "set_remote_tensor_data");

    auto l0_context = reinterpret_cast<ze_context_handle_t>(
        extract_object(tensor->get_context()->get_property(), ov::intel_npu::l0_context));
    if (_initStructs->getContext() != l0_context) {
        OPENVINO_THROW("Using different context for creating the tensor is not supported");
    }

    auto data = extract_object(tensor->get_properties(), ov::intel_npu::mem_handle);
    if (data == nullptr) {
        OPENVINO_THROW("Empty buffer");
    }

    auto& levelZeroTensors = isInput ? _levelZeroInputTensors : _levelZeroOutputTensors;
    auto& tensorsData = isInput ? _inputTensorsData : _outputTensorsData;

    levelZeroTensors.at(index) = tensor;
    tensorsData.at(index) = std::optional(TensorData{data, tensor->get_byte_size(), false});

    if (_pipelineIsCreated) {
        _logger.debug("ZeroInferRequest::infer_async - update command list");

        OV_ITT_TASK_NEXT(ZERO_SET_REMOTE_TENSOR, "updateCommandList");
        _pipeline->updateCommandList(*tensorsData.at(index),
                                     isInput ? _executor->get_input_descriptors().at(index).idx
                                             : _executor->get_output_descriptors().at(index).idx);
    }
}

void ZeroInferRequest::set_tensor(const ov::Output<const ov::Node>& port, const ov::SoPtr<ov::ITensor>& tensor) {
    OV_ITT_SCOPED_TASK(itt::domains::LevelZeroBackend, "set_tensor");

    auto foundPort = find_port(port);
    OPENVINO_ASSERT(foundPort.found(), "Cannot find tensor for port ", port);
    try {
        check_tensor(port, tensor);
    } catch (const ov::Exception& ex) {
        OPENVINO_THROW("Failed to set tensor. ", ex.what());
    }

    if (foundPort.is_input()) {
        _userInputTensors.at(foundPort.idx) = tensor._ptr;
    } else {
        _userOutputTensors.at(foundPort.idx) = tensor._ptr;
    }

    if (_initStructs->getMutableCommandListVersion()) {
        auto remoteTensor = std::dynamic_pointer_cast<ZeroRemoteTensor>(tensor._ptr);

        if (remoteTensor == nullptr) {
            _logger.debug("ZeroInferRequest::set_tensor - set new tensor");
            set_tensor_data(tensor._ptr, foundPort.idx, foundPort.is_input());
        } else {
            _logger.debug("ZeroInferRequest::set_tensor - set new remote tensor");
            set_remote_tensor_data(std::move(remoteTensor), foundPort.idx, foundPort.is_input());
        }
    }
}

ov::SoPtr<ov::ITensor> ZeroInferRequest::get_tensor(const ov::Output<const ov::Node>& port) const {
    OV_ITT_SCOPED_TASK(itt::domains::LevelZeroBackend, "get_tensor");

    auto foundPort = find_port(port);
    OPENVINO_ASSERT(foundPort.found(), "Cannot find tensor for port ", port);

    const size_t ioIndex = foundPort.idx;
    const bool isInput = foundPort.is_input();
    auto& userTensors = isInput ? _userInputTensors : _userOutputTensors;

    if (userTensors.at(ioIndex)) {
        _logger.debug("ZeroInferRequest::get_tensor - tensor allocated, get the tensor");
        return userTensors.at(ioIndex);
    }

    _logger.debug("ZeroInferRequest::get_tensor - tensor is not allocated, create the tensor");

    auto& levelZeroTensors = isInput ? _levelZeroInputTensors : _levelZeroOutputTensors;
    auto& tensorsData = isInput ? _inputTensorsData : _outputTensorsData;

    levelZeroTensors.at(ioIndex) =
        allocate_tensor(isInput ? _metadata.inputs.at(ioIndex) : _metadata.outputs.at(ioIndex),
                        ioIndex,
                        isInput,
                        isInput ? *_inputAllocator : *_outputAllocator,
                        _batchSize);
    tensorsData.at(ioIndex) =
        std::optional(TensorData{levelZeroTensors.at(ioIndex)->data(), levelZeroTensors.at(ioIndex)->get_byte_size()});

    return levelZeroTensors.at(ioIndex);
}

void ZeroInferRequest::infer() {
    infer_async();
    get_result();
}

void ZeroInferRequest::infer_async() {
    _logger.debug("InferRequest::infer_async started");
    OV_ITT_TASK_CHAIN(ZERO_INFER, itt::domains::LevelZeroBackend, "infer_async", "start");

    _executor->mutexLock();
    if (!_pipelineIsCreated) {
        OV_ITT_TASK_NEXT(ZERO_INFER, "create_pipeline");
        create_pipeline();

        _pipelineIsCreated = true;
    }
    _executor->mutexUnlock();

    size_t inputIndex = 0;
    for (const std::shared_ptr<ov::ITensor>& userTensor : _userInputTensors) {
        const IODescriptor inputDescriptor = _metadata.inputs.at(inputIndex);
        if (inputDescriptor.isShapeTensor) {
            OPENVINO_ASSERT(inputDescriptor.relatedDescriptorIndex.has_value(),
                            "The link between the dynamic tensor and its shape tensor is missing, entry name: ",
                            inputDescriptor.nameFromCompiler);
            const auto& inputDims = _userInputTensors.at(*inputDescriptor.relatedDescriptorIndex)->get_shape();

            for (size_t i = 0; i < userTensor->get_size(); ++i) {
                const auto reverseIdx = inputDims.size() - 1 - i;
                userTensor->data<uint32_t>()[i] = static_cast<uint32_t>(inputDims[reverseIdx]);
            }
        }

        auto userRemoteTensor = std::dynamic_pointer_cast<ZeroRemoteTensor>(userTensor);
        void* userBuffer = !userRemoteTensor
                               ? userTensor->data()
                               : extract_object(userRemoteTensor->get_properties(), ov::intel_npu::mem_handle);

        const std::shared_ptr<ov::ITensor>& levelZeroTensor = _levelZeroInputTensors.at(inputIndex);
        auto levelZeroRemoteTensor = std::dynamic_pointer_cast<ZeroRemoteTensor>(levelZeroTensor);
        if (levelZeroRemoteTensor == nullptr) {
            void* levelZeroBuffer = levelZeroTensor->data();

            if (userBuffer != levelZeroBuffer) {
                if (userBuffer == nullptr || levelZeroBuffer == nullptr) {
                    OPENVINO_THROW("Empty buffer");
                }

                _logger.info("Tensor is not allocated in the current Level Zero context");
                OV_ITT_TASK_NEXT(ZERO_INFER, "memcpy");
                std::memcpy(levelZeroBuffer, userBuffer, userTensor->get_byte_size());
            }
        }

        ++inputIndex;
    }

    OV_ITT_TASK_NEXT(ZERO_INFER, "push");
    _pipeline->push();
}

void ZeroInferRequest::get_result() {
    OV_ITT_TASK_CHAIN(ZERO_RESULT, itt::domains::LevelZeroBackend, "get_result", "pull");
    _logger.debug("InferRequest::get_result start");
    _pipeline->pull();

    size_t outputIndex = 0;
    for (const std::shared_ptr<ov::ITensor>& userTensor : _userOutputTensors) {
        const IODescriptor outputDescriptor = _metadata.outputs.at(outputIndex);
        if (outputDescriptor.isShapeTensor) {
            OPENVINO_ASSERT(outputDescriptor.relatedDescriptorIndex.has_value(),
                            "The link between the dynamic tensor and its shape tensor is missing, entry name: ",
                            outputDescriptor.nameFromCompiler);

            ov::Shape actualDims;
            actualDims.reserve(userTensor->get_size());

            for (size_t i = 0; i < userTensor->get_size(); ++i) {
                const auto reverseIdx = userTensor->get_size() - 1 - i;
                actualDims.push_back(userTensor->data<uint32_t>()[reverseIdx]);
            }
            auto& tensorToBeReshaped = _userOutputTensors.at(*outputDescriptor.relatedDescriptorIndex);
            tensorToBeReshaped->set_shape(actualDims);
        }

        auto userRemoteTensor = std::dynamic_pointer_cast<ZeroRemoteTensor>(userTensor);
        void* userBuffer = !userRemoteTensor
                               ? userTensor->data()
                               : extract_object(userRemoteTensor->get_properties(), ov::intel_npu::mem_handle);

        const std::shared_ptr<ov::ITensor>& levelZeroTensor = _levelZeroOutputTensors.at(outputIndex);
        auto levelZeroRemoteTensor = std::dynamic_pointer_cast<ZeroRemoteTensor>(levelZeroTensor);
        if (levelZeroRemoteTensor == nullptr) {
            void* levelZeroBuffer = levelZeroTensor->data();

            if (userBuffer != levelZeroBuffer) {
                if (userBuffer == nullptr || levelZeroBuffer == nullptr) {
                    OPENVINO_THROW("Empty buffer");
                }

                _logger.info("Tensor is not allocated in the current Level Zero context");
                OV_ITT_TASK_NEXT(ZERO_RESULT, "memcpy");
                std::memcpy(userBuffer, levelZeroBuffer, userTensor->get_byte_size());
            }
        }

        ++outputIndex;
    }

    OV_ITT_TASK_NEXT(ZERO_RESULT, "reset");
    _pipeline->reset();
    _logger.debug("InferRequest::get_result finished");
}

void ZeroInferRequest::check_network_precision(const ov::element::Type_t precision) const {
    switch (precision) {
    case ov::element::Type_t::f32:
        break;
    case ov::element::Type_t::f16:
        break;
    case ov::element::Type_t::u4:
        break;
    case ov::element::Type_t::i4:
        break;
    case ov::element::Type_t::u8:
        break;
    case ov::element::Type_t::i8:
        break;
    case ov::element::Type_t::u16:
        break;
    case ov::element::Type_t::i16:
        break;
    case ov::element::Type_t::u32:
        break;
    case ov::element::Type_t::i32:
        break;
    case ov::element::Type_t::u64:
        break;
    case ov::element::Type_t::i64:
        break;
    case ov::element::Type_t::f64:
        break;
    default:
        OPENVINO_THROW("Unsupported tensor precision: " + ov::element::Type(precision).get_type_name() +
                       "! Supported precisions: FP32, FP16, U4, I4, U8, I8, U16, I16, U32, I32, U64, I64, FP64");
    }
}

std::vector<ov::ProfilingInfo> ZeroInferRequest::get_profiling_info() const {
    _logger.debug("InferRequest::get_profiling_info started");
    const auto& compiledModel = *std::dynamic_pointer_cast<const ICompiledModel>(_compiledModel);
    const auto& compilerConfig = compiledModel.get_config();
    if (!compilerConfig.get<PERF_COUNT>() || !_config.get<PERF_COUNT>()) {
        _logger.warning("InferRequest::get_profiling_info complete with empty {}.");
        return {};
    }

    auto compilerType = compilerConfig.get<COMPILER_TYPE>();
    if (compilerType == ov::intel_npu::CompilerType::MLIR) {
        // For plugin compiler retreive raw profiling data from backend and delegate
        // processing to the compiler
        const auto& networkDesc = compiledModel.get_network_description();
        const auto& compiler = compiledModel.get_compiler();
        const auto& blob = networkDesc->compiledNetwork;
        auto profData = get_raw_profiling_data();
        _logger.debug("InferRequest::get_profiling_info complete with compiler->process_profiling_output().");
        return compiler->process_profiling_output(profData, blob, compilerConfig);
    } else {
        auto proftype = _config.get<PROFILING_TYPE>();
        if (proftype == ov::intel_npu::ProfilingType::INFER) {
            _logger.debug("InferRequest::get_profiling_info complete with _npuProfiling->getNpuInferStatistics().");
            return _npuProfiling->getNpuInferStatistics();
        } else {  /// proftype = MODEL or undefined = fallback to model profiling
            _logger.debug("InferRequest::get_profiling_info complete with _profilingQuery.getLayerStatistics().");
            return _profilingQuery.getLayerStatistics();
        }
    }
}

std::vector<uint8_t> ZeroInferRequest::get_raw_profiling_data() const {
    return _profilingQuery.getData<uint8_t>();
}<|MERGE_RESOLUTION|>--- conflicted
+++ resolved
@@ -82,11 +82,7 @@
 
 std::optional<size_t> ZeroInferRequest::getBatchSize(const NetworkMetadata& metadata) {
     if (!metadata.outputs.at(0).shapeFromIRModel.has_value()) {
-<<<<<<< HEAD
-        _logger.warning("Batching on the plugin is not used, batching is handled by the compiler");
-=======
         _logger.debug("Batching on the plugin is not used, batching is handled by the compiler");
->>>>>>> f16097f0
         return std::nullopt;
     }
 
@@ -103,11 +99,7 @@
 
     const size_t candidateBatchSize = firstOutputShape[BATCH_AXIS].get_length();
     if (candidateBatchSize == 0 || candidateBatchSize == DEFAULT_BATCH_SIZE) {
-<<<<<<< HEAD
-        _logger.warning("Batching on the plugin is not used, batching is handled by the compiler");
-=======
         _logger.debug("Batching on the plugin is not used, batching is handled by the compiler");
->>>>>>> f16097f0
         return std::nullopt;
     }
 
@@ -137,19 +129,11 @@
 
     if (!checkDescriptorsUseCandidateBatchSize(metadata.inputs) ||
         !checkDescriptorsUseCandidateBatchSize(metadata.outputs)) {
-<<<<<<< HEAD
-        _logger.warning("Batching on the plugin is not used, batching is handled by the compiler");
-        return std::nullopt;
-    }
-
-    _logger.warning("Batching is handled by the plugin");
-=======
         _logger.debug("Batching on the plugin is not used, batching is handled by the compiler");
         return std::nullopt;
     }
 
     _logger.debug("Batching is handled by the plugin");
->>>>>>> f16097f0
 
     return candidateBatchSize;
 }

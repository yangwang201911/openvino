--- conflicted
+++ resolved
@@ -49,11 +49,7 @@
                                                       _initStructs->getCommandQueueDdiTable(),
                                                       _config,
                                                       group_ordinal)}} {
-<<<<<<< HEAD
-    _logger.debug("ZeroExecutor::ZeroExecutor init start - create graph_command_list");
-=======
     _logger.debug("create graph_command_list");
->>>>>>> f16097f0
     OV_ITT_SCOPED_TASK(itt::domains::LevelZeroBackend, "Executor::ZeroExecutor");
     CommandList graph_command_list(_initStructs->getDevice(),
                                    _initStructs->getContext(),

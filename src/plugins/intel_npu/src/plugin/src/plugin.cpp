--- conflicted
+++ resolved
@@ -142,16 +142,11 @@
     log.debug("Read blob size: streamStart=%zu, streamEnd=%zu", streamStart, streamEnd);
 
     if (streamEnd < streamStart) {
-<<<<<<< HEAD
-        OPENVINO_THROW("Invalid stream size: streamEnd (", streamEnd,
-                       ") is not larger than streamStart (", streamStart, ")!");
-=======
         OPENVINO_THROW("Invalid stream size: streamEnd (",
                        streamEnd,
                        ") is not larger than streamStart (",
                        streamStart,
                        ")!");
->>>>>>> f16097f0
     }
 
     return streamEnd - streamStart;
@@ -457,17 +452,6 @@
           }}},
         {ov::intel_npu::turbo.name(),
          {_backends->isCommandQueueExtSupported(),
-<<<<<<< HEAD
-          ov::PropertyMutability::RW,
-          [](const Config& config) {
-              return config.get<TURBO>();
-          }}},
-        // NPU Private
-        // =========
-        {ov::intel_npu::dma_engines.name(),
-         {false,
-=======
->>>>>>> f16097f0
           ov::PropertyMutability::RW,
           [](const Config& config) {
               return config.get<TURBO>();
@@ -499,43 +483,24 @@
         {ov::intel_npu::dma_engines.name(),
          {false,
           ov::PropertyMutability::RW,
-<<<<<<< HEAD
+          [](const Config& config) {
+              return config.get<DMA_ENGINES>();
+          }}},
+        {ov::intel_npu::dpu_groups.name(),
+         {false,
+          ov::PropertyMutability::RW,
+          [](const Config& config) {
+              return config.get<DPU_GROUPS>();
+          }}},
+        {ov::intel_npu::stepping.name(),
+         {false,
+          ov::PropertyMutability::RW,
           [&](const Config& config) {
               if (!config.has<STEPPING>()) {
                   const auto specifiedDeviceName = get_specified_device_name(config);
                   return static_cast<int64_t>(_metrics->GetSteppingNumber(specifiedDeviceName));
               } else {
                   return config.get<STEPPING>();
-              }
-=======
-          [](const Config& config) {
-              return config.get<DMA_ENGINES>();
->>>>>>> f16097f0
-          }}},
-        {ov::intel_npu::dpu_groups.name(),
-         {false,
-          ov::PropertyMutability::RW,
-<<<<<<< HEAD
-          [&](const Config& config) {
-              if (!config.has<MAX_TILES>()) {
-                  const auto specifiedDeviceName = get_specified_device_name(config);
-                  return static_cast<int64_t>(_metrics->GetMaxTiles(specifiedDeviceName));
-              } else {
-                  return config.get<MAX_TILES>();
-=======
-          [](const Config& config) {
-              return config.get<DPU_GROUPS>();
-          }}},
-        {ov::intel_npu::stepping.name(),
-         {false,
-          ov::PropertyMutability::RW,
-          [&](const Config& config) {
-              if (!config.has<STEPPING>()) {
-                  const auto specifiedDeviceName = get_specified_device_name(config);
-                  return static_cast<int64_t>(_metrics->GetSteppingNumber(specifiedDeviceName));
-              } else {
-                  return config.get<STEPPING>();
->>>>>>> f16097f0
               }
           }}},
         {ov::intel_npu::compilation_mode.name(),
@@ -798,11 +763,6 @@
         meta.name = "net" + std::to_string(_compiledModelLoadCounter++);
 
         const std::shared_ptr<ov::Model> modelDummy = create_dummy_model(meta.inputs, meta.outputs);
-<<<<<<< HEAD
-
-        bool profiling = localConfig.get<PERF_COUNT>();
-=======
->>>>>>> f16097f0
 
         auto networkDescription = std::make_shared<const NetworkDescription>(std::move(blob), std::move(meta));
 
@@ -858,12 +818,8 @@
 
 ov::SoPtr<ICompiler> Plugin::getCompiler(const Config& config) const {
     auto compilerType = config.get<COMPILER_TYPE>();
-<<<<<<< HEAD
-    return createCompiler(compilerType);
-=======
     _logger.debug("performing createCompiler");
     return createCompiler(_backends, compilerType);
->>>>>>> f16097f0
 }
 
 std::atomic<int> Plugin::_compiledModelLoadCounter{1};

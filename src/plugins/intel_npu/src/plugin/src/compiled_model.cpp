--- conflicted
+++ resolved
@@ -141,15 +141,6 @@
     _logger.debug("CompiledModel::export_model");
     const auto&& blob = _compiler->getCompiledNetwork(_networkPtr);
     stream.write(reinterpret_cast<const char*>(blob.data()), blob.size());
-<<<<<<< HEAD
-    if (!stream) {
-        _logger.error("Write blob to stream failed. Blob is broken!");
-    } else {
-        _logger.info("Write blob to stream successfully.");
-    }
-
-=======
->>>>>>> f16097f0
     std::stringstream str;
     str << "Blob size: " << blob.size() << ", hash: " << std::hex << hash(blob);
     _logger.info(str.str().c_str());

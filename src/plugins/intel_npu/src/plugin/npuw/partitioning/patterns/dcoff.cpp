// Copyright (C) 2023 Intel Corporation
// SPDX-License-Identifier: Apache-2.0
//

#include "dcoff.hpp"

#include "../../logging.hpp"
#include "../../util.hpp"
#include "../partitioning.hpp"  // Subgraph
#include "openvino/op/convert.hpp"
#include "openvino/op/gather.hpp"
#include "openvino/op/matmul.hpp"
#include "openvino/op/multiply.hpp"
#include "openvino/op/reshape.hpp"
#include "openvino/op/subtract.hpp"
#include "openvino/op/util/op_types.hpp"
#include "openvino/pass/pattern/op/label.hpp"  // any_input
#include "openvino/pass/pattern/op/wrap_type.hpp"
#include "openvino/util/common_util.hpp"

namespace ov {
namespace npuw {

namespace patterns {

namespace opp = ov::pass::pattern;

// The update procedure is tricky: The closure vector needs to be
// freed of the scale coefficient tensors which are no longer the
// arguments to the function.  At the same time, these scale
// coefficients need to be recorded elsewhere.

// How does the procedure look like:
// - Take the function body;
// - Walk through its parameters, starting with base offset (the base
//   offset indicates where the closure parameters start)
// - If a Parameter is found in the params_to_scale map, it is
//   a Scaling factor Parameter for a compressed Weight:
//   1. This parameter [i] is removed from the _parameters list
//   2. Scale remap [k++] is set to [i-base] -> meaning the k'th
//      Scale tensor will be taken from [i-base]'th closure
//      - also remember which Closure tensor this Scale tensor stands
//        for
// - If a Parameter is NOT found, this tensor doesn't need
//   scaling/decompression:
//   1. The Const remap [n++] is set to [i-base] -> meaning the n'th
//      Const tensor will be taken from [i-base]'th closure in the
//      updated closure tensor.

ClosureRemap build_remap(const Function& fbody, const DCOFFParams& params_to) {
    LOG_DEBUG("Creating a closure remap for " << fbody._model->get_friendly_name());
    LOG_BLOCK();

    const auto& body_params = fbody._model->get_parameters();
    LOG_DEBUG("There is " << body_params.size() << " parameters for this function");

    ClosureRemap m;

    using PPtr = std::shared_ptr<ov::op::v0::Parameter>;
    std::unordered_set<PPtr> ban_list;

    for (const auto& scale_pair : params_to.scales) {
        ban_list.insert(scale_pair.first);
    }

    for (const auto& zerop_pair : params_to.zerops_asymm) {
        ban_list.insert(zerop_pair.second);
    }

    // FIXME: use indexed() here instead
    for (std::size_t i = fbody._param_offset; i < body_params.size(); i++) {
        const auto& param = body_params[i];
        LOG_DEBUG("Checking the function parameter " << param);
        LOG_BLOCK();

        // First find among scale factors...
        auto pscale_iter = params_to.scales.find(param);
        auto pzerop_iter = params_to.zerops_asymm.find(param);
        if (pscale_iter != params_to.scales.end()) {
            LOG_DEBUG("This is a Scale factor parameter, will be removed");
            auto& pscale_weight_param = pscale_iter->second;
            auto pscale_weight_pindex = fbody._model->get_parameter_index(pscale_weight_param);
            auto pscale_weight_cindex = pscale_weight_pindex - fbody._param_offset;
            m.scale_remap[pscale_weight_cindex] = i - fbody._param_offset;
            m.params_to_remove.push_back(param);
        } else if (pzerop_iter != params_to.zerops_asymm.end()) {
            LOG_DEBUG("There is an Asymmetric zero point corresponding to this parameter, it will be removed");
            auto zerop_pindex = fbody._model->get_parameter_index(pzerop_iter->second);
            auto zerop_cindex = zerop_pindex - fbody._param_offset;
            m.zerop_remap[i - fbody._param_offset] = zerop_cindex;
            m.params_to_remove.push_back(pzerop_iter->second);
            m.closure_remap.push_back(i - fbody._param_offset);
        } else if (ban_list.find(param) == ban_list.end()) {
            // If it's not in the ban list, it's an OK parameter and should be kept
            LOG_DEBUG("This is an OK parameter, will be kept");
            m.closure_remap.push_back(i - fbody._param_offset);
        }

        // Process zero points for parameters
        auto zerop_iter = params_to.zerops.find(param);
        if (zerop_iter != params_to.zerops.end()) {
            LOG_DEBUG("This parameter requires zero point: " << zerop_iter->second);
            m.zero_points.push_back(ov::npuw::util::tensor_from_const(zerop_iter->second));
        } else {
            m.zero_points.push_back(ov::Tensor());
        }
    }
    NPUW_ASSERT((body_params.size() - fbody._param_offset) ==
                (m.scale_remap.size() + m.closure_remap.size() + m.zerop_remap.size()));
    NPUW_ASSERT((body_params.size() - fbody._param_offset) == m.zero_points.size());

    LOG_DEBUG("DONE");
    return m;
}

void apply_remap(Subgraph& fcall, const ClosureRemap& m) {
    std::vector<ov::Tensor> new_closure;
    std::vector<ov::Tensor> new_scales;
    std::vector<ov::Tensor> new_zerops;

    // For a new_closure vector by rearranging the old one.  Also
    // reserve a new_scales vector to have the same size, filled with
    // empty tensors by default.
    for (auto&& i : m.closure_remap) {
        new_closure.push_back(fcall._closure[i]);

        auto scale_iter = m.scale_remap.find(i);
        new_scales.push_back(scale_iter != m.scale_remap.end() ? fcall._closure[scale_iter->second] : ov::Tensor());
        // Check for asymmetric zero points and add them to new_zerops
        auto zerop_iter = m.zerop_remap.find(i);
        const auto& zerop = zerop_iter != m.zerop_remap.end() ? fcall._closure[zerop_iter->second] : m.zero_points[i];
        new_zerops.push_back(zerop);
    }
    fcall._closure = std::move(new_closure);
    fcall._scales = std::move(new_scales);
    fcall._zerops = std::move(new_zerops);
}

void finalize_remap(Function& fbody, const ClosureRemap& m) {
    LOG_DEBUG("Removing retired parameters...");
    LOG_BLOCK();
    for (auto&& p : m.params_to_remove) {
        LOG_DEBUG("Removing parameter " << p);
        LOG_BLOCK();
        fbody._model->remove_parameter(p);
    }
    fbody._model->validate_nodes_and_infer_types();
    LOG_DEBUG("DONE");
}

////////////////////////////////////////////////////////////////////////////////
//
// Decompression Cut-off patterns
//
////////////////////////////////////////////////////////////////////////////////

//------------------------------------------------------------------------------
// Pattern: 4/8SymW16A
//
// In the diagram below, pattern on the left is identified and
// is modified to pattern in the middle:
//
//   Parameter:A  Parameter:B      Parameter:A  Parameter:B      Parameter:A
//   int4|int8    fp32|fp16           fp16      fp32|fp16             fp16
//         :      :            ->        :      :            ->        :
//         V      :                      V      :                      V
//        Convert :                     Convert :                     Convert
//          fp32  :            ->         fp32  :            ->         fp32
//           :    :                        :    :                        :
//           V    V                        V    V                        :
//    (...) Multiply           ->   (...) Multiply           ->   (...)  :
//       :    fp32                     :    fp32                     :   :
//       :     :                       :     :                       :   :
//       V     V               ->      V     V               ->      V   V
//  [MatMul|Gather]                 [MatMul|Gather]               [MatMul|Gather]
//        fp32                          fp32                          fp32
//         :                   ->        :                   ->        :
//         V                             V                             V
//
// An easy change, but how does it work? The key here is that the
// original closure tensor (Parameter:A) stays the same in the
// closure, we just make the function body think it is no longer
// int4/int8 but fp16 now. The int4/int8-to-fp16 conversion will
// happen on host (e.g., CPU) as part of the function prologue.
//
// What else we need to do here? Just store that this Parameter:A
// requires such manual conversion so we don't forget about this
// in the function prologue.
//
// If OPENVINO_NPUW_DCOFF_SCALE is YES, then the Multiply in the
// above graph also removed from the function body (as well as
// its Parameter B).
namespace SymmNoZP {

DCOFFPassBase::DCOFFPassBase(DCOffMode dcoff_mode, ov::element::Type dcoff_type, DCOFFParamRef pref)
    : m_dcoff_mode(dcoff_mode),
      m_dcoff_type(dcoff_type),
      m_params_to(pref) {}

void DCOFFPassBase::build() {
    paramA = opp::wrap_type<ov::op::v0::Parameter>();
    paramB = opp::wrap_type<ov::op::v0::Parameter>();
    toFP32 = opp::wrap_type<ov::op::v0::Convert>({paramA});
    mulply = opp::wrap_type<ov::op::v1::Multiply>({toFP32, paramB});
}

bool DCOFFPassBase::matcher_callback(ov::pass::pattern::Matcher& m) {
    auto& node_to_output = m.get_pattern_value_map();
    auto matched_nodeA = node_to_output.at(paramA).get_node_shared_ptr();
    NPUW_ASSERT(ov::op::util::is_parameter(matched_nodeA));

    auto matched_paramA = std::static_pointer_cast<ov::op::v0::Parameter>(matched_nodeA);
    auto element_type = matched_paramA->get_element_type();
    if (element_type == ov::element::i4 || element_type == ov::element::i8) {
        LOG_DEBUG("Matched: " << matched_paramA << ", set element type to " << m_dcoff_type);
        matched_paramA->set_element_type(m_dcoff_type);

        if (m_dcoff_mode == DCOffMode::CAST_SCALE) {
            LOG_DEBUG("Removing Multiply as part of DCOFF...");
            LOG_BLOCK();

            NPUW_ASSERT(m_dcoff_type == ov::element::f16);
            // Off-graph scaling works only for f16 target data type.
            // Extra transformation here: remove multiply, mark paramB for removal
            // MatMul/Gather will be reconnected to Convert directly

            auto matched_nodeB = node_to_output.at(paramB).get_node_shared_ptr();
            NPUW_ASSERT(ov::op::util::is_parameter(matched_nodeB));

            auto matched_paramB = std::static_pointer_cast<ov::op::v0::Parameter>(matched_nodeB);
            LOG_DEBUG("Matched: " << matched_paramB << " - parameter to remove...");

            // Record mapping from the Scale coeff paramter to the Real weight parameter
            m_params_to.get().scales[matched_paramB] = matched_paramA;

            // Disconnect Multiply and Convert from their outputs
            auto matched_mulply = node_to_output.at(mulply).get_node_shared_ptr();
            auto matched_convrt = node_to_output.at(toFP32).get_node_shared_ptr();
            auto drop_outputs = [](std::shared_ptr<ov::Node> node) {
                for (auto&& node_outputs : node->outputs()) {
                    for (auto&& node_reader_port : node_outputs.get_target_inputs()) {
                        node_outputs.remove_target_input(node_reader_port);
                    }
                }
            };
            LOG_DEBUG("Dropping the connections...");
            drop_outputs(matched_mulply);
            drop_outputs(matched_convrt);

            LOG_DEBUG("Reconnecting the root...");
            reconnect_root_to_convert(m);

            LOG_DEBUG("Done");
        }
    }
    return false;  // root node hasn't changed
}

void DCOFFPassMatMul::build() {
    DCOFFPassBase::build();
    auto _mmin1 = opp::any_input();
    matmul = opp::wrap_type<ov::op::v0::MatMul>({_mmin1, mulply});
    register_matcher(std::make_shared<opp::Matcher>(matmul, "TagDCOFFMatMul"),
                     std::bind(&DCOFFPassMatMul::matcher_callback, this, std::placeholders::_1));
}

void DCOFFPassMatMul::reconnect_root_to_convert(ov::pass::pattern::Matcher& m) {
    // In this pattern, Convert goes to the MatMul's (root) 1st (0-based) input
    auto& node_to_output = m.get_pattern_value_map();
    auto matched_convrt = node_to_output.at(toFP32).get_node_shared_ptr();
    auto matched_matmul = node_to_output.at(matmul).get_node_shared_ptr();
    matched_matmul->input(1).replace_source_output(matched_convrt);
}

void DCOFFPassGather::build() {
    DCOFFPassBase::build();
    auto _gin2 = opp::any_input();
    auto _gin3 = opp::any_input();
    gather = opp::wrap_type<ov::op::v8::Gather>({mulply, _gin2, _gin3});
    register_matcher(std::make_shared<opp::Matcher>(gather, "TagDCOFFGather"),
                     std::bind(&DCOFFPassGather::matcher_callback, this, std::placeholders::_1));
}

void DCOFFPassGather::reconnect_root_to_convert(ov::pass::pattern::Matcher& m) {
    // In this pattern, Convert goes to the Gathers's (root) 0's input
    auto& node_to_output = m.get_pattern_value_map();
    auto matched_convrt = node_to_output.at(toFP32).get_node_shared_ptr();
    auto matched_gather = node_to_output.at(gather).get_node_shared_ptr();
    matched_gather->input(0).replace_source_output(matched_convrt);
}

}  // namespace SymmNoZP

//------------------------------------------------------------------------------
// Pattern: SymmZP, and in fact is used for GPTQ.
//
namespace SymmZP {

// As seen in ChatGLM3 and a newer LLaMa-v2:
// Since it is Symm, all zero points for all blocks must have the same
// value so NPUW will detect it and fuse to function body (so it is
// not Parameter but Const).
//
// In the diagram below, pattern on the left is identified and
// is modified to pattern in the right if type is promoted to f16
//
//   "tensor"     "zero point" "scale"
//   Parameter:A  Parameter:B  Parameter:C  >    Parameter:A
//                Const:B
//         u4      u4|f32       f16|f32     >       f16
//         :         :          :           >        :
//         V         :         :            >        V
//        Convert  Convert    :             >       Convert
//        f16|f32   f16      :              >          f32  <Const>
//            :      :      :               >           :     :
//            V      V     :                >           V     V
//            Subtract    :                 >        Reshape|Convert
//              f16|f32  :                  >             :
//               :      :                   >             V
//               V      V                   >
//               Multiply                   >
//               fp16|f32 <Const>           >
//                  :     :                 >
//                  V     V                 >
//              Reshape|Convert             >
//                    :                     >
//                    V                     >
//

DCOFFPassBase::DCOFFPassBase(DCOffMode dcoff_mode, ov::element::Type dcoff_type, DCOFFParamRef pref)
    : m_dcoff_mode(dcoff_mode),
      m_dcoff_type(dcoff_type),
      m_params_to(pref) {}

void DCOFFPassBase::build() {
    paramA = opp::wrap_type<ov::op::v0::Parameter>();
    constB = opp::wrap_type<ov::op::v0::Constant>();
    paramC = opp::wrap_type<ov::op::v0::Parameter>();
    cvtA = opp::wrap_type<ov::op::v0::Convert>({paramA});
    cvtB = opp::wrap_type<ov::op::v0::Convert>({constB});
    subtr = opp::wrap_type<ov::op::v1::Subtract>({cvtA, cvtB});
    mulply = opp::wrap_type<ov::op::v1::Multiply>({subtr, paramC});
}

bool DCOFFPassBase::matcher_callback(ov::pass::pattern::Matcher& m) {
    auto& node_to_output = m.get_pattern_value_map();
    auto matched_nodeA = node_to_output.at(paramA).get_node_shared_ptr();
    auto matched_nodeB = node_to_output.at(constB).get_node_shared_ptr();
    auto matched_nodeC = node_to_output.at(paramC).get_node_shared_ptr();

    NPUW_ASSERT(ov::op::util::is_parameter(matched_nodeA));
    NPUW_ASSERT(ov::op::util::is_constant(matched_nodeB));
    NPUW_ASSERT(ov::op::util::is_parameter(matched_nodeC));

    auto matched_paramA = std::static_pointer_cast<ov::op::v0::Parameter>(matched_nodeA);
    auto matched_valueB = std::static_pointer_cast<ov::op::v0::Constant>(matched_nodeB);
    auto matched_paramC = std::static_pointer_cast<ov::op::v0::Parameter>(matched_nodeC);

    if (ov::element::u4 == matched_paramA->get_element_type() &&
        ov::element::u4 == matched_valueB->get_element_type() &&
        ov::element::f16 == matched_paramC->get_element_type()) {
        LOG_DEBUG("Matched: " << matched_paramA << ", set element type to " << m_dcoff_type);
        matched_paramA->set_element_type(m_dcoff_type);

        if (m_dcoff_mode == DCOffMode::CAST_SCALE) {
            NPUW_ASSERT(m_dcoff_type == ov::element::f16);

            LOG_DEBUG("Matched: " << matched_valueB << " - value to remove...");
            LOG_DEBUG("Matched: " << matched_paramC << " - parameter to remove...");
            LOG_BLOCK();

            // Extra transformation here:
            // - remove Subtract + Multiply,
            // - mark paramB and paramC for removal.
            // Rshape will be reconnected to Convert directly (TODO:
            // it can be probably eliminated as well)

            // Record mapping from the Scale coeff paramter to the Real weight parameter
            m_params_to.get().zerops[matched_paramA] = matched_valueB;
            m_params_to.get().scales[matched_paramC] = matched_paramA;

            // Disconnect Multiply and Convert from their outputs
            auto matched_mulply = node_to_output.at(mulply).get_node_shared_ptr();
            auto matched_convrt = node_to_output.at(cvtA).get_node_shared_ptr();
            auto drop_outputs = [](std::shared_ptr<ov::Node> node) {
                for (auto&& node_outputs : node->outputs()) {
                    for (auto&& node_reader_port : node_outputs.get_target_inputs()) {
                        node_outputs.remove_target_input(node_reader_port);
                    }
                }
            };
            LOG_DEBUG("Dropping the connections...");
            drop_outputs(matched_mulply);
            drop_outputs(matched_convrt);

            LOG_DEBUG("Reconnecting the root...");
            reconnect_root(m);
        }
        LOG_DEBUG("Done");
    }
    return false;  // root node hasn't changed
}

void DCOFFPassReshape1::build() {
    DCOFFPassBase::build();
    auto scalar = opp::wrap_type<ov::op::v0::Constant>();
    reshpe = opp::wrap_type<ov::op::v1::Reshape>({mulply, scalar});
    register_matcher(std::make_shared<opp::Matcher>(reshpe, "TagDCOFFReshape1"),
                     std::bind(&DCOFFPassReshape1::matcher_callback, this, std::placeholders::_1));
}

void DCOFFPassReshape1::reconnect_root(ov::pass::pattern::Matcher& m) {
    auto& node_to_output = m.get_pattern_value_map();
    auto matched_convrt = node_to_output.at(cvtA).get_node_shared_ptr();
    auto matched_reshpe = node_to_output.at(reshpe).get_node_shared_ptr();
    matched_reshpe->input(0).replace_source_output(matched_convrt);
}

void DCOFFPassConvert1::build() {
    DCOFFPassBase::build();
    cvtEnd = opp::wrap_type<ov::op::v0::Convert>({mulply});
    register_matcher(std::make_shared<opp::Matcher>(cvtEnd, "TagDCOFFConvert1"),
                     std::bind(&DCOFFPassConvert1::matcher_callback, this, std::placeholders::_1));
}

void DCOFFPassConvert1::reconnect_root(ov::pass::pattern::Matcher& m) {
    // FIXME: Two converts can be further squashed into one!
    auto& node_to_output = m.get_pattern_value_map();
    auto matched_convrt = node_to_output.at(cvtA).get_node_shared_ptr();
    auto matched_cvtEnd = node_to_output.at(cvtEnd).get_node_shared_ptr();
    matched_cvtEnd->input(0).replace_source_output(matched_convrt);
}

//------------------------------------------------------------------------------
// Pattern: LlamaGPTQ
//
// As seen in llama2_7B_chat_GPTQ:
// Since it is Symm, all zero points for all blocks must have the same
// value so NPUW will detect it and fuse to function body (so it is
// not Parameter but Const).
//
// In the diagram below, pattern on the left is identified and
// is modified to pattern in the right if type is promoted to f16
//
//   "tensor"     "zero point" "scale"
//   Parameter:A  Const:B      Parameter:C  >    Parameter:A
//         u4       f32         f32         >       f16
//         :         :          :           >        :
//         V         :         :            >        V
//        Convert    :        :             >       Convert
//         f32       :       :              >          f32
//            :      :      :               >           :
//            V      V     :                >           V
//            Subtract    :                 >        Reshape
//              f32      :                  >             :
//               :      :                   >             V
//               V      V                   >
//               Multiply                   >
//                 f32  <Const>             >
//                  :      :                >
//                  V      V                >
//                   Reshape                >
//                      :                   >
//                      V                   >
//

DCOFFPassReshape2::DCOFFPassReshape2(DCOffMode dcoff_mode, ov::element::Type dcoff_type, DCOFFParamRef pref) {
    auto paramA = opp::wrap_type<ov::op::v0::Parameter>();
    auto constB = opp::wrap_type<ov::op::v0::Constant>();
    auto paramC = opp::wrap_type<ov::op::v0::Parameter>();
    auto cvtA = opp::wrap_type<ov::op::v0::Convert>({paramA});
    auto subtr = opp::wrap_type<ov::op::v1::Subtract>({cvtA, constB});
    auto mulply = opp::wrap_type<ov::op::v1::Multiply>({subtr, paramC});

    auto scalar = opp::wrap_type<ov::op::v0::Constant>();
    auto reshpe = opp::wrap_type<ov::op::v1::Reshape>({mulply, scalar});

    auto callback = [=](ov::pass::pattern::Matcher& m) {
        auto& node_to_output = m.get_pattern_value_map();
        auto matched_nodeA = node_to_output.at(paramA).get_node_shared_ptr();
        auto matched_nodeB = node_to_output.at(constB).get_node_shared_ptr();
        auto matched_nodeC = node_to_output.at(paramC).get_node_shared_ptr();

        NPUW_ASSERT(ov::op::util::is_parameter(matched_nodeA));
        NPUW_ASSERT(ov::op::util::is_constant(matched_nodeB));
        NPUW_ASSERT(ov::op::util::is_parameter(matched_nodeC));

        auto matched_paramA = std::static_pointer_cast<ov::op::v0::Parameter>(matched_nodeA);
        auto matched_valueB = std::static_pointer_cast<ov::op::v0::Constant>(matched_nodeB);
        auto matched_paramC = std::static_pointer_cast<ov::op::v0::Parameter>(matched_nodeC);

        if (ov::element::u4 == matched_paramA->get_element_type() &&
            ov::element::f32 == matched_valueB->get_element_type() &&
            ov::element::f32 == matched_paramC->get_element_type()) {
            LOG_DEBUG("Matched: " << matched_paramA << ", set element type to " << dcoff_type);
            matched_paramA->set_element_type(dcoff_type);

            if (dcoff_mode == DCOffMode::CAST_SCALE) {
                NPUW_ASSERT(dcoff_type == ov::element::f16);

                LOG_DEBUG("Matched: " << matched_valueB << " - value to remove...");
                LOG_DEBUG("Matched: " << matched_paramC << " - parameter to remove...");
                LOG_BLOCK();

                // Extra transformation here:
                // - remove Subtract + Multiply,
                // - mark paramC for removal.
                // Reshape will be reconnected to Convert directly

                // Record mapping from the Scale coeff parameter to the Real weight parameter
                pref.get().zerops[matched_paramA] = matched_valueB;
                pref.get().scales[matched_paramC] = matched_paramA;

                // Disconnect Multiply and Convert from their outputs
                auto matched_mulply = node_to_output.at(mulply).get_node_shared_ptr();
                auto matched_convrt = node_to_output.at(cvtA).get_node_shared_ptr();
                auto drop_outputs = [](std::shared_ptr<ov::Node> node) {
                    for (auto&& node_outputs : node->outputs()) {
                        for (auto&& node_reader_port : node_outputs.get_target_inputs()) {
                            node_outputs.remove_target_input(node_reader_port);
                        }
                    }
                };
                LOG_DEBUG("Dropping the connections...");
                drop_outputs(matched_mulply);
                drop_outputs(matched_convrt);

                LOG_DEBUG("Reconnecting the Root...");
                auto matched_reshpe = node_to_output.at(reshpe).get_node_shared_ptr();
                matched_reshpe->input(0).replace_source_output(matched_convrt);
            }
            LOG_DEBUG("Done");
        }
        return false;  // root node hasn't changed
    };
    register_matcher(std::make_shared<opp::Matcher>(reshpe, "TagDCOFFReshape2"), std::move(callback));
}

<<<<<<< HEAD
// Pattern: Phi-3 4SymW16A/GPTQ
=======
// Pattern: Phi-3 4SymW16A
>>>>>>> f16097f0
//
//
//   "tensor"       "scale"           >            "tensor"
//    Param:A       Param:C           >             Param:A
//      i4          f16|f32           >              f16
//       :           :                >               :
//       V          :                 >               V
//     Convert     :                  >              Convert
//     f16|f32    :                   >                f32
//        :      :                    >
//        V      V                    >
//        Multiply                    >
//         f16|f32                    >
//            :                       >
//            :                       >
//            V                       >
//         Convert

<<<<<<< HEAD
DCOFFPassCWAI3::DCOFFPassCWAI3(DCOffMode dcoff_mode, ov::element::Type dcoff_type, DCOFFParamRef pref) {
=======
DCOFFPassReshape3::DCOFFPassReshape3(DCOffMode dcoff_mode, ov::element::Type dcoff_type, DCOFFParamRef pref) {
>>>>>>> f16097f0
    auto paramA = opp::wrap_type<ov::op::v0::Parameter>();
    auto paramC = opp::wrap_type<ov::op::v0::Parameter>();
    auto cvtA = opp::wrap_type<ov::op::v0::Convert>({paramA});
    auto mulply = opp::wrap_type<ov::op::v1::Multiply>({cvtA, paramC});
    auto cvt = opp::wrap_type<ov::op::v0::Convert>({mulply});

    auto callback = [=](ov::pass::pattern::Matcher& m) {
        auto& node_to_output = m.get_pattern_value_map();
        auto matched_nodeA = node_to_output.at(paramA).get_node_shared_ptr();
        auto matched_nodeC = node_to_output.at(paramC).get_node_shared_ptr();

        NPUW_ASSERT(ov::op::util::is_parameter(matched_nodeA));
        NPUW_ASSERT(ov::op::util::is_parameter(matched_nodeC));

        auto matched_paramA = std::static_pointer_cast<ov::op::v0::Parameter>(matched_nodeA);
        auto matched_paramC = std::static_pointer_cast<ov::op::v0::Parameter>(matched_nodeC);

        if (ov::element::i4 == matched_paramA->get_element_type() &&
            (ov::element::f16 == matched_paramC->get_element_type() ||
             ov::element::f32 == matched_paramC->get_element_type())) {
            LOG_DEBUG("Matched: " << matched_paramA << ", set element type to " << dcoff_type);
            matched_paramA->set_element_type(dcoff_type);

            if (dcoff_mode == DCOffMode::CAST_SCALE) {
                NPUW_ASSERT(dcoff_type == ov::element::f16);

                LOG_DEBUG("Matched: " << matched_paramC << " - parameter to remove...");
                LOG_BLOCK();

                // Extra transformation here:
                // - remove Multiply + Intermediate Convert
                // - mark paramC for removal.
                // Convert will be reconnected to paramA directly.

                // Record mapping from the Scale coeff parameter to the Real weight parameter
                pref.get().scales[matched_paramC] = matched_paramA;

                // Disconnect Multiply and Convert from their outputs
                auto matched_mulply = node_to_output.at(mulply).get_node_shared_ptr();
                auto matched_convrt = node_to_output.at(cvtA).get_node_shared_ptr();
                auto drop_outputs = [](std::shared_ptr<ov::Node> node) {
                    for (auto&& node_outputs : node->outputs()) {
                        for (auto&& node_reader_port : node_outputs.get_target_inputs()) {
                            node_outputs.remove_target_input(node_reader_port);
                        }
                    }
                };
                LOG_DEBUG("Dropping the connections...");
                drop_outputs(matched_mulply);
                drop_outputs(matched_convrt);

                LOG_DEBUG("Reconnecting the Root...");
                auto matched_cvt = node_to_output.at(cvt).get_node_shared_ptr();
                matched_cvt->input(0).replace_source_output(matched_paramA);
            }
            LOG_DEBUG("Done");
        }
        return false;  // root node hasn't changed
    };

<<<<<<< HEAD
    register_matcher(std::make_shared<opp::Matcher>(cvt, "TagDCOFFPassCWAI3"), std::move(callback));
=======
    register_matcher(std::make_shared<opp::Matcher>(cvt, "TagDCOFFPassReshape3"), std::move(callback));
}

// Pattern: i4 Phi-3 4SymW16A
//
//
//   "tensor"       "scale"           >            "tensor"
//    Param:A       Param:C           >             Param:A
//      i4          f16|f32           >              f16
//       :           :                >               :
//       V          :                 >               V
//     Convert     :                  >              Convert
//     f16|f32    :                   >                f32
//        :      :                    >
//        V      V                    >
//        Multiply                    >
//         f16|f32                    >
//            :                       >
//            :                       >
//         Reshape                    >
//         f16|f32                    >

DCOFFPassReshape4::DCOFFPassReshape4(DCOffMode dcoff_mode, ov::element::Type dcoff_type, DCOFFParamRef pref) {
    auto paramA = opp::wrap_type<ov::op::v0::Parameter>();
    auto paramC = opp::wrap_type<ov::op::v0::Parameter>();
    auto cvtA = opp::wrap_type<ov::op::v0::Convert>({paramA});
    auto mulply = opp::wrap_type<ov::op::v1::Multiply>({cvtA, paramC});
    auto scalar = opp::wrap_type<ov::op::v0::Constant>();
    auto reshape = opp::wrap_type<ov::op::v1::Reshape>({mulply, scalar});

    auto callback = [=](ov::pass::pattern::Matcher& m) {
        auto& node_to_output = m.get_pattern_value_map();
        auto matched_nodeA = node_to_output.at(paramA).get_node_shared_ptr();
        auto matched_nodeC = node_to_output.at(paramC).get_node_shared_ptr();

        NPUW_ASSERT(ov::op::util::is_parameter(matched_nodeA));
        NPUW_ASSERT(ov::op::util::is_parameter(matched_nodeC));

        auto matched_paramA = std::static_pointer_cast<ov::op::v0::Parameter>(matched_nodeA);
        auto matched_paramC = std::static_pointer_cast<ov::op::v0::Parameter>(matched_nodeC);

        if (ov::element::i4 == matched_paramA->get_element_type() &&
            (ov::element::f16 == matched_paramC->get_element_type() ||
             ov::element::f32 == matched_paramC->get_element_type())) {
            LOG_DEBUG("Matched: " << matched_paramA << ", set element type to " << dcoff_type);
            matched_paramA->set_element_type(dcoff_type);

            if (dcoff_mode == DCOffMode::CAST_SCALE) {
                NPUW_ASSERT(dcoff_type == ov::element::f16);

                LOG_DEBUG("Matched: " << matched_paramC << " - parameter to remove...");
                LOG_BLOCK();

                // Extra transformation here:
                // - remove Multiply + Intermediate Convert
                // - mark paramC for removal.
                // Convert will be reconnected to paramA directly.

                // Record mapping from the Scale coeff parameter to the Real weight parameter
                pref.get().scales[matched_paramC] = matched_paramA;

                // Disconnect Multiply and Convert from their outputs
                auto matched_mulply = node_to_output.at(mulply).get_node_shared_ptr();
                auto matched_convrt = node_to_output.at(cvtA).get_node_shared_ptr();
                auto drop_outputs = [](std::shared_ptr<ov::Node> node) {
                    for (auto&& node_outputs : node->outputs()) {
                        for (auto&& node_reader_port : node_outputs.get_target_inputs()) {
                            node_outputs.remove_target_input(node_reader_port);
                        }
                    }
                };
                LOG_DEBUG("Dropping the connections...");
                drop_outputs(matched_mulply);
                drop_outputs(matched_convrt);

                LOG_DEBUG("Reconnecting the Root...");
                auto matched_reshape = node_to_output.at(reshape).get_node_shared_ptr();
                matched_reshape->input(0).replace_source_output(matched_paramA);
            }
            LOG_DEBUG("Done");
        }
        return false;  // root node hasn't changed
    };

    register_matcher(std::make_shared<opp::Matcher>(reshape, "TagDCOFFPassReshape4"), std::move(callback));
>>>>>>> f16097f0
}

//------------------------------------------------------------------------------
// Pattern: 4SymW16A for CWAI
//
// Note: it is the same pattern as in above, but it is called in the different
// function processing pipeline and at a different stage. The purpose is different
// too - preserve Scale tensors in the function bodies when folding is not done.
// So it doesn't really transform anything, just collecting the information
//
// FIXME: Think how it can be unified with the above
//
//   "tensor"   "zero point"  "scale"
//    Const:A      Const:B    Const:C
//         u4      u4|f32    f16|f32
//         :         :          :
//         V         :         :
//        Convert  Convert    :
//        f16|f32   f16      :
//            :      :      :
//            V      V     :
//            Subtract    :
//              f16|f32  :
//               :      :
//               V      V
//               Multiply
//               fp16|f32

CWAI1::CWAI1(CWAI1::Results scales) {
    auto constA = opp::wrap_type<ov::op::v0::Constant>();
    auto constB = opp::wrap_type<ov::op::v0::Constant>();
    auto constC = opp::wrap_type<ov::op::v0::Constant>();
    auto cvtA = opp::wrap_type<ov::op::v0::Convert>({constA});
    auto cvtB = opp::wrap_type<ov::op::v0::Convert>({constB});
    auto subtr = opp::wrap_type<ov::op::v1::Subtract>({cvtA, cvtB});
    auto mulply = opp::wrap_type<ov::op::v1::Multiply>({subtr, constC});

    auto matcher_callback = [=](ov::pass::pattern::Matcher& m) {
        auto& node_to_output = m.get_pattern_value_map();
        auto matched_nodeA = node_to_output.at(constA).get_node_shared_ptr();
        auto matched_nodeB = node_to_output.at(constB).get_node_shared_ptr();
        auto matched_nodeC = node_to_output.at(constC).get_node_shared_ptr();

        NPUW_ASSERT(ov::op::util::is_constant(matched_nodeA));
        NPUW_ASSERT(ov::op::util::is_constant(matched_nodeB));
        NPUW_ASSERT(ov::op::util::is_constant(matched_nodeC));

        auto matched_valueA = std::static_pointer_cast<ov::op::v0::Constant>(matched_nodeA);
        auto matched_valueB = std::static_pointer_cast<ov::op::v0::Constant>(matched_nodeB);
        auto matched_valueC = std::static_pointer_cast<ov::op::v0::Constant>(matched_nodeC);

        if (ov::element::u4 == matched_valueA->get_element_type() &&
            (ov::element::u4 == matched_valueB->get_element_type() ||
             ov::element::f32 == matched_valueB->get_element_type()) &&
            (ov::element::f16 == matched_valueC->get_element_type() ||
             ov::element::f32 == matched_valueC->get_element_type())) {
            LOG_DEBUG("Matched: " << matched_valueC);
            scales.get().push_back(matched_valueC);
        }
        return true;
    };  // matcher_callback

    register_matcher(std::make_shared<opp::Matcher>(mulply, "TagCWAI1"), std::move(matcher_callback));
}

// FIXME: Think how it can be unified with the above. THIS is the GPTQ verision
//
//   "tensor"   "zero point"  "scale"
//    Const:A      Const:B    Const:C
//         u4       f32       f16|f32
//         :         :          :
//         V         :         :
//        Convert    :        :
//           f32     :       :
//            :      :      :
//            V      V     :
//            Subtract    :
//              f16|f32  :
//               :      :
//               V      V
//               Multiply
//               fp16|f32

CWAI2::CWAI2(CWAI2::Results scales) {
    auto constA = opp::wrap_type<ov::op::v0::Constant>();
    auto constB = opp::wrap_type<ov::op::v0::Constant>();
    auto constC = opp::wrap_type<ov::op::v0::Constant>();
    auto cvtA = opp::wrap_type<ov::op::v0::Convert>({constA});
    auto subtr = opp::wrap_type<ov::op::v1::Subtract>({cvtA, constB});
    auto mulply = opp::wrap_type<ov::op::v1::Multiply>({subtr, constC});

    auto matcher_callback = [=](ov::pass::pattern::Matcher& m) {
        auto& node_to_output = m.get_pattern_value_map();
        auto matched_nodeA = node_to_output.at(constA).get_node_shared_ptr();
        auto matched_nodeB = node_to_output.at(constB).get_node_shared_ptr();
        auto matched_nodeC = node_to_output.at(constC).get_node_shared_ptr();

        NPUW_ASSERT(ov::op::util::is_constant(matched_nodeA));
        NPUW_ASSERT(ov::op::util::is_constant(matched_nodeB));
        NPUW_ASSERT(ov::op::util::is_constant(matched_nodeC));

        auto matched_valueA = std::static_pointer_cast<ov::op::v0::Constant>(matched_nodeA);
        auto matched_valueB = std::static_pointer_cast<ov::op::v0::Constant>(matched_nodeB);
        auto matched_valueC = std::static_pointer_cast<ov::op::v0::Constant>(matched_nodeC);

        if (ov::element::u4 == matched_valueA->get_element_type() &&
            ov::element::f32 == matched_valueB->get_element_type() &&
            (ov::element::f16 == matched_valueC->get_element_type() ||
             ov::element::f32 == matched_valueC->get_element_type())) {
            LOG_DEBUG("Matched: " << matched_valueC);
            scales.get().push_back(matched_valueC);
        }
        return true;
    };  // matcher_callback

    register_matcher(std::make_shared<opp::Matcher>(mulply, "TagCWAI2"), std::move(matcher_callback));
}

// Pattern: Phi-3 4SymW16A/GPTQ for CWAI
//
// FIXME: Think how it can be unified with the above
//
//   "tensor"       "scale"
//    Const:A       Const:C
//      i4          f16|f32
//       :           :
//       V          :
//     Convert     :
//     f16|f32    :
//        :      :
//        V      V
//        Multiply
//         f16|f32

CWAI3::CWAI3(CWAI3::Results scales) {
    auto constA = opp::wrap_type<ov::op::v0::Constant>();
    auto constC = opp::wrap_type<ov::op::v0::Constant>();
    auto cvtA = opp::wrap_type<ov::op::v0::Convert>({constA});
    auto mulply = opp::wrap_type<ov::op::v1::Multiply>({cvtA, constC});

    auto matcher_callback = [=](ov::pass::pattern::Matcher& m) {
        auto& node_to_output = m.get_pattern_value_map();
        auto matched_nodeA = node_to_output.at(constA).get_node_shared_ptr();
        auto matched_nodeC = node_to_output.at(constC).get_node_shared_ptr();

        NPUW_ASSERT(ov::op::util::is_constant(matched_nodeA));
        NPUW_ASSERT(ov::op::util::is_constant(matched_nodeC));

        auto matched_valueA = std::static_pointer_cast<ov::op::v0::Constant>(matched_nodeA);
        auto matched_valueC = std::static_pointer_cast<ov::op::v0::Constant>(matched_nodeC);

        if (ov::element::i4 == matched_valueA->get_element_type() &&
            (ov::element::f16 == matched_valueC->get_element_type() ||
             ov::element::f32 == matched_valueC->get_element_type())) {
            LOG_DEBUG("Matched: " << matched_valueC);
            scales.get().push_back(matched_valueC);
        }
        return true;
    };  // matcher_callback

    register_matcher(std::make_shared<opp::Matcher>(mulply, "TagCWAI3"), std::move(matcher_callback));
}

// As seen in LLaMa-v2-7b:
// Since it is Symm, all zero points for all blocks must have the same
// value so NPUW will detect it and fuse to function body (so it is
// not Parameter but Const).

// In the diagram below, pattern on the left is identified and
// is modified to pattern in the right:
//
//   "tensor"     "zero point" "scale"
//   Parameter:A  Parameter:B  Parameter:C  >    Parameter:A
//                Const:B                   >
//         u4       f32         f32         >       f16
//         :         :          :           >        :
//         V         :         :            >        V
//        Convert    :        :             >       Convert
//        f16|f32    :       :              >          f32  <Const>
//            :      :      :               >           :     :
//            V      V     :                >           V     V
//            Subtract    :                 >           Reshape
//              f16|f32  :                  >             :
//               :      :                   >             V
//               V      V                   >
//               Multiply                   >
//               fp16|f32 <Const>           >
//                  :     :                 >
//                  V     V                 >
//                  Reshape                 >
//                    :                     >
//                    V                     >
//

// Implementation TBD

}  // namespace SymmZP

//------------------------------------------------------------------------------
// Pattern: ASymmZP, weights with asymmetric quantization
//
namespace AsymmZP {
// As seen in asymmetric TinyLlama:
// Since it is ASymm, all zero points for all blocks have different
// values so they will be Parameters but not Constants.
//
// In the diagram below, pattern on the left is identified and
// is modified to pattern in the right if type is promoted to f16
//
//   "tensor"     "zero point" "scale"
//   Parameter:A  Parameter:B  Parameter:C  >    Parameter:A
//         u4        u4        f16          >       f16     <Const>
//         :         :          :           >        :         :
//         V         :         :            >        V         V
//        Convert  Convert    :             >       Reshape|Convert
//           f16    f16      :              >
//            :      :      :               >
//            V      V     :                >
//            Subtract    :                 >
//              f16      :                  >
//               :      :                   >
//               V      V                   >
//               Multiply                   >
//               fp16  <Const>              >
//                  :     :                 >
//                  V     V                 >
//              Reshape|Convert             >
//                    :                     >
//                    V                     >
//
DCOFFPassReshape::DCOFFPassReshape(DCOffMode dcoff_mode, ov::element::Type dcoff_type, DCOFFParamRef pref) {
    auto paramA = opp::wrap_type<ov::op::v0::Parameter>();
    auto paramB = opp::wrap_type<ov::op::v0::Parameter>();
    auto paramC = opp::wrap_type<ov::op::v0::Parameter>();
    auto cvtA = opp::wrap_type<ov::op::v0::Convert>({paramA});
    auto cvtB = opp::wrap_type<ov::op::v0::Convert>({paramB});
    auto subtr = opp::wrap_type<ov::op::v1::Subtract>({cvtA, cvtB});
    auto mulply = opp::wrap_type<ov::op::v1::Multiply>({subtr, paramC});

    auto scalar = opp::wrap_type<ov::op::v0::Constant>();
    auto reshpe = opp::wrap_type<ov::op::v1::Reshape>({mulply, scalar});

    auto callback = [=](ov::pass::pattern::Matcher& m) {
        auto& node_to_output = m.get_pattern_value_map();
        auto matched_nodeA = node_to_output.at(paramA).get_node_shared_ptr();
        auto matched_nodeB = node_to_output.at(paramB).get_node_shared_ptr();
        auto matched_nodeC = node_to_output.at(paramC).get_node_shared_ptr();

        NPUW_ASSERT(ov::op::util::is_parameter(matched_nodeA));
        NPUW_ASSERT(ov::op::util::is_parameter(matched_nodeB));
        NPUW_ASSERT(ov::op::util::is_parameter(matched_nodeC));

        auto matched_paramA = std::static_pointer_cast<ov::op::v0::Parameter>(matched_nodeA);
        auto matched_paramB = std::static_pointer_cast<ov::op::v0::Parameter>(matched_nodeB);
        auto matched_paramC = std::static_pointer_cast<ov::op::v0::Parameter>(matched_nodeC);

        if (ov::element::u4 == matched_paramA->get_element_type() &&
            ov::element::u4 == matched_paramB->get_element_type() &&
            ov::element::f16 == matched_paramC->get_element_type()) {
            LOG_DEBUG("Matched: " << matched_paramA << ", set element type to " << dcoff_type);
            matched_paramA->set_element_type(dcoff_type);

            if (dcoff_mode == DCOffMode::CAST_SCALE) {
                NPUW_ASSERT(dcoff_type == ov::element::f16);

                LOG_DEBUG("Matched: " << matched_paramB << " - value to remove...");
                LOG_DEBUG("Matched: " << matched_paramC << " - parameter to remove...");
                LOG_BLOCK();

                // Extra transformation here:
                // - remove Subtract + Multiply,
                // - mark paramC for removal.
                // Reshape will be reconnected to ParamA directly

                // Record mapping from the Scale coeff parameter to the Real weight parameter
                pref.get().zerops_asymm[matched_paramA] = matched_paramB;
                pref.get().scales[matched_paramC] = matched_paramA;

                // Disconnect Multiply and Convert from their outputs
                auto matched_mulply = node_to_output.at(mulply).get_node_shared_ptr();
                auto matched_convrt = node_to_output.at(cvtA).get_node_shared_ptr();
                auto drop_outputs = [](std::shared_ptr<ov::Node> node) {
                    for (auto&& node_outputs : node->outputs()) {
                        for (auto&& node_reader_port : node_outputs.get_target_inputs()) {
                            node_outputs.remove_target_input(node_reader_port);
                        }
                    }
                };
                LOG_DEBUG("Dropping the connections...");
                drop_outputs(matched_mulply);
                drop_outputs(matched_convrt);

                LOG_DEBUG("Reconnecting the Root...");
                auto matched_reshpe = node_to_output.at(reshpe).get_node_shared_ptr();
                matched_reshpe->input(0).replace_source_output(matched_paramA);
            }
            LOG_DEBUG("Done");
        }
        return false;  // root node hasn't changed
    };
    register_matcher(std::make_shared<opp::Matcher>(reshpe, "TagDCOFFReshape"), std::move(callback));
}
}  // namespace AsymmZP
}  // namespace patterns
}  // namespace npuw
}  // namespace ov<|MERGE_RESOLUTION|>--- conflicted
+++ resolved
@@ -536,11 +536,7 @@
     register_matcher(std::make_shared<opp::Matcher>(reshpe, "TagDCOFFReshape2"), std::move(callback));
 }
 
-<<<<<<< HEAD
-// Pattern: Phi-3 4SymW16A/GPTQ
-=======
 // Pattern: Phi-3 4SymW16A
->>>>>>> f16097f0
 //
 //
 //   "tensor"       "scale"           >            "tensor"
@@ -559,11 +555,7 @@
 //            V                       >
 //         Convert
 
-<<<<<<< HEAD
-DCOFFPassCWAI3::DCOFFPassCWAI3(DCOffMode dcoff_mode, ov::element::Type dcoff_type, DCOFFParamRef pref) {
-=======
 DCOFFPassReshape3::DCOFFPassReshape3(DCOffMode dcoff_mode, ov::element::Type dcoff_type, DCOFFParamRef pref) {
->>>>>>> f16097f0
     auto paramA = opp::wrap_type<ov::op::v0::Parameter>();
     auto paramC = opp::wrap_type<ov::op::v0::Parameter>();
     auto cvtA = opp::wrap_type<ov::op::v0::Convert>({paramA});
@@ -624,9 +616,6 @@
         return false;  // root node hasn't changed
     };
 
-<<<<<<< HEAD
-    register_matcher(std::make_shared<opp::Matcher>(cvt, "TagDCOFFPassCWAI3"), std::move(callback));
-=======
     register_matcher(std::make_shared<opp::Matcher>(cvt, "TagDCOFFPassReshape3"), std::move(callback));
 }
 
@@ -712,7 +701,6 @@
     };
 
     register_matcher(std::make_shared<opp::Matcher>(reshape, "TagDCOFFPassReshape4"), std::move(callback));
->>>>>>> f16097f0
 }
 
 //------------------------------------------------------------------------------

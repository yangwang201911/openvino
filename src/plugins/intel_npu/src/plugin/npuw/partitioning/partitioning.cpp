--- conflicted
+++ resolved
@@ -1624,16 +1624,11 @@
         // LLaMaGPTQ
         rewr.add_matcher<ov::npuw::patterns::SymmZP::DCOFFPassReshape2>(dcoff_mode, dcoff_type, std::ref(params_to));
 
-<<<<<<< HEAD
-        // Phi-3 4SymW16A/GPTQ
-        rewr.add_matcher<ov::npuw::patterns::SymmZP::DCOFFPassCWAI3>(dcoff_mode, dcoff_type, std::ref(params_to));
-=======
         // Phi-3 4SymW16A
         rewr.add_matcher<ov::npuw::patterns::SymmZP::DCOFFPassReshape3>(dcoff_mode, dcoff_type, std::ref(params_to));
 
         // Phi-3 i4 4SymW16A
         rewr.add_matcher<ov::npuw::patterns::SymmZP::DCOFFPassReshape4>(dcoff_mode, dcoff_type, std::ref(params_to));
->>>>>>> f16097f0
 
         // Asymmetric zeropoints
         rewr.add_matcher<ov::npuw::patterns::AsymmZP::DCOFFPassReshape>(dcoff_mode, dcoff_type, std::ref(params_to));

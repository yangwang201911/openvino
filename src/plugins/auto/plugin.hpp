// Copyright (C) 2018-2022 Intel Corporation
// SPDX-License-Identifier: Apache-2.0
//

///////////////////////////////////////////////////////////////////////////////////////////////////
#pragma once

#include <map>
#include <vector>
#include <string>
#include <list>

#include <cpp_interfaces/interface/ie_iplugin_internal.hpp>
#include <cpp_interfaces/interface/ie_internal_plugin_config.hpp>
#include "utils/log_util.hpp"
#include "common.hpp"
#include "utils/config.hpp"

#ifdef  MULTIUNITTEST
#define MOCKTESTMACRO virtual
#define MultiDevicePlugin MockMultiDevicePlugin
#else
#define MOCKTESTMACRO
#endif

namespace MultiDevicePlugin {

class MultiDeviceInferencePlugin : public InferenceEngine::IInferencePlugin {
public:
    MultiDeviceInferencePlugin();
    ~MultiDeviceInferencePlugin() = default;

    InferenceEngine::IExecutableNetworkInternal::Ptr LoadExeNetworkImpl(const InferenceEngine::CNNNetwork&        network,
                                                                       const std::map<std::string, std::string>& config) override;

    InferenceEngine::IExecutableNetworkInternal::Ptr LoadNetwork(const std::string& modelPath,
                                                                 const std::map<std::string, std::string>& config) override;

    void SetConfig(const std::map<std::string, std::string>& config) override;
    InferenceEngine::Parameter GetConfig(const std::string& name, const std::map<std::string, InferenceEngine::Parameter> & options) const override;
    InferenceEngine::QueryNetworkResult QueryNetwork(const InferenceEngine::CNNNetwork&        network,
                                                     const std::map<std::string, std::string>& config) const override;
    InferenceEngine::Parameter GetMetric(const std::string& name,
                                         const std::map<std::string, InferenceEngine::Parameter>& options) const override;

    MOCKTESTMACRO std::vector<MultiDevicePlugin::DeviceInformation> ParseMetaDevices(const std::string & devicesRequestsCfg,
                                                                       const std::map<std::string, std::string> & config) const;

    MOCKTESTMACRO std::string GetDeviceList(const std::map<std::string, std::string>& config) const;

    std::list<DeviceInformation> GetValidDevice(const std::vector<DeviceInformation>& metaDevices,
                                                   const std::string& networkPrecision = METRIC_VALUE(FP32));

    MOCKTESTMACRO DeviceInformation SelectDevice(const std::vector<DeviceInformation>& metaDevices,
                                                 const std::string& networkPrecision = METRIC_VALUE(FP32),
                                                 unsigned int priority = 0);
    void UnregisterPriority(const unsigned int& priority, const std::string& deviceName);
    void RegisterPriority(const unsigned int& priority, const std::string& deviceName);

protected:
    std::map<std::string, std::string> GetSupportedConfig(const std::map<std::string, std::string>& config,
                                                          const MultiDevicePlugin::DeviceName & deviceName) const;

private:
    InferenceEngine::IExecutableNetworkInternal::Ptr LoadNetworkImpl(const std::string& modelPath,
                                                                       InferenceEngine::CNNNetwork network,
                                                                       const std::map<std::string, std::string>& config,
                                                                       const std::string &networkPrecision = METRIC_VALUE(FP32));
<<<<<<< HEAD
    static void CheckConfig(const std::map<std::string, std::string>& config,
                            AutoScheduleContext::Ptr& context,
                            std::map<std::string, std::string>& filterConfig);
    static std::vector<std::string > ParsePrioritiesDevices(const std::string& priorities, const char separator = ',');
=======
    PluginConfig _pluginConfig;
>>>>>>> 277666cd
    std::vector<DeviceInformation> FilterDevice(const std::vector<DeviceInformation>& metaDevices,
                                                const std::map<std::string, std::string>& config);
    std::vector<DeviceInformation> FilterDeviceByNetwork(const std::vector<DeviceInformation>& metaDevices,
                                                InferenceEngine::CNNNetwork network);
    std::string GetLogTag() const noexcept;
    static std::mutex _mtx;
    static std::map<unsigned int, std::list<std::string>> _priorityMap;
    std::string _LogTag;
};

}  // namespace MultiDevicePlugin<|MERGE_RESOLUTION|>--- conflicted
+++ resolved
@@ -66,14 +66,8 @@
                                                                        InferenceEngine::CNNNetwork network,
                                                                        const std::map<std::string, std::string>& config,
                                                                        const std::string &networkPrecision = METRIC_VALUE(FP32));
-<<<<<<< HEAD
-    static void CheckConfig(const std::map<std::string, std::string>& config,
-                            AutoScheduleContext::Ptr& context,
-                            std::map<std::string, std::string>& filterConfig);
-    static std::vector<std::string > ParsePrioritiesDevices(const std::string& priorities, const char separator = ',');
-=======
+    std::vector<std::string > ParsePrioritiesDevices(const std::string& priorities, const char separator = ',');
     PluginConfig _pluginConfig;
->>>>>>> 277666cd
     std::vector<DeviceInformation> FilterDevice(const std::vector<DeviceInformation>& metaDevices,
                                                 const std::map<std::string, std::string>& config);
     std::vector<DeviceInformation> FilterDeviceByNetwork(const std::vector<DeviceInformation>& metaDevices,

--- conflicted
+++ resolved
@@ -483,17 +483,6 @@
     autoSContext->_LogTag = _LogTag;
     autoSContext->_startupfallback = loadConfig.get_property(ov::intel_auto::enable_startup_fallback);
     autoSContext->_runtimeFallback = loadConfig.get_property(ov::intel_auto::enable_runtime_fallback);
-<<<<<<< HEAD
-    auto execNetwork = std::make_shared<AutoExecutableNetwork>(autoSContext, std::make_shared<AutoSchedule>());
-    if (!modelPath.empty()) {
-        SetExeNetworkInfo(execNetwork,
-                          autoSContext->_hwExecutableNetwork->GetInputsInfo(),
-                          autoSContext->_hwExecutableNetwork->GetOutputsInfo());
-        execNetwork->setInputs(autoSContext->_hwExecutableNetwork->getInputs());
-        execNetwork->setOutputs(autoSContext->_hwExecutableNetwork->getOutputs());
-    }
-    return execNetwork;
-=======
     IExecutableNetworkInternal::Ptr impl;
     // enable bind only in cumulative_throughput mode
     if (loadConfig.get_property(ov::intel_auto::device_bind_buffer) &&
@@ -504,8 +493,14 @@
     } else {
         impl = std::make_shared<AutoExecutableNetwork>(autoSContext, std::make_shared<AutoSchedule>());
     }
+    if (!modelPath.empty()) {
+        SetExeNetworkInfo(impl,
+                          autoSContext->_hwExecutableNetwork->GetInputsInfo(),
+                          autoSContext->_hwExecutableNetwork->GetOutputsInfo());
+        impl->setInputs(autoSContext->_hwExecutableNetwork->getInputs());
+        impl->setOutputs(autoSContext->_hwExecutableNetwork->getOutputs());
+    }
     return impl;
->>>>>>> 6490c2eb
 }
 
 QueryNetworkResult MultiDeviceInferencePlugin::QueryNetwork(const CNNNetwork&                         network,

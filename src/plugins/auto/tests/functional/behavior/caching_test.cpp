// Copyright (C) 2018-2025 Intel Corporation
// SPDX-License-Identifier: Apache-2.0
//

#include "auto_func_test.hpp"
#include "common_test_utils/include/common_test_utils/file_utils.hpp"
#include "openvino/pass/serialize.hpp"

using namespace ov::auto_plugin::tests;

TEST_F(AutoFuncTests, compiled_with_cache_enabled) {
    core.set_property(ov::cache_dir(cache_path));
    core.set_property("MOCK_GPU", ov::device::id("test"));  // device id for cache property distinguish with MOCK_CPU
    auto compiled_model =
        core.compile_model(model_cannot_batch,
                           "AUTO",
                           {ov::device::priorities("MOCK_GPU", "MOCK_CPU"),
                            ov::hint::performance_mode(ov::hint::PerformanceMode::CUMULATIVE_THROUGHPUT)});
    ASSERT_EQ(ov::test::utils::listFilesWithExt(cache_path, "blob").size(), 2);
    compiled_model = core.compile_model(model_cannot_batch,
                                        "AUTO",
                                        {ov::device::priorities("MOCK_GPU", "MOCK_CPU"),
                                         ov::hint::performance_mode(ov::hint::PerformanceMode::CUMULATIVE_THROUGHPUT)});
    // can reuse the cache, no extra cache generated
    ASSERT_EQ(ov::test::utils::listFilesWithExt(cache_path, "blob").size(), 2);
    core.set_property("MOCK_GPU", ov::device::id("test_regenerate"));
    compiled_model = core.compile_model(model_cannot_batch,
                                        "AUTO",
                                        {ov::device::priorities("MOCK_GPU", "MOCK_CPU"),
                                         ov::hint::performance_mode(ov::hint::PerformanceMode::CUMULATIVE_THROUGHPUT)});
    // new cache file expected
    ASSERT_EQ(ov::test::utils::listFilesWithExt(cache_path, "blob").size(), 3);
    core.set_property(ov::cache_dir(""));
}

TEST_F(AutoFuncTests, load_cached_model_to_actual_device_and_disable_CPU_accelerating_default_startup_fallback) {
    core.set_property(ov::cache_dir(cache_path));
    core.set_property("MOCK_GPU", ov::device::id("test"));  // device id for cache property distinguish with MOCK_CPU
    {
        auto compiled_model = core.compile_model(model_cannot_batch,
                                                 "AUTO",
                                                 {ov::device::priorities("MOCK_GPU", "MOCK_CPU"),
                                                  ov::hint::performance_mode(ov::hint::PerformanceMode::THROUGHPUT)});
    }
<<<<<<< HEAD
    // No cached model created for CPU accelerator as cache is enable
    // will only cache model for actual device
=======
    // No cached model for actual device
    // will only cache model only for actual device. CVS-141026
>>>>>>> d72b7615
    ASSERT_EQ(ov::test::utils::listFilesWithExt(cache_path, "blob").size(), 1);
    ov::test::utils::removeFilesWithExt(cache_path, "blob");
    {
        auto compiled_model = core.compile_model(
            model_cannot_batch,
            "AUTO",
            {ov::device::priorities("MOCK_GPU"), ov::hint::performance_mode(ov::hint::PerformanceMode::THROUGHPUT)});
    }
    // No cached model generated for CPU accelerator as cache is enable
    // cached model exists for actual device
    // will reuse cached model for actual device
    ASSERT_EQ(ov::test::utils::listFilesWithExt(cache_path, "blob").size(), 1);
    {
        auto compiled_model = core.compile_model(model_cannot_batch,
                                                 "AUTO",
                                                 {ov::device::priorities("MOCK_GPU", "MOCK_CPU"),
                                                  ov::hint::performance_mode(ov::hint::PerformanceMode::THROUGHPUT)});
    }
    // No cached model generated for CPU accelerator as cache is enable.
    // cached model exists for actual device
    // will reuse cached model for actual device
    ASSERT_EQ(ov::test::utils::listFilesWithExt(cache_path, "blob").size(), 1);

    core.set_property("MOCK_GPU", ov::device::id("test_regenerate"));
    {
        auto compiled_model = core.compile_model(model_cannot_batch,
                                                 "AUTO",
                                                 {ov::device::priorities("MOCK_GPU", "MOCK_CPU"),
                                                  ov::hint::performance_mode(ov::hint::PerformanceMode::THROUGHPUT)});
    }
    // No cached model generated for CPU accelerator as cache is enable.
    // model hash id changed for actual device
<<<<<<< HEAD
    // will only cache model for actual device
=======
    // will cache model for actual device with new device id
>>>>>>> d72b7615
    ASSERT_EQ(ov::test::utils::listFilesWithExt(cache_path, "blob").size(), 2);
    core.set_property(ov::cache_dir(""));
}

TEST_F(AutoFuncTests, load_model_path_to_actual_device_and_disable_CPU_accelerating_default_startup_fallback) {
    std::string filePrefix = ov::test::utils::generateTestFilePrefix();
    auto m_xml_path = filePrefix + ".xml";
    auto m_bin_path = filePrefix + ".bin";
    ov::pass::Serialize(m_xml_path, m_bin_path).run_on_model(model_cannot_batch);
    core.set_property(ov::cache_dir(cache_path));
    core.set_property("MOCK_GPU", ov::device::id("test"));  // device id for cache property distinguish with MOCK_CPU
    {
        auto compiled_model = core.compile_model(m_xml_path,
                                                 "AUTO",
                                                 {ov::device::priorities("MOCK_GPU", "MOCK_CPU"),
                                                  ov::hint::performance_mode(ov::hint::PerformanceMode::THROUGHPUT)});
    }
<<<<<<< HEAD
    // No cached model generated for CPU accelerator as cache is enabled
    // will only cache model for actual device
=======
    // No cached model for actual device
    // will only cache model only for actual device. CVS-141026
>>>>>>> d72b7615
    ASSERT_EQ(ov::test::utils::listFilesWithExt(cache_path, "blob").size(), 1);
    ov::test::utils::removeFilesWithExt(cache_path, "blob");
    {
        auto compiled_model = core.compile_model(
            m_xml_path,
            "AUTO",
            {ov::device::priorities("MOCK_GPU"), ov::hint::performance_mode(ov::hint::PerformanceMode::THROUGHPUT)});
    }
    // will reuse cached model for actual device with no CPU as accelerator
    ASSERT_EQ(ov::test::utils::listFilesWithExt(cache_path, "blob").size(), 1);
    {
        auto compiled_model = core.compile_model(m_xml_path,
                                                 "AUTO",
                                                 {ov::device::priorities("MOCK_GPU", "MOCK_CPU"),
                                                  ov::hint::performance_mode(ov::hint::PerformanceMode::THROUGHPUT)});
    }
    // will reuse cached model for actual device and no cached model for CPU accelerator as cache is enabled.
    ASSERT_EQ(ov::test::utils::listFilesWithExt(cache_path, "blob").size(), 1);

    core.set_property("MOCK_GPU", ov::device::id("test_regenerate"));
    {
        auto compiled_model = core.compile_model(m_xml_path,
                                                 "AUTO",
                                                 {ov::device::priorities("MOCK_GPU", "MOCK_CPU"),
                                                  ov::hint::performance_mode(ov::hint::PerformanceMode::THROUGHPUT)});
    }
<<<<<<< HEAD
    // No cached model generated for CPU accelerator as cache is enable.
    // will cache model for actual device as model hash id changed for actual device
=======
    // model hash id changed for actual device
    // will cache model for actual device with new device id
>>>>>>> d72b7615
    ASSERT_EQ(ov::test::utils::listFilesWithExt(cache_path, "blob").size(), 2);
    core.set_property(ov::cache_dir(""));
    ov::test::utils::removeIRFiles(m_xml_path, m_bin_path);
}

TEST_F(AutoFuncTests, load_cached_model_to_actual_device_and_disable_CPU_accelerating_set_startup_fallback) {
    core.set_property(ov::cache_dir(cache_path));
    core.set_property("MOCK_GPU", ov::device::id("test"));  // device id for cache property distinguish with MOCK_CPU
    {
        auto compiled_model = core.compile_model(model_cannot_batch,
                                                 "AUTO",
                                                 {ov::device::priorities("MOCK_GPU", "MOCK_CPU"),
                                                  ov::hint::performance_mode(ov::hint::PerformanceMode::THROUGHPUT)});
    }
<<<<<<< HEAD
    // No cached model generated for CPU accelerator as cache is enable.
    // will only cache model for actual device
=======
    // No cached model for actual device
    // will only cache model only for actual device. CVS-141026
>>>>>>> d72b7615
    ASSERT_EQ(ov::test::utils::listFilesWithExt(cache_path, "blob").size(), 1);
    ov::test::utils::removeFilesWithExt(cache_path, "blob");
    {
        auto compiled_model = core.compile_model(
            model_cannot_batch,
            "AUTO",
            {ov::device::priorities("MOCK_GPU"), ov::hint::performance_mode(ov::hint::PerformanceMode::THROUGHPUT)});
    }
    {
        auto compiled_model = core.compile_model(model_cannot_batch,
                                                 "AUTO",
                                                 {ov::device::priorities("MOCK_GPU", "MOCK_CPU"),
                                                  ov::hint::performance_mode(ov::hint::PerformanceMode::THROUGHPUT),
                                                  ov::intel_auto::enable_startup_fallback(true)});
    }
    // cached model exists for actual device
    // No cached model generated for CPU accelerator as cache is enable.
    // will reuse cached model for actual device
    ASSERT_EQ(ov::test::utils::listFilesWithExt(cache_path, "blob").size(), 1);
    core.set_property("MOCK_GPU", ov::device::id("test_regenerate"));
    {
        auto compiled_model = core.compile_model(model_cannot_batch,
                                                 "AUTO",
                                                 {ov::device::priorities("MOCK_GPU", "MOCK_CPU"),
                                                  ov::hint::performance_mode(ov::hint::PerformanceMode::THROUGHPUT),
                                                  ov::intel_auto::enable_startup_fallback(false)});
    }
    // model hash id changed for actual device
<<<<<<< HEAD
    // will cache 2 models for actual device and no cached model for CPU as CPU accelerator is disable
=======
    // will cache model for actual device with new device id
>>>>>>> d72b7615
    ASSERT_EQ(ov::test::utils::listFilesWithExt(cache_path, "blob").size(), 2);
    core.set_property(ov::cache_dir(""));
}

TEST_F(AutoFuncTests, compiled_with_cache_enabled_batch_enabled) {
#ifdef ENABLE_AUTO_BATCH
    core.set_property(ov::cache_dir(cache_path));
    core.set_property("MOCK_GPU", ov::device::id("test"));  // device id for cache property distinguish with MOCK_CPU
    auto compiled_model =
        core.compile_model(model_can_batch,
                           "AUTO",
                           {ov::device::priorities("MOCK_GPU", "MOCK_CPU"),
                            ov::hint::performance_mode(ov::hint::PerformanceMode::CUMULATIVE_THROUGHPUT)});
    ASSERT_EQ(ov::test::utils::listFilesWithExt(cache_path, "blob").size(), 3);
    compiled_model = core.compile_model(model_can_batch,
                                        "AUTO",
                                        {ov::device::priorities("MOCK_GPU", "MOCK_CPU"),
                                         ov::hint::performance_mode(ov::hint::PerformanceMode::CUMULATIVE_THROUGHPUT)});
    // can reuse the cache, no extra cache generated
    ASSERT_EQ(ov::test::utils::listFilesWithExt(cache_path, "blob").size(), 3);
    core.set_property("MOCK_GPU", ov::device::id("test_regenerate"));
    compiled_model = core.compile_model(model_can_batch,
                                        "AUTO",
                                        {ov::device::priorities("MOCK_GPU", "MOCK_CPU"),
                                         ov::hint::performance_mode(ov::hint::PerformanceMode::CUMULATIVE_THROUGHPUT)});
    // new cache file expected
    ASSERT_EQ(ov::test::utils::listFilesWithExt(cache_path, "blob").size(), 5);
    core.set_property(ov::cache_dir(""));
#endif
}<|MERGE_RESOLUTION|>--- conflicted
+++ resolved
@@ -42,13 +42,8 @@
                                                  {ov::device::priorities("MOCK_GPU", "MOCK_CPU"),
                                                   ov::hint::performance_mode(ov::hint::PerformanceMode::THROUGHPUT)});
     }
-<<<<<<< HEAD
-    // No cached model created for CPU accelerator as cache is enable
-    // will only cache model for actual device
-=======
     // No cached model for actual device
     // will only cache model only for actual device. CVS-141026
->>>>>>> d72b7615
     ASSERT_EQ(ov::test::utils::listFilesWithExt(cache_path, "blob").size(), 1);
     ov::test::utils::removeFilesWithExt(cache_path, "blob");
     {
@@ -81,11 +76,7 @@
     }
     // No cached model generated for CPU accelerator as cache is enable.
     // model hash id changed for actual device
-<<<<<<< HEAD
-    // will only cache model for actual device
-=======
     // will cache model for actual device with new device id
->>>>>>> d72b7615
     ASSERT_EQ(ov::test::utils::listFilesWithExt(cache_path, "blob").size(), 2);
     core.set_property(ov::cache_dir(""));
 }
@@ -103,13 +94,8 @@
                                                  {ov::device::priorities("MOCK_GPU", "MOCK_CPU"),
                                                   ov::hint::performance_mode(ov::hint::PerformanceMode::THROUGHPUT)});
     }
-<<<<<<< HEAD
-    // No cached model generated for CPU accelerator as cache is enabled
-    // will only cache model for actual device
-=======
     // No cached model for actual device
     // will only cache model only for actual device. CVS-141026
->>>>>>> d72b7615
     ASSERT_EQ(ov::test::utils::listFilesWithExt(cache_path, "blob").size(), 1);
     ov::test::utils::removeFilesWithExt(cache_path, "blob");
     {
@@ -136,13 +122,8 @@
                                                  {ov::device::priorities("MOCK_GPU", "MOCK_CPU"),
                                                   ov::hint::performance_mode(ov::hint::PerformanceMode::THROUGHPUT)});
     }
-<<<<<<< HEAD
-    // No cached model generated for CPU accelerator as cache is enable.
-    // will cache model for actual device as model hash id changed for actual device
-=======
     // model hash id changed for actual device
     // will cache model for actual device with new device id
->>>>>>> d72b7615
     ASSERT_EQ(ov::test::utils::listFilesWithExt(cache_path, "blob").size(), 2);
     core.set_property(ov::cache_dir(""));
     ov::test::utils::removeIRFiles(m_xml_path, m_bin_path);
@@ -157,13 +138,8 @@
                                                  {ov::device::priorities("MOCK_GPU", "MOCK_CPU"),
                                                   ov::hint::performance_mode(ov::hint::PerformanceMode::THROUGHPUT)});
     }
-<<<<<<< HEAD
-    // No cached model generated for CPU accelerator as cache is enable.
-    // will only cache model for actual device
-=======
     // No cached model for actual device
     // will only cache model only for actual device. CVS-141026
->>>>>>> d72b7615
     ASSERT_EQ(ov::test::utils::listFilesWithExt(cache_path, "blob").size(), 1);
     ov::test::utils::removeFilesWithExt(cache_path, "blob");
     {
@@ -192,11 +168,7 @@
                                                   ov::intel_auto::enable_startup_fallback(false)});
     }
     // model hash id changed for actual device
-<<<<<<< HEAD
-    // will cache 2 models for actual device and no cached model for CPU as CPU accelerator is disable
-=======
     // will cache model for actual device with new device id
->>>>>>> d72b7615
     ASSERT_EQ(ov::test::utils::listFilesWithExt(cache_path, "blob").size(), 2);
     core.set_property(ov::cache_dir(""));
 }

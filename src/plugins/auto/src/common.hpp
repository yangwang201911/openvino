// Copyright (C) 2018-2025 Intel Corporation
// SPDX-License-Identifier: Apache-2.0
//

///////////////////////////////////////////////////////////////////////////////////////////////////
#pragma once

#include <map>
#include <string>

#include "openvino/runtime/auto/properties.hpp"
#include "openvino/runtime/iasync_infer_request.hpp"
#include "openvino/runtime/icompiled_model.hpp"
#include "openvino/runtime/icore.hpp"
#include "openvino/runtime/isync_infer_request.hpp"
#include "openvino/runtime/remote_tensor.hpp"
#include "openvino/runtime/threading/itask_executor.hpp"
#include "openvino/runtime/threading/thread_safe_containers.hpp"
#include "transformations/utils/utils.hpp"
#include "utils/log_util.hpp"

#ifdef  MULTIUNITTEST
#define MOCKTESTMACRO virtual
#define auto_plugin mock_auto_plugin
#else
#define MOCKTESTMACRO
#endif

namespace ov {
namespace auto_plugin {
using DeviceName = std::string;
using IASyncInferPtr = std::shared_ptr<ov::IAsyncInferRequest>;
using ISyncInferPtr = std::shared_ptr<ov::ISyncInferRequest>;
using SoAsyncInferRequest = ov::SoPtr<ov::IAsyncInferRequest>;
using SoCompiledModel = ov::SoPtr<ov::ICompiledModel>;
using Time = std::chrono::time_point<std::chrono::steady_clock>;
using Stage = std::pair<std::shared_ptr<ov::threading::ITaskExecutor>, ov::threading::Task>;
using Pipeline = std::vector<Stage>;

template<typename T>
using DeviceMap = std::unordered_map<DeviceName, T>;
// Bell to do, check if needed, or just use immediate exectutor is enough
struct AutoImmediateExecutor : public ov::threading::ITaskExecutor {
public:
    /**
     * @brief A shared pointer to a ImmediateExecutor object
     */
    using Ptr = std::shared_ptr<AutoImmediateExecutor>;

    /**
     * @brief Destroys the object.
     */
    ~AutoImmediateExecutor() override = default;

    void run(ov::threading::Task task) override {
        immediate_task = std::move(task);
        immediate_task();
    }
    ov::threading::Task immediate_task;
};

struct WorkerInferRequest {
    SoAsyncInferRequest           m_inferrequest;
    ov::threading::Task           m_task;
    std::exception_ptr            m_exception_ptr = nullptr;
    std::list<Time>               m_start_times;
    std::list<Time>               m_end_times;
    int                           m_index = 0;
    AutoImmediateExecutor::Ptr    m_fallback_exec;
};

struct ThisRequestExecutor : public ov::threading::ITaskExecutor {
    explicit ThisRequestExecutor(WorkerInferRequest** ptr, AutoImmediateExecutor::Ptr executor = nullptr):
        m_workptrptr{ptr},
        m_fallback_exec(std::move(executor)) {}
    void run(ov::threading::Task task) override {
        (*m_workptrptr)->m_task = std::move(task);
        (*m_workptrptr)->m_fallback_exec = m_fallback_exec;
        (*m_workptrptr)->m_inferrequest->start_async();
    };
    WorkerInferRequest** m_workptrptr = nullptr;
    AutoImmediateExecutor::Ptr m_fallback_exec;
};

struct DeviceInformation {
    DeviceName device_name;
    ov::AnyMap config;
    int num_requests_per_devices;
    std::string default_device_id;
    DeviceName unique_name;
    unsigned int device_priority;
    DeviceInformation(DeviceName dn = {}, ov::AnyMap conf = {},
        int n_req = -1, std::string default_id = {}, DeviceName name = {}, unsigned int priority = 0)
        : device_name(std::move(dn)), config(std::move(conf)),
        num_requests_per_devices(n_req), default_device_id(std::move(default_id)), unique_name(std::move(name)), device_priority(priority)
        {}
};

struct deviceChecker {
        template <typename T,
          typename std::enable_if<std::is_same<typename std::decay<T>::type, std::string>::value, bool>::type = true,
          typename U = typename std::vector<T>::const_iterator>
        U check_and_return_if_device_in_list(const std::string& target, const std::vector<T>& device_list, bool exact_match = false) {
            if (exact_match) {
                return std::find_if(device_list.begin(), device_list.end(),
                        [&target](const T& d) { return d == target; });
            }
            return std::find_if(device_list.begin(), device_list.end(),
                            [&target](const T & d) {
                                return d.find(target) != std::string::npos;
                            });
        }
        template <typename T,
          typename std::enable_if<std::is_same<typename std::decay<T>::type, std::string>::value, bool>::type = true>
        bool check_if_device_in_list(const std::string& target, const std::vector<T>& device_list, bool exact_match = false) {
            if (exact_match) {
                return std::find_if(device_list.begin(), device_list.end(),
                                    [&target](const T& d) { return d == target; }) != device_list.cend();
            }
            return std::find_if(device_list.begin(), device_list.end(),
                            [&target](const T& d) {
                                return d.find(target) != std::string::npos;
                            }) != device_list.end();
        }
        template <typename T,
          typename std::enable_if<std::is_same<typename std::decay<T>::type, DeviceInformation>::value, bool>::type = true,
          typename U = typename std::vector<T>::const_iterator>
        U check_and_return_if_device_in_list(const std::string& target, const std::vector<T>& device_list, bool exact_match = false) {
            if (exact_match) {
                return std::find_if(device_list.begin(), device_list.end(),
                        [&target](const T& d) { return d.device_name == target; });
            }
            return std::find_if(device_list.begin(), device_list.end(),
                            [&target](const T& d) {
                                return d.device_name.find(target) != std::string::npos;
                            });
        }
        template <typename T,
          typename std::enable_if<std::is_same<typename std::decay<T>::type, DeviceInformation>::value, bool>::type = true>
        bool check_if_device_in_list(const std::string& target, const std::vector<T>& device_list, bool exact_match = false) {
            if (exact_match) {
                return std::find_if(device_list.begin(), device_list.end(),
                                    [&target](const T& d) { return d.device_name == target; }) != device_list.end();
            }
            return std::find_if(device_list.begin(), device_list.end(),
                            [&target](const T& d) {
                                return d.device_name.find(target) != std::string::npos;
                            }) != device_list.end();
        }
};

using NotBusyPriorityWorkerRequests = ov::threading::ThreadSafeBoundedPriorityQueue<std::pair<int, WorkerInferRequest*>>;
using NotBusyWorkerRequests = ov::threading::ThreadSafeBoundedQueue<WorkerInferRequest*>;
using TaskQueue = ov::threading::ThreadSafeQueue<ov::threading::Task>;

template <typename T>
struct IdleGuard {};
template<>
struct IdleGuard<NotBusyWorkerRequests> {
    explicit IdleGuard(WorkerInferRequest* worker_inferrequest_ptr, NotBusyWorkerRequests& not_busy_worker_requests) :
        m_worker_inferrequest_ptr{worker_inferrequest_ptr},
        m_not_busy_worker_requests{&not_busy_worker_requests} {
    }
    ~IdleGuard() {
        if (nullptr != m_not_busy_worker_requests) {
            m_not_busy_worker_requests->try_push(m_worker_inferrequest_ptr);
        }
    }
    NotBusyWorkerRequests* release() {
        auto not_busy_worker_requests = m_not_busy_worker_requests;
        m_not_busy_worker_requests = nullptr;
        return not_busy_worker_requests;
    }
    WorkerInferRequest* m_worker_inferrequest_ptr = nullptr;
    NotBusyWorkerRequests*  m_not_busy_worker_requests = nullptr;
};

template<>
struct IdleGuard<NotBusyPriorityWorkerRequests> {
    explicit IdleGuard(WorkerInferRequest* worker_inferrequest_ptr, NotBusyPriorityWorkerRequests& not_busy_worker_requests) :
        m_worker_inferrequest_ptr{worker_inferrequest_ptr},
        m_not_busy_worker_requests{&not_busy_worker_requests} {
    }
    ~IdleGuard() {
        if (nullptr != m_not_busy_worker_requests) {
            m_not_busy_worker_requests->try_push(std::make_pair(m_worker_inferrequest_ptr->m_index, m_worker_inferrequest_ptr));
        }
    }
    NotBusyPriorityWorkerRequests* release() {
        auto not_busy_worker_requests_queue = m_not_busy_worker_requests;
        m_not_busy_worker_requests = nullptr;
        return not_busy_worker_requests_queue;
    }
    WorkerInferRequest* m_worker_inferrequest_ptr = nullptr;
    NotBusyPriorityWorkerRequests*  m_not_busy_worker_requests = nullptr;
};

class Plugin;
class ScheduleContext : public std::enable_shared_from_this<ScheduleContext>  {
public:
    using Ptr = std::shared_ptr<ScheduleContext>;
    std::shared_ptr<ov::ICore>                     m_ov_core;
    std::weak_ptr<ov::ICompiledModel>              m_compiled_model;
    std::string                                    m_log_tag;
    std::vector<DeviceInformation>                 m_device_priorities;
    std::vector<DeviceInformation>                 m_device_priorities_initial;
    bool                                           m_need_perf_counters;
    bool                                           m_batching_disabled = false;
    bool                                           m_startup_fallback = true;
    bool                                           m_runtime_fallback = true;
    bool                                           m_bind_buffer = false;
    std::shared_ptr<ov::Model>                     m_model;
    std::string                                    m_model_path;
    std::shared_ptr<const ov::IPlugin>             m_plugin;
    std::string                                    m_str_devices;
    unsigned int                                   m_model_priority = 0;
    ov::Any                                        m_performance_hint;
    ov::Any                                        m_schedule_policy = ov::intel_auto::SchedulePolicy::DEFAULT;
    std::mutex                                     m_mutex;
    std::mutex                                     m_fallback_mutex;
    SoCompiledModel                                m_hw_compiled_model;
    std::string                                    m_model_precision;
<<<<<<< HEAD
    double                                         m_utilization_threshold = 100.0;
=======
    // hold the resource of static variable to avoid the unexpected destruction.
    std::shared_ptr<std::mutex>                                          m_mtx;
    std::shared_ptr<std::map<unsigned int, std::list<std::string>>>      m_priority_map;
    std::shared_ptr<Log>                                                 m_logger = Log::instance();
>>>>>>> df401809
    virtual ~ScheduleContext() = default;
};

struct AutoCompileContext {
    std::atomic<bool> m_is_enabled = {false};
    std::atomic<bool> m_is_already = {false};
    std::atomic<bool> m_is_load_success = {false};
    std::atomic<bool> m_is_reload_success = {false};
    std::future<void> m_future;
    std::promise<void> m_promise;
    SoCompiledModel m_compiled_model;
    DeviceInformation  m_device_info;
    std::vector<DeviceInformation> m_meta_devices;
    std::string m_model_precision;
    std::string m_err_message;
    ov::threading::Task m_task;
    std::string m_worker_name = "";
};

enum AutoCompileContextIndex {
    CPU = 0,
    ACTUALDEVICE = 1,
    FALLBACKDEVICE = 2,
    CONTEXTNUM = 3
};
}  // namespace auto_plugin
} // namespace ov<|MERGE_RESOLUTION|>--- conflicted
+++ resolved
@@ -220,14 +220,11 @@
     std::mutex                                     m_fallback_mutex;
     SoCompiledModel                                m_hw_compiled_model;
     std::string                                    m_model_precision;
-<<<<<<< HEAD
     double                                         m_utilization_threshold = 100.0;
-=======
     // hold the resource of static variable to avoid the unexpected destruction.
     std::shared_ptr<std::mutex>                                          m_mtx;
     std::shared_ptr<std::map<unsigned int, std::list<std::string>>>      m_priority_map;
     std::shared_ptr<Log>                                                 m_logger = Log::instance();
->>>>>>> df401809
     virtual ~ScheduleContext() = default;
 };
 

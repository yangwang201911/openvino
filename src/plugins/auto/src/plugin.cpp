--- conflicted
+++ resolved
@@ -462,11 +462,11 @@
             // cache disable and will read model first here
             LOG_DEBUG_TAG("Try to read model via core from model path: %s", model_path.c_str());
             try {
-                cloned_model = get_core()->read_model(model_path, std::string{}, {});
+                auto_s_context->m_model = get_core()->read_model(model_path, std::string{}, {});
             } catch (const ov::Exception&) {
                 OPENVINO_THROW("Failed to read model from model path:%s", model_path.c_str());
             }
-            support_devices = filter_device_by_model(support_devices_by_property, cloned_model, load_config);
+            support_devices = filter_device_by_model(support_devices_by_property, auto_s_context->m_model, load_config);
         } else {
             // cache enabled and will pass model path into schedule
             LOG_DEBUG_TAG("Will pass model path into auto schedule: %s", model_path.c_str());
@@ -491,16 +491,11 @@
         }
         LOG_INFO_TAG("device:%s, priority:%ld", iter->device_name.c_str(), iter->device_priority);
     }
-<<<<<<< HEAD
-    // clone the model, in case of reshape conflict
-    auto_s_context->m_model = cloned_model;
-=======
     auto_s_context->m_startup_fallback = load_config.get_property(ov::intel_auto::enable_startup_fallback);
     auto_s_context->m_runtime_fallback = load_config.get_property(ov::intel_auto::enable_runtime_fallback);
     // in case of mismatching shape conflict when AUTO creates the infer requests for actual device with reshaped model
     auto_s_context->m_model = model_path.empty() ? std::const_pointer_cast<ov::Model>(model) : nullptr;
     auto_s_context->m_model_path = model_path;
->>>>>>> d72b7615
     auto_s_context->m_device_priorities = support_devices;
     auto_s_context->m_device_priorities_initial = std::move(support_devices);
     auto_s_context->m_str_devices = std::move(str_devices);

// Copyright (C) 2018-2023 Intel Corporation
// SPDX-License-Identifier: Apache-2.0
//

///////////////////////////////////////////////////////////////////////////////////////////////////
#include "ie_system_conf.h"
#include "auto_schedule.hpp"
#include "async_infer_request.hpp"
#include "plugin.hpp"

// ------------------------------AutoSchedule----------------------------
namespace ov {
namespace auto_plugin {
bool AutoSchedule::select_other_device(const std::string& cur_dev_name) {
    {
        std::lock_guard<std::mutex> lock(m_context->m_fallback_mutex);
        // a recursive function to select other devices
        std::function<bool(std::string)> get_execution_devices;
        get_execution_devices = [&](const std::string& device_name) {
            std::string real_device_name;
            bool is_cpuhelp = false;
                m_compile_context[FALLBACKDEVICE].m_model_precision = m_context->m_model_precision;
            if (device_name == "CPU_HELP") {
                // if infer failed in CPU_HELP, we will remove CPU from m_device_priorities
                // and re-run infer request when m_compile_context[ACTUALDEVICE] is ready
                real_device_name = "CPU";
                is_cpuhelp = true;
                wait_actual_compiled_model_ready();
            } else {
                real_device_name = device_name;
            }
            const auto current_device_iter = deviceChecker().check_and_return_if_device_in_list<DeviceInformation>
                                             (real_device_name, m_context->m_device_priorities);
            if (current_device_iter != m_context->m_device_priorities.end()) {
                if (m_context->m_device_priorities.size() == 1) {
                    LOG_INFO_TAG("No other devices in m_device_priorities");
                    return false;
                }
                m_context->m_device_priorities.erase(current_device_iter);
                if (is_cpuhelp) {
                    return true;
                }
            } else {
                LOG_DEBUG_TAG("Already selected the fallback device");
                return m_compile_context[FALLBACKDEVICE].m_is_reload_success ? true : false;
            }
            m_compile_context[FALLBACKDEVICE].m_meta_devices = m_context->m_device_priorities;
            m_compile_context[FALLBACKDEVICE].m_is_load_success = false;
            m_compile_context[FALLBACKDEVICE].m_worker_name = "";
            m_compile_context[FALLBACKDEVICE].m_is_reload_success = false;
            m_compile_context[FALLBACKDEVICE].m_device_info =
                m_plugin->select_device(m_context->m_device_priorities,
                                                        m_compile_context[FALLBACKDEVICE].m_model_precision,
                                                        m_context->m_model_priority);
            try {
                m_compile_context[FALLBACKDEVICE].m_task();
                // FALLBACKDEVICE need to be load again if infer failed, so reset promise here
                m_compile_context[FALLBACKDEVICE].m_promise = {};
                m_compile_context[FALLBACKDEVICE].m_future = m_compile_context[FALLBACKDEVICE].m_promise.get_future();
            } catch (const ov::Exception& iie) {
                LOG_DEBUG_TAG("Load context in FALLBACKDEVICE with error: %s", iie.what());
            }
            if (m_compile_context[FALLBACKDEVICE].m_is_reload_success) {
                m_compile_context[ACTUALDEVICE].m_is_enabled = false;
                m_compile_context[ACTUALDEVICE].m_is_load_success = false;
                m_compile_context[ACTUALDEVICE].m_is_already = false;
                LOG_INFO_TAG("Select fallback device:%s", m_compile_context[FALLBACKDEVICE].m_device_info.device_name.c_str());
                return true;
            } else {
                // load failed or generate works failed, so reselect other devices
                return get_execution_devices(m_compile_context[FALLBACKDEVICE].m_device_info.device_name.c_str());
            }
        };

        return get_execution_devices(cur_dev_name);
    }
}

void AutoSchedule::init() {
    if (m_context->m_bind_buffer) {
        LOG_INFO_TAG("bind buffer supported only under cumulative mode, ignoring");
    }
    // initialize cpuHelpReleasetime
    m_cpuhelp_release_time = std::chrono::steady_clock::now();
    std::string profilingTask = "AutoSchedule::AutoSchedule:AutoMode";
    // loadContext[ACTUALDEVICE] is always enabled,
    // when there is CPU and there are more than two devices, loadContext[CPU] is enabled
    m_compile_context[ACTUALDEVICE].m_is_enabled = true;
    if (m_context->m_runtime_fallback) {
        m_compile_context[FALLBACKDEVICE].m_is_enabled = true;
    }
    m_compile_context[ACTUALDEVICE].m_model_precision = m_context->m_model_precision;
    m_compile_context[ACTUALDEVICE].m_meta_devices = m_context->m_device_priorities;
    m_compile_context[ACTUALDEVICE].m_device_info =
        m_plugin->select_device(m_context->m_device_priorities,
                                m_compile_context[ACTUALDEVICE].m_model_precision,
                                m_context->m_model_priority);

    auto load_device_task = [&](AutoCompileContext* context_ptr,  const std::shared_ptr<ov::Model>& model) {
        try_to_compile_model(*context_ptr, model);
        if (context_ptr->m_is_load_success) {
            if (context_ptr->m_worker_name.empty()) {
                context_ptr->m_worker_name = context_ptr->m_device_info.device_name;
            }
            generate_workers(context_ptr->m_worker_name, context_ptr->m_compiled_model);
            context_ptr->m_is_already = true;
            // reloadsuccess flag only for m_compile_context[FALLBACKDEVICE]
            context_ptr->m_is_reload_success = true;
            auto& device_name = context_ptr->m_device_info.device_name;
            LOG_INFO_TAG("device:%s compiling model finished", device_name.c_str());
            DEBUG_RUN([this, &context_ptr, &device_name] {
                auto supported_config_keys = context_ptr->m_compiled_model->get_property(ov::supported_properties.name()).as<std::vector<ov::PropertyName>>();
                std::lock_guard<std::mutex> lock(m_context->m_mutex);
                for (const auto& cfg : supported_config_keys) {
                    try {
                        LOG_DEBUG_TAG("device:%s, GetConfig:%s=%s",
                                      device_name.c_str(),
                                      cfg.c_str(),
                                      context_ptr->m_compiled_model->get_property(cfg).as<std::string>().c_str());
                    } catch (const ov::Exception&) {
                    }
                }
            });
        }
        context_ptr->m_promise.set_value();
        // the first compile model process finished
        std::call_once(m_firstload_oc, [this]() {
            m_firstload_promise.set_value();
        });
    };
    if (m_compile_context[ACTUALDEVICE].m_is_enabled) {
        LOG_INFO_TAG("select device:%s", m_compile_context[ACTUALDEVICE].m_device_info.device_name.c_str());
        bool is_actual_cpu = m_compile_context[ACTUALDEVICE].m_device_info.device_name.find("CPU") != std::string::npos;
        // if Actual device is CPU or perf_hint is cumulative, disabled m_compile_context[CPU], only use
        // m_compile_context[ACTUALDEVICE]
        if (is_actual_cpu || !m_context->m_startup_fallback) {
            m_compile_context[CPU].m_is_enabled = false;
        } else {
<<<<<<< HEAD
            const auto CPUIter = deviceChecker().checkAndReturnIfDeviceInList("CPU", _autoSContext->_devicePriorities);
            // if have CPU Device,  enable _loadContext[CPU]
            if (CPUIter != _autoSContext->_devicePriorities.end()) {
                _loadContext[CPU].isEnabled = true;
                _loadContext[CPU].deviceInfo = *CPUIter;
                _loadContext[CPU].deviceInfo.config[CONFIG_KEY(PERFORMANCE_HINT)] = IE::PluginConfigParams::LATENCY;
                // limit the compilation threads for the actual selected device
                const int num_logic_cores = InferenceEngine::getNumberOfLogicalCPUCores();
                auto max_num_threads = (num_logic_cores / 2) == 0 ? 1 : (num_logic_cores / 2);
                auto actualDeviceSupportedPro =
                    _autoSContext->_core->get_property(_loadContext[ACTUALDEVICE].deviceInfo.deviceName,
                                                       ov::supported_properties);
                auto iterCompileNumThreads = std::find(actualDeviceSupportedPro.begin(),
                                                       actualDeviceSupportedPro.end(),
                                                       ov::compilation_num_threads.name());
                if (iterCompileNumThreads != actualDeviceSupportedPro.end())
                    _loadContext[ACTUALDEVICE].deviceInfo.config[ov::compilation_num_threads.name()] =
                        std::to_string(max_num_threads);
                _loadContext[CPU].workName = "CPU_HELP";
=======
            const auto cpu_iter = deviceChecker().check_and_return_if_device_in_list("CPU", m_context->m_device_priorities);
            // if have CPU Device,  enable m_compile_context[CPU]
            if (cpu_iter != m_context->m_device_priorities.end()) {
                m_compile_context[CPU].m_is_enabled = true;
                m_compile_context[CPU].m_device_info = *cpu_iter;
                m_compile_context[CPU].m_device_info.config[ov::hint::performance_mode.name()] = ov::hint::PerformanceMode::LATENCY;
                m_compile_context[CPU].m_worker_name = "CPU_HELP";
>>>>>>> acc13a70
                LOG_INFO_TAG("will load CPU for accelerator");
            } else {
                m_compile_context[CPU].m_is_enabled = false;
            }
        }
        // initialize the rest members of load context
        for (int i = 0; i < CONTEXTNUM; i++) {
            if (m_compile_context[i].m_is_enabled) {
                m_compile_context[i].m_future = m_compile_context[i].m_promise.get_future();
                auto* context_ptr = &m_compile_context[i];
                auto model = m_context->m_model;
                m_compile_context[i].m_task = std::bind(load_device_task, context_ptr, model);
            }
        }
    }
    OV_ITT_SCOPED_TASK(itt::domains::AutoPlugin, openvino::itt::handle(profilingTask));
    if (m_compile_context[CPU].m_is_enabled) {
        m_firstload_future = m_firstload_promise.get_future();
        // will not wait for compiling accelerator model,
        // so the executor can't be destroyed before finished the task,
        // so use executor as a member of AutoSchedule.
        m_executor = m_plugin->get_executor_manager()->get_idle_cpu_streams_executor(
                    ov::threading::IStreamsExecutor::Config{"AutoDeviceAsyncCompile",
                    static_cast<int>(std::thread::hardware_concurrency()) /* max possible #streams*/,
                    0 /*default threads per stream, workaround for ticket 62376*/,
                    ov::threading::IStreamsExecutor::ThreadBindingType::NONE});
        for (auto&& device : m_context->m_device_priorities) {
            // initialize containers before run async task
            m_idle_worker_requests[device.device_name];
            m_worker_requests[device.device_name];
            m_infer_pipeline_tasks_device_specific[device.device_name] = nullptr;
        }
        m_idle_worker_requests["CPU_HELP"];
        m_worker_requests["CPU_HELP"];
        m_infer_pipeline_tasks_device_specific["CPU_HELP"] = nullptr;
        m_executor->run(m_compile_context[CPU].m_task);
        m_executor->run(m_compile_context[ACTUALDEVICE].m_task);
        auto recycleTask = [this]() mutable {
            wait_actual_compiled_model_ready();
            while (!m_exitflag && m_compile_context[ACTUALDEVICE].m_is_already) {
                // handle the case of ACTUAL faster than CPU
                m_compile_context[CPU].m_future.wait();
                // clean up helper infer requests
                // first, wait for all the remaining requests to finish
                for (auto& iter : m_worker_requests["CPU_HELP"]) {
                    try {
                        iter.m_inferrequest._ptr->wait();
                    } catch (const ov::Exception& iie) {
                        LOG_DEBUG_TAG("No infer results expected, infer in CPU_HELP throw some errors: %s", iie.what());
                    }
                }
                // late enough to check the idle queue now
                // second, check the idle queue if all requests are in place
                size_t destroynum = 0;
                std::pair<int, WorkerInferRequest*> worker;
                std::list<Time> cpuhelp_all_start_times;
                std::list<Time> cpuhelp_all_end_times;
                while (m_idle_worker_requests["CPU_HELP"].try_pop(worker)) {
                    destroynum++;
                    INFO_RUN([&cpuhelp_all_start_times, &cpuhelp_all_end_times, &worker]() {
                        cpuhelp_all_start_times.splice(cpuhelp_all_start_times.end(), worker.second->m_start_times);
                        cpuhelp_all_end_times.splice(cpuhelp_all_end_times.end(), worker.second->m_end_times);
                    });
                }
                INFO_RUN([this, &cpuhelp_all_start_times, &cpuhelp_all_end_times]() {
                    cpuhelp_all_start_times.sort(std::less<Time>());
                    cpuhelp_all_end_times.sort(std::less<Time>());
                    m_cpuhelp_infer_count = cpuhelp_all_start_times.size();
                    OPENVINO_ASSERT(m_cpuhelp_infer_count == cpuhelp_all_end_times.size());
                });
                if (destroynum == m_worker_requests["CPU_HELP"].size()) {
                    std::lock_guard<std::mutex> lock(m_context->m_mutex);
                    INFO_RUN([this, &cpuhelp_all_start_times, &cpuhelp_all_end_times, &destroynum]() {
                        m_cpuhelp_release_time = std::chrono::steady_clock::now();
                        if (cpuhelp_all_start_times.size() >= destroynum + 1) {
                            //remove last worksize num requests, so the fps will be more accuracy
                            cpuhelp_all_start_times.resize(m_cpuhelp_infer_count - destroynum);
                            cpuhelp_all_end_times.resize(m_cpuhelp_infer_count - destroynum);
                            std::chrono::duration<double, std::milli> durtation =
                                cpuhelp_all_end_times.back() - cpuhelp_all_start_times.front();
                            m_cpuhelp_fps = cpuhelp_all_start_times.size() * 1000 / durtation.count();
                            LOG_INFO_TAG("CPU_HELP:infer:%ld", m_cpuhelp_infer_count);
                            LOG_INFO_TAG("CPU_HELP:fps:%lf", m_cpuhelp_fps);
                        }
                    });
                    LOG_INFO_TAG("release all work requests of CPU_HELP");
                    m_worker_requests["CPU_HELP"].clear();
                    m_compile_context[CPU].m_compiled_model._ptr.reset();
                    m_compile_context[CPU].m_compiled_model._so.reset();
                    LOG_INFO_TAG("helper released!!");
                    break;
                }
            }
        };
        m_executor->run(std::move(recycleTask));
    } else if (m_context->m_device_priorities.size() != 1 && m_context->m_runtime_fallback) {
        // The performance will has some drop then m_passthrough_compiled_model when enable ENABLE_RUNTIME_FALLBACK
        for (auto&& device : m_context->m_device_priorities) {
            // initialize containers before run async task
            m_idle_worker_requests[device.device_name];
            m_worker_requests[device.device_name];
            m_infer_pipeline_tasks_device_specific[device.device_name] = nullptr;
        }
        m_compile_context[ACTUALDEVICE].m_task();
    } else {
        // only one device need to compile model, do not need to compile it async
        m_compile_context[ACTUALDEVICE].m_task();
        m_passthrough_compiled_model = m_compile_context[ACTUALDEVICE].m_compiled_model;
    }
    m_context->m_hw_compiled_model = wait_first_compiled_model_ready();
}

void AutoSchedule::try_to_compile_model(AutoCompileContext& context, const std::shared_ptr<ov::Model>& model) {
    auto& device = context.m_device_info.device_name;
    auto& device_config = context.m_device_info.config;
    auto& device_list = context.m_meta_devices;
    bool cur_dev_is_cpu = (device.find("CPU") != std::string::npos);
    bool cur_dev_is_gpu = (device.find("GPU") != std::string::npos);
    {
        std::lock_guard<std::mutex> lock(m_context->m_mutex);
        if (cur_dev_is_gpu && m_compile_context[CPU].m_is_enabled) {
            // user does not set the compiling threads
            // limit the threads num for compiling
            int max_threads = 0;
            try {
                max_threads = m_context->m_ov_core->get_property(device, ov::compilation_num_threads);
            } catch (const ov::Exception&) {
                LOG_DEBUG_TAG("cannot get MAX_NUM_THREADS from GPU");
            }
            if (max_threads == static_cast<int>(std::thread::hardware_concurrency())) {
                int thread_num = max_threads / 2;
                device_config.insert(ov::compilation_num_threads(thread_num));
                LOG_DEBUG_TAG("gpu streams number for compiling: %d", thread_num);
            } else {
                // user set the compiling threads num
                // use the user's val anyway
                LOG_DEBUG_TAG("user defined compiling threads: %d", max_threads);
            }
        }
    }
    try {
        if (!(m_context->m_model_path.empty())) {
            context.m_compiled_model = m_context->m_ov_core->compile_model(m_context->m_model_path, device, device_config);
        } else {
            context.m_compiled_model = m_context->m_ov_core->compile_model(model, device, device_config);
        }
        context.m_is_load_success = true;
    } catch (const ov::Exception& e) {
        context.m_err_message += device + ":" + e.what();
        context.m_is_load_success = false;
    } catch (const std::exception& e) {
        context.m_err_message += device + ":" + e.what();
        context.m_is_load_success = false;
    }
    if (context.m_is_load_success || cur_dev_is_cpu) {
        return;
    }
    // need to recompile model, unregister it's priority
    // there maybe potential issue.
    // for example they are dGPU, VPUX, iGPU, customer want to compile model with
    // configure 0 dGPU, 1 VPUX, if dGPU compile failed,
    // the result will be not sure, maybe two models are compiled into VPUX,
    // maybe 0 is compiled to VPUX, 1 is compiled to iGPU
    m_plugin->unregister_priority(m_context->m_model_priority, context.m_device_info.unique_name);
    // remove the current device from device_list
    auto erase_device = deviceChecker().check_and_return_if_device_in_list(device, device_list, true);
    if (erase_device != device_list.end())
        device_list.erase(erase_device);
    if (device_list.empty()) {
        return;
    }
    // select next candidate device
    try {
        std::lock_guard<std::mutex> lock(m_context->m_mutex);
        context.m_device_info = m_plugin->select_device(device_list,
                context.m_model_precision, m_context->m_model_priority);
    } catch (const std::exception&) {
        return;
    }
    // if the select device is CPU, need to check the config of m_compile_context[CPU]
    // if they are same, do not need to compile again
    cur_dev_is_cpu = (context.m_device_info.device_name.find("CPU") != std::string::npos);
    if (cur_dev_is_cpu) {
        auto compare = [](ov::AnyMap& a, ov::AnyMap& b) -> bool {
            if (a.size() != b.size()) {
                return false;
            }
            for (auto& item : a) {
                auto bIter = b.find(item.first);
                if (bIter != b.end()) {
                    if (bIter->second != item.second) {
                        return false;
                    }
                } else {
                    return false;
                }
            }
            return true;
        };
        if (compare(context.m_device_info.config, m_compile_context[CPU].m_device_info.config)) {
            return;
        }
    }
    LOG_DEBUG_TAG("try to compile %s", context.m_device_info.device_name.c_str());
    // try to compile this candidate device
    try_to_compile_model(context, model);
}

SoCompiledModel AutoSchedule::wait_first_compiled_model_ready() {
    if (m_firstload_future.valid()) {
        // wait for the first compiling finished
        m_firstload_future.wait();
    }
    // check if there is any device that have compiled model successfully
    for (int i = CONTEXTNUM - 2; i >= 0; i--) {
        if (m_compile_context[i].m_is_enabled && m_compile_context[i].m_is_already) {
            return m_compile_context[i].m_compiled_model;
        }
    }
    // the first compiling is failed, wait for another compiling
    for (int i = CONTEXTNUM - 2; i >= 0; i--) {
        if (m_compile_context[i].m_is_enabled) {
            m_compile_context[i].m_future.wait();
            // check if compiling is successful
            if (m_compile_context[i].m_is_already) {
                return m_compile_context[i].m_compiled_model;
            }
        }
    }
    std::ostringstream result;
    //print m_err_message
    result << "compile model failed, ";
    for (int i = CONTEXTNUM - 2; i >= 0; i--) {
        if (m_compile_context[i].m_is_enabled) {
            result << m_compile_context[i].m_err_message.c_str();
            result << "; ";
            LOG_ERROR_TAG("load failed, %s", m_compile_context[i].m_err_message.c_str());
        }
    }
    OPENVINO_THROW("[", get_log_tag(), "] ", result.str());
}

void AutoSchedule::wait_actual_compiled_model_ready() const {
    OV_ITT_SCOPED_TASK(itt::domains::AutoPlugin, "AutoSchedule::wait_actual_compiled_model_ready");
    // Maybe different API will call this function, so add call once here
    // for every AutoSchedule instance
    std::call_once(m_oc, [this]() {
        if (m_compile_context[ACTUALDEVICE].m_future.valid()) {
            m_compile_context[ACTUALDEVICE].m_future.wait();
        }
    });
}

bool AutoSchedule::schedule_to_worker_infer_request(ov::threading::Task pipeline_task, DeviceName preferred_device) {
    std::vector<DeviceInformation> devices;
    // AUTO work mode
    // Devices that fail infer will be removed from the priority list in the callback, need lock here
    std::unique_lock<std::mutex> lock(m_context->m_fallback_mutex);
    if (!preferred_device.empty()) {
        // if the device needed by customer is not ready, need to wait for it
        wait_actual_compiled_model_ready();
        devices.push_back(m_compile_context[ACTUALDEVICE].m_device_info);
        if (!deviceChecker().check_if_device_in_list<DeviceInformation>(preferred_device, devices)) {
            lock.unlock();
            OPENVINO_THROW("The preferred device should be the selected device");
        }
    } else {
        // _acceleratorDevice could be the same as _cpuDevice, such as AUTO:CPU
        if (m_compile_context[FALLBACKDEVICE].m_is_already) {
            devices.push_back(m_compile_context[FALLBACKDEVICE].m_device_info);
        } else {
            if (m_compile_context[ACTUALDEVICE].m_is_already) {
                devices.push_back(m_compile_context[ACTUALDEVICE].m_device_info);
            } else {
                // replace deviceName with m_worker_name, so schedule can select correct
                // idleWorkerQueue
                auto m_device_info = m_compile_context[CPU].m_device_info;
                m_device_info.device_name = m_compile_context[CPU].m_worker_name;
                devices.push_back(std::move(m_device_info));
            }
        }
    }
    lock.unlock();
    for (auto&& device : devices) {
        if (!preferred_device.empty() && (device.device_name != preferred_device)) {
            continue;
        }
        if (run_pipeline_task(pipeline_task, m_idle_worker_requests[device.device_name], preferred_device)) {
            return true;
        }
    }
    // no vacant requests this time, storing the task to the respective queue
    if (!preferred_device.empty()) {
        m_infer_pipeline_tasks_device_specific[preferred_device]->push(std::move(pipeline_task));
    } else {
        m_infer_pipeline_tasks.push(std::move(pipeline_task));
    }
    return false;
}

AutoSchedule::~AutoSchedule() {
    // this is necessary to guarantee member destroyed after getting future
    if (m_compile_context[CPU].m_is_enabled) {
        m_exitflag = true;
        m_compile_context[CPU].m_future.wait();
        wait_actual_compiled_model_ready();
        // it's necessary to wait the compile model threads to stop here.
        m_plugin->get_executor_manager()->clear("AutoDeviceAsyncCompile");
        m_executor.reset();
    }
    if (m_plugin)
        m_plugin->unregister_priority(m_context->m_model_priority,
            m_compile_context[ACTUALDEVICE].m_device_info.unique_name);
    if (m_context) {
        std::lock_guard<std::mutex> lock(m_context->m_fallback_mutex);
        m_context->m_device_priorities.clear();
    }
    /* NOTE: The only threads that use `MultiSchedule` worker infer requests' threads.
     *       But AsyncInferRequest destructor should wait for all asynchronous tasks by the request
     */
    for (auto&& idleWorker : m_idle_worker_requests) {
        // stop accepting any idle requests back (for re-scheduling)
        idleWorker.second.set_capacity(0);
    }
}
}  // namespace auto_plugin
}  // namespace ov<|MERGE_RESOLUTION|>--- conflicted
+++ resolved
@@ -136,7 +136,6 @@
         if (is_actual_cpu || !m_context->m_startup_fallback) {
             m_compile_context[CPU].m_is_enabled = false;
         } else {
-<<<<<<< HEAD
             const auto CPUIter = deviceChecker().checkAndReturnIfDeviceInList("CPU", _autoSContext->_devicePriorities);
             // if have CPU Device,  enable _loadContext[CPU]
             if (CPUIter != _autoSContext->_devicePriorities.end()) {
@@ -144,7 +143,7 @@
                 _loadContext[CPU].deviceInfo = *CPUIter;
                 _loadContext[CPU].deviceInfo.config[CONFIG_KEY(PERFORMANCE_HINT)] = IE::PluginConfigParams::LATENCY;
                 // limit the compilation threads for the actual selected device
-                const int num_logic_cores = InferenceEngine::getNumberOfLogicalCPUCores();
+                const int num_logic_cores = ov::get_number_of_logical_cpu_cores();
                 auto max_num_threads = (num_logic_cores / 2) == 0 ? 1 : (num_logic_cores / 2);
                 auto actualDeviceSupportedPro =
                     _autoSContext->_core->get_property(_loadContext[ACTUALDEVICE].deviceInfo.deviceName,
@@ -156,15 +155,6 @@
                     _loadContext[ACTUALDEVICE].deviceInfo.config[ov::compilation_num_threads.name()] =
                         std::to_string(max_num_threads);
                 _loadContext[CPU].workName = "CPU_HELP";
-=======
-            const auto cpu_iter = deviceChecker().check_and_return_if_device_in_list("CPU", m_context->m_device_priorities);
-            // if have CPU Device,  enable m_compile_context[CPU]
-            if (cpu_iter != m_context->m_device_priorities.end()) {
-                m_compile_context[CPU].m_is_enabled = true;
-                m_compile_context[CPU].m_device_info = *cpu_iter;
-                m_compile_context[CPU].m_device_info.config[ov::hint::performance_mode.name()] = ov::hint::PerformanceMode::LATENCY;
-                m_compile_context[CPU].m_worker_name = "CPU_HELP";
->>>>>>> acc13a70
                 LOG_INFO_TAG("will load CPU for accelerator");
             } else {
                 m_compile_context[CPU].m_is_enabled = false;

// Copyright (C) 2018-2024 Intel Corporation
// SPDX-License-Identifier: Apache-2.0
//

///////////////////////////////////////////////////////////////////////////////////////////////////
#include "auto_schedule.hpp"

#include "async_infer_request.hpp"
#include "openvino/runtime/compilation_context.hpp"
#include "openvino/util/file_util.hpp"
#include "plugin.hpp"

// ------------------------------AutoSchedule----------------------------
namespace ov {
namespace auto_plugin {
bool AutoSchedule::select_other_device(const std::string& cur_dev_name) {
    {
        std::lock_guard<std::mutex> lock(m_context->m_fallback_mutex);
        // a recursive function to select other devices
        std::function<bool(std::string)> get_execution_devices;
        get_execution_devices = [&](const std::string& device_name) {
            std::string real_device_name;
            bool is_cpuhelp = false;
            m_compile_context[FALLBACKDEVICE].m_model_precision = m_context->m_model_precision;
            if (device_name == "CPU_HELP") {
                // if infer failed in CPU_HELP, we will remove CPU from m_device_priorities
                // and re-run infer request when m_compile_context[ACTUALDEVICE] is ready
                real_device_name = "CPU";
                is_cpuhelp = true;
                wait_actual_compiled_model_ready();
            } else {
                real_device_name = device_name;
            }
            const auto current_device_iter = deviceChecker().check_and_return_if_device_in_list<DeviceInformation>
                                             (real_device_name, m_context->m_device_priorities);
            if (current_device_iter != m_context->m_device_priorities.end()) {
                if (m_context->m_device_priorities.size() == 1) {
                    LOG_INFO_TAG("No other devices in m_device_priorities");
                    return false;
                }
                m_context->m_device_priorities.erase(current_device_iter);
                if (is_cpuhelp) {
                    return true;
                }
            } else {
                LOG_DEBUG_TAG("Already selected the fallback device");
                return m_compile_context[FALLBACKDEVICE].m_is_reload_success ? true : false;
            }
            m_compile_context[FALLBACKDEVICE].m_meta_devices = m_context->m_device_priorities;
            m_compile_context[FALLBACKDEVICE].m_is_load_success = false;
            m_compile_context[FALLBACKDEVICE].m_worker_name = "";
            m_compile_context[FALLBACKDEVICE].m_is_reload_success = false;
            m_compile_context[FALLBACKDEVICE].m_device_info =
                m_plugin->select_device(m_context->m_device_priorities,
                                        m_compile_context[FALLBACKDEVICE].m_model_precision,
                                        m_context->m_model_priority);
            try {
                m_compile_context[FALLBACKDEVICE].m_task();
                // FALLBACKDEVICE need to be load again if infer failed, so reset promise here
                m_compile_context[FALLBACKDEVICE].m_promise = {};
                m_compile_context[FALLBACKDEVICE].m_future = m_compile_context[FALLBACKDEVICE].m_promise.get_future();
            } catch (const ov::Exception& iie) {
                LOG_DEBUG_TAG("Load context in FALLBACKDEVICE with error: %s", iie.what());
            }
            if (m_compile_context[FALLBACKDEVICE].m_is_reload_success) {
                m_compile_context[ACTUALDEVICE].m_is_enabled = false;
                m_compile_context[ACTUALDEVICE].m_is_load_success = false;
                m_compile_context[ACTUALDEVICE].m_is_already = false;
                LOG_INFO_TAG("Select fallback device:%s", m_compile_context[FALLBACKDEVICE].m_device_info.device_name.c_str());
                return true;
            } else {
                // load failed or generate works failed, so reselect other devices
                return get_execution_devices(m_compile_context[FALLBACKDEVICE].m_device_info.device_name.c_str());
            }
        };

        return get_execution_devices(cur_dev_name);
    }
}

void AutoSchedule::init() {
    if (m_context->m_bind_buffer) {
        LOG_INFO_TAG("bind buffer supported only under cumulative mode, ignoring");
    }
    // initialize cpuHelpReleasetime
    m_cpuhelp_release_time = std::chrono::steady_clock::now();
    std::string profilingTask = "AutoSchedule::AutoSchedule:AutoMode";
    // loadContext[ACTUALDEVICE] is always enabled,
    // when there is CPU and there are more than two devices, loadContext[CPU] is enabled
    m_compile_context[ACTUALDEVICE].m_is_enabled = true;
    if (m_context->m_runtime_fallback) {
        m_compile_context[FALLBACKDEVICE].m_is_enabled = true;
    }
    m_compile_context[ACTUALDEVICE].m_model_precision = m_context->m_model_precision;
    m_compile_context[ACTUALDEVICE].m_meta_devices = m_context->m_device_priorities;
    m_compile_context[ACTUALDEVICE].m_device_info =
        m_plugin->select_device(m_context->m_device_priorities,
                                m_compile_context[ACTUALDEVICE].m_model_precision,
                                m_context->m_model_priority);

    auto load_device_task = [&](AutoCompileContext* context_ptr,  const std::shared_ptr<ov::Model>& model) {
        try_to_compile_model(*context_ptr, model);
        if (context_ptr->m_is_load_success) {
            if (context_ptr->m_worker_name.empty()) {
                context_ptr->m_worker_name = context_ptr->m_device_info.device_name;
            }
            generate_workers(context_ptr->m_worker_name, context_ptr->m_compiled_model);
            context_ptr->m_is_already = true;
            // reloadsuccess flag only for m_compile_context[FALLBACKDEVICE]
            context_ptr->m_is_reload_success = true;
            auto& device_name = context_ptr->m_device_info.device_name;
            LOG_INFO_TAG("device:%s compiling model finished", device_name.c_str());
            DEBUG_RUN([this, &context_ptr, &device_name] {
                auto supported_config_keys = context_ptr->m_compiled_model->get_property(ov::supported_properties.name()).as<std::vector<ov::PropertyName>>();
                std::lock_guard<std::mutex> lock(m_context->m_mutex);
                for (const auto& cfg : supported_config_keys) {
                    try {
                        LOG_DEBUG_TAG("device:%s, GetConfig:%s=%s",
                                      device_name.c_str(),
                                      cfg.c_str(),
                                      context_ptr->m_compiled_model->get_property(cfg).as<std::string>().c_str());
                    } catch (const ov::Exception&) {
                    }
                }
            });
        }
        context_ptr->m_promise.set_value();
        // the first compile model process finished
        std::call_once(m_firstload_oc, [this]() {
            m_firstload_promise.set_value();
        });
    };
    if (m_compile_context[ACTUALDEVICE].m_is_enabled) {
        LOG_INFO_TAG("select device:%s", m_compile_context[ACTUALDEVICE].m_device_info.device_name.c_str());
        bool is_actual_cpu = m_compile_context[ACTUALDEVICE].m_device_info.device_name.find("CPU") != std::string::npos;
        // if Actual device is CPU or perf_hint is cumulative, disabled m_compile_context[CPU], only use
        // m_compile_context[ACTUALDEVICE]
        if (is_actual_cpu || !m_context->m_startup_fallback) {
            m_compile_context[CPU].m_is_enabled = false;
        } else {
            const auto cpu_iter = deviceChecker().check_and_return_if_device_in_list("CPU", m_context->m_device_priorities);
            // if have CPU Device,  enable m_compile_context[CPU]
            if (cpu_iter != m_context->m_device_priorities.end()) {
                m_compile_context[CPU].m_is_enabled = true;
<<<<<<< HEAD
                m_compile_context[CPU].m_device_info = *cpu_iter;
                m_compile_context[CPU].m_device_info.config[ov::hint::performance_mode.name()] = ov::hint::PerformanceMode::LATENCY;
                m_compile_context[CPU].m_worker_name = "CPU_HELP";
                if (m_context->m_startup_fallback || m_context->m_runtime_fallback) {
                    auto& device_config = m_compile_context[CPU].m_device_info.config;
                    bool is_already_set_cache = device_config.count(ov::cache_dir.name())
                                                    ? !(device_config[ov::cache_dir.name()].as<std::string>().empty())
                                                    : false;
                    if (is_already_set_cache) {
                        device_config[ov::cache_dir.name()] = "";
                        LOG_INFO_TAG("Clear cache dir setting for CPU accelerator");
                    }
                }
                LOG_INFO_TAG("will load CPU for accelerator");
=======
                if (!is_actual_cpu) {
                    // user does not set the compiling threads
                    // limit the threads num for compiling
                    auto device = m_compile_context[ACTUALDEVICE].m_device_info.device_name;
                    auto& device_config = m_compile_context[ACTUALDEVICE].m_device_info.config;
                    std::string cache_dir = device_config.count(ov::cache_dir.name())
                                                ? device_config[ov::cache_dir.name()].as<std::string>()
                                                : m_context->m_ov_core->get_property("", ov::cache_dir);

                    if (m_context->m_startup_fallback && !cache_dir.empty()) {
                        const auto properties =
                            m_context->m_ov_core->create_compile_config(ov::DeviceIDParser(device).get_device_name(),
                                                                        device_config);
                        auto blobId =
                            ov::ModelCache::compute_hash(std::const_pointer_cast<const ov::Model>(m_context->m_model),
                                                         properties);
                        std::string cached_model_path = ov::util::make_path(cache_dir, blobId + ".blob");
                        m_compile_context[CPU].m_is_enabled = !ov::util::file_exists(cached_model_path);
                        LOG_DEBUG_TAG("device: %s %s cached blob: %s ",
                                      device.c_str(),
                                      m_compile_context[CPU].m_is_enabled ? "not found" : "found",
                                      cached_model_path.c_str());
                    }
                }
                if (m_compile_context[CPU].m_is_enabled) {
                    m_compile_context[CPU].m_device_info = *cpu_iter;
                    m_compile_context[CPU].m_device_info.config[ov::hint::performance_mode.name()] =
                        ov::hint::PerformanceMode::LATENCY;
                    m_compile_context[CPU].m_worker_name = "CPU_HELP";
                    LOG_INFO_TAG("will load CPU for accelerator");
                }
>>>>>>> af88a206
            } else {
                m_compile_context[CPU].m_is_enabled = false;
            }
        }
        // initialize the rest members of load context
        for (int i = 0; i < CONTEXTNUM; i++) {
            if (m_compile_context[i].m_is_enabled) {
                m_compile_context[i].m_future = m_compile_context[i].m_promise.get_future();
                auto* context_ptr = &m_compile_context[i];
                auto model = m_context->m_model;
                m_compile_context[i].m_task = std::bind(load_device_task, context_ptr, model);
            }
        }
    }
    OV_ITT_SCOPED_TASK(itt::domains::AutoPlugin, openvino::itt::handle(profilingTask));
    if (m_compile_context[CPU].m_is_enabled) {
        m_firstload_future = m_firstload_promise.get_future();
        // will not wait for compiling accelerator model,
        // so the executor can't be destroyed before finished the task,
        // so use executor as a member of AutoSchedule.
        m_executor =
            m_plugin->get_executor_manager()->get_idle_cpu_streams_executor(ov::threading::IStreamsExecutor::Config{
                "AutoDeviceAsyncCompile",
                static_cast<int>(std::thread::hardware_concurrency()) /* max possible #streams*/,
                0 /*default threads per stream, workaround for ticket 62376*/});
        for (auto&& device : m_context->m_device_priorities) {
            // initialize containers before run async task
            m_idle_worker_requests[device.device_name];
            m_worker_requests[device.device_name];
            m_infer_pipeline_tasks_device_specific[device.device_name] = nullptr;
        }
        m_idle_worker_requests["CPU_HELP"];
        m_worker_requests["CPU_HELP"];
        m_infer_pipeline_tasks_device_specific["CPU_HELP"] = nullptr;
        m_executor->run(m_compile_context[CPU].m_task);
        m_executor->run(m_compile_context[ACTUALDEVICE].m_task);
        auto recycleTask = [this]() mutable {
            wait_actual_compiled_model_ready();
            while (!m_exitflag && m_compile_context[ACTUALDEVICE].m_is_already) {
                // handle the case of ACTUAL faster than CPU
                m_compile_context[CPU].m_future.wait();
                // clean up helper infer requests
                // first, wait for all the remaining requests to finish
                for (auto& iter : m_worker_requests["CPU_HELP"]) {
                    try {
                        iter.m_inferrequest._ptr->wait();
                    } catch (const ov::Exception& iie) {
                        LOG_DEBUG_TAG("No infer results expected, infer in CPU_HELP throw some errors: %s", iie.what());
                    }
                }
                // late enough to check the idle queue now
                // second, check the idle queue if all requests are in place
                size_t destroynum = 0;
                std::pair<int, WorkerInferRequest*> worker;
                std::list<Time> cpuhelp_all_start_times;
                std::list<Time> cpuhelp_all_end_times;
                std::chrono::duration<double, std::milli> first_infer_time =
                    std::chrono::duration<double, std::milli>(0.0);
                while (m_idle_worker_requests["CPU_HELP"].try_pop(worker)) {
                    destroynum++;
                    INFO_RUN([&cpuhelp_all_start_times, &cpuhelp_all_end_times, &worker]() {
                        cpuhelp_all_start_times.splice(cpuhelp_all_start_times.end(), worker.second->m_start_times);
                        cpuhelp_all_end_times.splice(cpuhelp_all_end_times.end(), worker.second->m_end_times);
                    });
                }
                INFO_RUN([this, &first_infer_time, &cpuhelp_all_start_times, &cpuhelp_all_end_times]() {
                    first_infer_time = cpuhelp_all_end_times.front() - cpuhelp_all_start_times.front();
                    cpuhelp_all_start_times.sort(std::less<Time>());
                    cpuhelp_all_end_times.sort(std::less<Time>());
                    m_cpuhelp_infer_count = cpuhelp_all_start_times.size();
                    OPENVINO_ASSERT(m_cpuhelp_infer_count == cpuhelp_all_end_times.size());
                });
                if (destroynum == m_worker_requests["CPU_HELP"].size()) {
                    std::lock_guard<std::mutex> lock(m_context->m_mutex);
                    INFO_RUN([this, first_infer_time, &cpuhelp_all_start_times, &cpuhelp_all_end_times, &destroynum]() {
                        m_cpuhelp_release_time = std::chrono::steady_clock::now();
                        if (cpuhelp_all_start_times.size() >= destroynum + 1) {
                            // remove last worksize num requests, so the fps will be more accuracy
                            cpuhelp_all_start_times.resize(m_cpuhelp_infer_count - destroynum);
                            cpuhelp_all_end_times.resize(m_cpuhelp_infer_count - destroynum);
                            std::chrono::duration<double, std::milli> durtation =
                                cpuhelp_all_end_times.back() - cpuhelp_all_start_times.front();
                            m_cpuhelp_fps = cpuhelp_all_start_times.size() * 1000 / durtation.count();
                            LOG_INFO_TAG("CPU_HELP: first inference time:%lf ms", first_infer_time.count());
                            LOG_INFO_TAG("CPU_HELP:infer:%ld", m_cpuhelp_infer_count);
                            LOG_INFO_TAG("CPU_HELP:fps:%lf", m_cpuhelp_fps);
                        }
                    });
                    LOG_INFO_TAG("release all work requests of CPU_HELP");
                    m_worker_requests["CPU_HELP"].clear();
                    m_compile_context[CPU].m_compiled_model._ptr.reset();
                    m_compile_context[CPU].m_compiled_model._so.reset();
                    m_compile_context[CPU].m_is_already = false;
                    LOG_INFO_TAG("helper released!!");
                    break;
                }
            }
        };
        m_executor->run(std::move(recycleTask));
    } else if (m_context->m_device_priorities.size() != 1 && m_context->m_runtime_fallback) {
        // The performance will has some drop then m_passthrough_compiled_model when enable ENABLE_RUNTIME_FALLBACK
        for (auto&& device : m_context->m_device_priorities) {
            // initialize containers before run async task
            m_idle_worker_requests[device.device_name];
            m_worker_requests[device.device_name];
            m_infer_pipeline_tasks_device_specific[device.device_name] = nullptr;
        }
        m_compile_context[ACTUALDEVICE].m_task();
    } else {
        // only one device need to compile model, do not need to compile it async
        m_compile_context[ACTUALDEVICE].m_task();
        m_passthrough_compiled_model = m_compile_context[ACTUALDEVICE].m_compiled_model;
    }
    m_context->m_hw_compiled_model = wait_first_compiled_model_ready();
}

void AutoSchedule::try_to_compile_model(AutoCompileContext& context, const std::shared_ptr<ov::Model>& model) {
    auto& device = context.m_device_info.device_name;
    auto& device_config = context.m_device_info.config;
    auto& device_list = context.m_meta_devices;
    bool cur_dev_is_cpu = (device.find("CPU") != std::string::npos);
    bool cur_dev_is_gpu = (device.find("GPU") != std::string::npos);
    {
        std::lock_guard<std::mutex> lock(m_context->m_mutex);
        // user does not set the compiling threads
        // limit the threads num for compiling
        bool is_already_set_gpu =
            (device_config.find(ov::intel_gpu::hint::host_task_priority.name()) != device_config.end() ||
             device_config.find(ov::compilation_num_threads.name()) != device_config.end());
        if (cur_dev_is_gpu && m_compile_context[CPU].m_is_enabled && !is_already_set_gpu) {
            device_config.insert(ov::intel_gpu::hint::host_task_priority(ov::hint::Priority::HIGH));
            int max_threads = 0;
            try {
                m_context->m_ov_core->get_property(device, ov::compilation_num_threads);
                auto proc_type_table = get_org_proc_type_table();
                max_threads = proc_type_table[0][MAIN_CORE_PROC] != 0 ? proc_type_table[0][MAIN_CORE_PROC]
                                                                      : proc_type_table[0][EFFICIENT_CORE_PROC];
                if (device_config.insert(ov::compilation_num_threads(max_threads)).second)
                    LOG_DEBUG_TAG("gpu streams number for compiling: %d", max_threads);
                else
                    LOG_DEBUG_TAG("user defined compiling threads: %d",
                                  device_config[ov::compilation_num_threads.name()].as<int32_t>());
            } catch (const ov::Exception&) {
                LOG_DEBUG_TAG("cannot get MAX_NUM_THREADS from GPU");
            }
        }
    }
    try {
        auto compile_start_time = std::chrono::high_resolution_clock::now();
        if (!(m_context->m_model_path.empty())) {
            context.m_compiled_model =
                m_context->m_ov_core->compile_model(m_context->m_model_path, device, device_config);
        } else {
            context.m_compiled_model = m_context->m_ov_core->compile_model(model, device, device_config);
        }
        context.m_is_load_success = true;
        auto compile_end_time = std::chrono::high_resolution_clock::now();
        auto compiled_time =
            std::chrono::duration_cast<std::chrono::nanoseconds>(compile_end_time - compile_start_time).count() *
            0.000001;
        LOG_INFO_TAG("Device: [%s]: Compile model took %lf ms", device.c_str(), compiled_time);
    } catch (const ov::Exception& e) {
        context.m_err_message += device + ":" + e.what();
        LOG_WARNING_TAG("Device: [%s]: Compile model failure: %s", device.c_str(), e.what());
        context.m_is_load_success = false;
    } catch (const std::exception& e) {
        context.m_err_message += device + ":" + e.what();
        LOG_WARNING_TAG("Device: [%s]: Compile model failure: %s", device.c_str(), e.what());
        context.m_is_load_success = false;
    }
    if (context.m_is_load_success || cur_dev_is_cpu) {
        return;
    }
    // need to recompile model, unregister it's priority
    // there maybe potential issue.
    // for example they are dGPU, NPU, iGPU, customer want to compile model with
    // configure 0 dGPU, 1 NPU, if dGPU compile failed,
    // the result will be not sure, maybe two models are compiled into NPU,
    // maybe 0 is compiled to NPU, 1 is compiled to iGPU
    m_plugin->unregister_priority(m_context->m_model_priority, context.m_device_info.unique_name);
    // remove the current device from device_list
    auto erase_device = deviceChecker().check_and_return_if_device_in_list(device, device_list, true);
    if (erase_device != device_list.end())
        device_list.erase(erase_device);
    if (device_list.empty()) {
        return;
    }
    // select next candidate device
    try {
        std::lock_guard<std::mutex> lock(m_context->m_mutex);
        context.m_device_info = m_plugin->select_device(device_list,
                context.m_model_precision, m_context->m_model_priority);
    } catch (const std::exception&) {
        return;
    }
    // if the select device is CPU, need to check the config of m_compile_context[CPU]
    // if they are same, do not need to compile again
    cur_dev_is_cpu = (context.m_device_info.device_name.find("CPU") != std::string::npos);
    if (cur_dev_is_cpu) {
        auto compare = [](ov::AnyMap& a, ov::AnyMap& b) -> bool {
            if (a.size() != b.size()) {
                return false;
            }
            for (auto& item : a) {
                auto bIter = b.find(item.first);
                if (bIter != b.end()) {
                    if (bIter->second != item.second) {
                        return false;
                    }
                } else {
                    return false;
                }
            }
            return true;
        };
        if (compare(context.m_device_info.config, m_compile_context[CPU].m_device_info.config)) {
            return;
        }
    }
    LOG_DEBUG_TAG("try to compile %s", context.m_device_info.device_name.c_str());
    // try to compile this candidate device
    try_to_compile_model(context, model);
}

SoCompiledModel AutoSchedule::wait_first_compiled_model_ready() {
    if (m_firstload_future.valid()) {
        // wait for the first compiling finished
        m_firstload_future.wait();
    }
    // check if there is any device that have compiled model successfully
    for (int i = CONTEXTNUM - 2; i >= 0; i--) {
        if (m_compile_context[i].m_is_enabled && m_compile_context[i].m_is_already) {
            return m_compile_context[i].m_compiled_model;
        }
    }
    // the first compiling is failed, wait for another compiling
    for (int i = CONTEXTNUM - 2; i >= 0; i--) {
        if (m_compile_context[i].m_is_enabled) {
            m_compile_context[i].m_future.wait();
            // check if compiling is successful
            if (m_compile_context[i].m_is_already) {
                return m_compile_context[i].m_compiled_model;
            }
        }
    }
    std::ostringstream result;
    //print m_err_message
    result << "compile model failed, ";
    for (int i = CONTEXTNUM - 2; i >= 0; i--) {
        if (m_compile_context[i].m_is_enabled) {
            result << m_compile_context[i].m_err_message.c_str();
            result << "; ";
            LOG_ERROR_TAG("load failed, %s", m_compile_context[i].m_err_message.c_str());
        }
    }
    OPENVINO_THROW("[", get_log_tag(), "] ", result.str());
}

void AutoSchedule::wait_actual_compiled_model_ready() const {
    OV_ITT_SCOPED_TASK(itt::domains::AutoPlugin, "AutoSchedule::wait_actual_compiled_model_ready");
    // Maybe different API will call this function, so add call once here
    // for every AutoSchedule instance
    std::call_once(m_oc, [this]() {
        if (m_compile_context[ACTUALDEVICE].m_future.valid()) {
            m_compile_context[ACTUALDEVICE].m_future.wait();
        }
    });
}

bool AutoSchedule::schedule_to_worker_infer_request(ov::threading::Task pipeline_task, DeviceName preferred_device) {
    std::vector<DeviceInformation> devices;
    // AUTO work mode
    // Devices that fail infer will be removed from the priority list in the callback, need lock here
    std::unique_lock<std::mutex> lock(m_context->m_fallback_mutex);
    if (!preferred_device.empty()) {
        // if the device needed by customer is not ready, need to wait for it
        wait_actual_compiled_model_ready();
        devices.push_back(m_compile_context[ACTUALDEVICE].m_device_info);
        if (!deviceChecker().check_if_device_in_list<DeviceInformation>(preferred_device, devices)) {
            lock.unlock();
            OPENVINO_THROW("The preferred device should be the selected device");
        }
    } else {
        // _acceleratorDevice could be the same as _cpuDevice, such as AUTO:CPU
        if (m_compile_context[FALLBACKDEVICE].m_is_already) {
            devices.push_back(m_compile_context[FALLBACKDEVICE].m_device_info);
        } else {
            if (m_compile_context[ACTUALDEVICE].m_is_already) {
                devices.push_back(m_compile_context[ACTUALDEVICE].m_device_info);
            } else {
                // replace deviceName with m_worker_name, so schedule can select correct
                // idleWorkerQueue
                auto m_device_info = m_compile_context[CPU].m_device_info;
                m_device_info.device_name = m_compile_context[CPU].m_worker_name;
                devices.push_back(std::move(m_device_info));
            }
        }
    }
    lock.unlock();
    for (auto&& device : devices) {
        if (!preferred_device.empty() && (device.device_name != preferred_device)) {
            continue;
        }
        if (run_pipeline_task(pipeline_task, m_idle_worker_requests[device.device_name], preferred_device)) {
            return true;
        }
    }
    // no vacant requests this time, storing the task to the respective queue
    if (!preferred_device.empty()) {
        m_infer_pipeline_tasks_device_specific[preferred_device]->push(std::move(pipeline_task));
    } else {
        m_infer_pipeline_tasks.push(std::move(pipeline_task));
    }
    return false;
}

AutoSchedule::~AutoSchedule() {
    // this is necessary to guarantee member destroyed after getting future
    if (m_compile_context[CPU].m_is_enabled) {
        m_exitflag = true;
        m_compile_context[CPU].m_future.wait();
        wait_actual_compiled_model_ready();
        // it's necessary to wait the compile model threads to stop here.
        m_plugin->get_executor_manager()->clear("AutoDeviceAsyncCompile");
        m_executor.reset();
    }
    if (m_plugin)
        m_plugin->unregister_priority(m_context->m_model_priority,
                                      m_compile_context[ACTUALDEVICE].m_device_info.unique_name);
    if (m_context) {
        std::lock_guard<std::mutex> lock(m_context->m_fallback_mutex);
        m_context->m_device_priorities.clear();
    }
    /* NOTE: The only threads that use `MultiSchedule` worker infer requests' threads.
     *       But AsyncInferRequest destructor should wait for all asynchronous tasks by the request
     */
    for (auto&& idleWorker : m_idle_worker_requests) {
        // stop accepting any idle requests back (for re-scheduling)
        idleWorker.second.set_capacity(0);
    }
}
}  // namespace auto_plugin
}  // namespace ov<|MERGE_RESOLUTION|>--- conflicted
+++ resolved
@@ -138,14 +138,11 @@
         if (is_actual_cpu || !m_context->m_startup_fallback) {
             m_compile_context[CPU].m_is_enabled = false;
         } else {
-            const auto cpu_iter = deviceChecker().check_and_return_if_device_in_list("CPU", m_context->m_device_priorities);
+            const auto cpu_iter =
+                deviceChecker().check_and_return_if_device_in_list("CPU", m_context->m_device_priorities);
             // if have CPU Device,  enable m_compile_context[CPU]
             if (cpu_iter != m_context->m_device_priorities.end()) {
                 m_compile_context[CPU].m_is_enabled = true;
-<<<<<<< HEAD
-                m_compile_context[CPU].m_device_info = *cpu_iter;
-                m_compile_context[CPU].m_device_info.config[ov::hint::performance_mode.name()] = ov::hint::PerformanceMode::LATENCY;
-                m_compile_context[CPU].m_worker_name = "CPU_HELP";
                 if (m_context->m_startup_fallback || m_context->m_runtime_fallback) {
                     auto& device_config = m_compile_context[CPU].m_device_info.config;
                     bool is_already_set_cache = device_config.count(ov::cache_dir.name())
@@ -156,8 +153,6 @@
                         LOG_INFO_TAG("Clear cache dir setting for CPU accelerator");
                     }
                 }
-                LOG_INFO_TAG("will load CPU for accelerator");
-=======
                 if (!is_actual_cpu) {
                     // user does not set the compiling threads
                     // limit the threads num for compiling
@@ -189,7 +184,6 @@
                     m_compile_context[CPU].m_worker_name = "CPU_HELP";
                     LOG_INFO_TAG("will load CPU for accelerator");
                 }
->>>>>>> af88a206
             } else {
                 m_compile_context[CPU].m_is_enabled = false;
             }

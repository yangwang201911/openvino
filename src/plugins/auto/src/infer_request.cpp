--- conflicted
+++ resolved
@@ -99,11 +99,7 @@
             std::dynamic_pointer_cast<ov::IRemoteTensor>(req->get_tensor(it)._ptr);
         if (is_remote || req->get_tensor(it)->data(type) != tensor->data(type)) {
             // temp workaround for NMS-like operations been converted to static shape with upper bound in gpu plugin
-<<<<<<< HEAD
-            if (it.get_partial_shape().is_dynamic() && req->get_tensor(it)->get_shape() != tensor->get_shape())
-=======
             if (it.get_partial_shape().is_dynamic() && req->get_tensor(it)->get_size() != 0)
->>>>>>> 81a4e3f2
                 tensor->set_shape(req->get_tensor(it)->get_shape());
             req->set_tensor(it, tensor);
         }

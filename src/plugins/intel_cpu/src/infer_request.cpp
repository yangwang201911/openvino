--- conflicted
+++ resolved
@@ -321,15 +321,9 @@
 
 std::vector<ov::SoPtr<ov::IVariableState>> SyncInferRequest::query_state() const {
     if (m_asyncRequest->m_has_sub_infers) {
-<<<<<<< HEAD
-        auto message = ov::threading::message_manager();
-        std::vector<ov::SoPtr<ov::IVariableState>> states;
-        for (auto request : message->get_sub_infer_requests()) {
-=======
         auto requests = m_asyncRequest->getSubInferRequest();
         std::vector<ov::SoPtr<ov::IVariableState>> states;
         for (auto request : requests) {
->>>>>>> 9db446fb
             auto cur = request->query_state();
             states.insert(states.end(), cur.begin(), cur.end());
         }
@@ -635,20 +629,12 @@
 void SyncInferRequest::sub_streams_infer() {
     std::map<ov::Output<const ov::Node>, ov::SoPtr<ov::ITensor>> input_tensors;
     auto message = ov::threading::message_manager();
-<<<<<<< HEAD
-    auto requests = message->get_sub_infer_requests();
-=======
     auto requests = m_asyncRequest->getSubInferRequest();
->>>>>>> 9db446fb
     auto inputs = get_inputs();
     auto outputs = get_outputs();
 
     size_t requests_num = requests.size();
-<<<<<<< HEAD
     std::cout << "[ sub_streams_infer ] inputs: " << inputs.size() << " requests: " << requests_num << "\n";
-=======
-    // std::cout << "[ sub_streams_infer ] inputs: " << inputs.size() << " requests: " << requests_num << "\n";
->>>>>>> 9db446fb
 
     if (requests.size() > 0) {
         for (const auto& output : outputs) {

--- conflicted
+++ resolved
@@ -248,11 +248,7 @@
 
     void InferStatic(SyncInferRequest* request, int numaId);
     template<typename UpdateStrategy>
-<<<<<<< HEAD
-    void InferDynamic(SyncInferRequest* request, UpdateStrategy&& update);
-=======
     void InferDynamic(SyncInferRequest* request, int numaId, UpdateStrategy&& update);
->>>>>>> f16097f0
 
     friend class intel_cpu::SyncInferRequest;
     friend std::shared_ptr<ov::Model> dump_graph_as_ie_ngraph_net(const Graph &graph);
@@ -277,10 +273,6 @@
     void EnforceBF16();
     void insertReorder(EdgePtr& edge, bool isOptimized, std::unordered_set<std::string>& uniqueLayerNames);
     void insertConvert(EdgePtr& edge);
-<<<<<<< HEAD
-    int GetNumaNodeId() const;
-=======
->>>>>>> f16097f0
 };
 
 using GraphPtr = std::shared_ptr<Graph>;

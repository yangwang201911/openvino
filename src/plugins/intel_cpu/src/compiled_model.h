--- conflicted
+++ resolved
@@ -88,11 +88,7 @@
     }
 
     std::vector<std::shared_ptr<CompiledModel>> m_sub_compiled_models;
-<<<<<<< HEAD
-    std::shared_ptr<SubMemoryManager> m_sub_memory_manager;
-=======
     std::shared_ptr<SubMemoryManager> m_sub_memory_manager = nullptr;
->>>>>>> 0336ead5
     bool m_has_sub_compiled_models = false;
 };
 

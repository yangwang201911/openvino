--- conflicted
+++ resolved
@@ -328,13 +328,10 @@
 
     optimizer.ApplyImplSpecificGraphOptimizations(*this);
 
-<<<<<<< HEAD
-=======
     SortTopologically();
 
     ResolveComplexInplaceConflicts();
 
->>>>>>> f16097f0
     SortTopologically();
 
     const bool hasDynNodes = ProcessDynNodes();
@@ -477,8 +474,6 @@
             continue;
         }
 
-        VERBOSE(node, getConfig().debugCaps.verbose);
-
         if (context->getWeightsCache()) {
             auto sharedOutputs = acquireSharedOutputs(node);
 
@@ -545,7 +540,6 @@
 
     std::string convertName = edge->getParent()->getName() + "_" +
         inDesc.getPrecision().get_type_name() + "_" + outDesc.getPrecision().get_type_name();
-<<<<<<< HEAD
 
     auto convertNode = std::make_shared<node::Convert>(inDesc.getShape(), inDesc.getPrecision(), outDesc.getPrecision(),
                                                        convertName, context);
@@ -553,15 +547,6 @@
     InsertNode(edge, convertNode, true);
 }
 
-=======
-
-    auto convertNode = std::make_shared<node::Convert>(inDesc.getShape(), inDesc.getPrecision(), outDesc.getPrecision(),
-                                                       convertName, context);
-    convertNode->setDescs(inDesc, outDesc);
-    InsertNode(edge, convertNode, true);
-}
-
->>>>>>> f16097f0
 static std::unordered_set<std::string> getUniqueLayerNames(const std::vector<NodePtr>& graphNodes) {
     std::unordered_set<std::string> uniqueLayerNames;
     uniqueLayerNames.reserve(graphNodes.size());
@@ -1379,41 +1364,6 @@
 
         for (; inferCounter < stopIndx; ++inferCounter) {
             auto& node = m_executableGraphNodes[inferCounter];
-<<<<<<< HEAD
-            VERBOSE(node, getConfig().debugCaps.verbose);
-            PERF(node, getConfig().collectPerfCounters);
-
-            if (request)
-                request->throw_if_canceled();
-            try {
-                ExecuteNode(node, m_stream);
-            } catch (const std::exception& exp) {
-                OPENVINO_THROW(node, exp.what());
-            }
-        }
-    }
-}
-
-inline void Graph::ExecuteNode(const NodePtr& node, const dnnl::stream& stream) const {
-    DUMP(node, getConfig().debugCaps, infer_count);
-    OV_ITT_SCOPED_TASK(itt::domains::intel_cpu, node->profiling.execute);
-    DEBUG_LOG(*node);
-    // TODO: 132954 workaround for latency
-    int numaID = GetNumaNodeId();
-    if (node->isDynamicNode()) {
-        node->executeDynamic(stream, numaID);
-    } else {
-        node->executeStatic(stream, numaID);
-    }
-}
-
-int Graph::GetNumaNodeId() const {
-    int numaNodeId = -1;
-#if defined(__x86_64__) && defined(__linux__)
-    if ((getGraphContext()->getCPUStreamExecutor()) &&
-        (getConfig().hintPerfMode == ov::hint::PerformanceMode::LATENCY)) {
-        numaNodeId = getGraphContext()->getCPUStreamExecutor()->get_numa_node_id();
-=======
 
             ExecuteNodeWithCatch(node, request, numaId);
         }
@@ -1426,7 +1376,6 @@
     if ((context->getCPUStreamExecutor()) &&
         (context->getConfig().hintPerfMode == ov::hint::PerformanceMode::LATENCY)) {
         numaNodeId = context->getCPUStreamExecutor()->get_numa_node_id();
->>>>>>> f16097f0
     }
 #endif
     return numaNodeId;

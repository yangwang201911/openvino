--- conflicted
+++ resolved
@@ -741,11 +741,7 @@
         MemoryPtr ptr = std::make_shared<Memory>(eng, new_desc);
         return ptr;
     }
-<<<<<<< HEAD
-    assert(dims[dim] >= w_size);
-=======
     assert(static_cast<int>(dims[dim]) >= w_size);
->>>>>>> f16097f0
     const auto splited_size = dims[dim] * prec.size();
     auto splited_dim_vec = split_parts(dims[dim], w_size);
     auto element_size = prec.size();

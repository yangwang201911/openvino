// Copyright (C) 2018-2023 Intel Corporation
// SPDX-License-Identifier: Apache-2.0
//

#include "plugin.h"

#include "extension.h"
#include "extension_mngr.h"
#include "itt.h"
#include "internal_properties.hpp"
#include "openvino/runtime/intel_cpu/properties.hpp"
#include "openvino/runtime/internal_properties.hpp"

#include "openvino/runtime/properties.hpp"
#include "openvino/runtime/threading/cpu_streams_info.hpp"
#include "openvino/runtime/threading/executor_manager.hpp"
#include "performance_heuristics.hpp"
#include "serialize.h"
#include "transformations/transformation_pipeline.h"
#include "transformations/utils/utils.hpp"
#include "utils/denormals.hpp"
#include "weights_cache.hpp"

#if defined(__linux__)
# include <sys/auxv.h>
# include <signal.h>
# include <sys/mman.h>
#endif

#include <cpu/x64/cpu_isa_traits.hpp>
<<<<<<< HEAD
#include <itt.h>
#include "cpu_info.h"
=======
>>>>>>> 17008c93

#if defined(OV_CPU_WITH_ACL)
#include "nodes/executors/acl/acl_ie_scheduler.hpp"
#include "arm_compute/runtime/CPP/CPPScheduler.h"
#endif

using namespace ov::threading;

namespace ov {
namespace intel_cpu {

static std::string getDeviceFullName() {
    std::string brand_string;
#if defined(__EMSCRIPTEN__)
    brand_string = "WebAssembly CPU";
#elif defined(OPENVINO_ARCH_RISCV64)
    // TODO: extract actual device name
    brand_string = "RISCV-64 CPU";
#elif defined(OPENVINO_ARCH_ARM) || defined(OPENVINO_ARCH_ARM64)
    // TODO: extract actual device name
    brand_string = "ARM CPU";
#elif defined(OPENVINO_ARCH_X86) || defined(OPENVINO_ARCH_X86_64)
    const unsigned int addr_list[3] = { 0x80000002, 0x80000003, 0x80000004 };
    unsigned int regs[4];
    for (auto addr : addr_list) {
        regs[0] = addr;
#ifdef _WIN32
        __cpuid(reinterpret_cast<int*>(regs), regs[0]);
#else
        __cpuid(regs[0], regs[0], regs[1], regs[2], regs[3]);
#endif
        char* ch = reinterpret_cast<char*>(&regs[0]);
        for (size_t j = 0; j < sizeof(regs); j++)
            if (ch[j] != '\0')
                brand_string += ch[j];
    }
#else
# error "Unkown CPU architecture. Please, add support to openvino/core/visibility.hpp"
#endif
    return brand_string;
}

#if defined(__linux__)

#ifndef AT_MINSIGSTKSZ
# define AT_MINSIGSTKSZ 51
#endif

class SigAltStackSetup {
    stack_t new_stack{0};
    stack_t old_stack{0};

public:
    SigAltStackSetup() {
        memset(&old_stack, 0, sizeof(old_stack));
        memset(&new_stack, 0, sizeof(new_stack));

        auto minsigstksz = getauxval(AT_MINSIGSTKSZ);
        auto new_size = minsigstksz + SIGSTKSZ;
        void * altstack =  mmap(NULL, new_size, PROT_READ | PROT_WRITE,
                                MAP_PRIVATE | MAP_ANONYMOUS | MAP_STACK, -1, 0);
        if (altstack == MAP_FAILED) {
            return;
        }
        new_stack.ss_size = new_size;
        new_stack.ss_sp = altstack;
        auto rc = sigaltstack(&new_stack, &old_stack);
        if (rc) {
            munmap(new_stack.ss_sp, new_stack.ss_size);
            new_stack.ss_sp = nullptr;
            new_stack.ss_size = 0;
            return;
        }
    }

    ~SigAltStackSetup() {
        stack_t current_stack;
        if (new_stack.ss_sp) {
            // restore old stack if new_stack is still the current one
            if (sigaltstack(NULL, &current_stack) == 0) {
                if (current_stack.ss_sp == new_stack.ss_sp) {
                    sigaltstack(&old_stack, NULL);
                }
            }
            munmap(new_stack.ss_sp, new_stack.ss_size);
            new_stack.ss_sp = nullptr;
            new_stack.ss_size = 0;
        }
    }
};

class CPUSpecialSetup {
    SigAltStackSetup ss;

public:
    CPUSpecialSetup() = default;
};
#else // __linux__
class CPUSpecialSetup {
public:
    CPUSpecialSetup() = default;
};
#endif // __linux__

#if defined(OV_CPU_WITH_ACL)
std::mutex Engine::SchedulerGuard::mutex;
std::weak_ptr<Engine::SchedulerGuard> Engine::SchedulerGuard::ptr;

Engine::SchedulerGuard::SchedulerGuard() {
#if OV_THREAD == OV_THREAD_SEQ
    // To save state for ACL cores in single-thread mode
    arm_compute::Scheduler::set(arm_compute::Scheduler::Type::ST);
#else
    arm_compute::Scheduler::set(std::make_shared<ACLScheduler>());
#endif
}

std::shared_ptr<Engine::SchedulerGuard> Engine::SchedulerGuard::instance() {
    std::lock_guard<std::mutex> lock{SchedulerGuard::mutex};
    auto scheduler_guard_ptr = SchedulerGuard::ptr.lock();
    if (scheduler_guard_ptr == nullptr) {
        SchedulerGuard::ptr = scheduler_guard_ptr = std::make_shared<SchedulerGuard>();
    }
    return scheduler_guard_ptr;
}

Engine::SchedulerGuard::~SchedulerGuard() {
    // To save the state of scheduler after ACLScheduler has been executed
    // TODO: find out the cause of the state
    std::lock_guard<std::mutex> lock{this->dest_mutex};
    if (!arm_compute::Scheduler::is_available(arm_compute::Scheduler::Type::CUSTOM))
        arm_compute::Scheduler::set(arm_compute::Scheduler::Type::ST);
}
#endif

Engine::Engine() :
    deviceFullName(getDeviceFullName()),
    specialSetup(new CPUSpecialSetup) {
    set_device_name("CPU");
    // Initialize Xbyak::util::Cpu object on Pcore for hybrid cores machine
    get_executor_manager()->execute_task_by_streams_executor(IStreamsExecutor::Config::PreferredCoreType::BIG, [] {
        dnnl::impl::cpu::x64::cpu();
    });
    extensionManager->AddExtension(std::make_shared<Extension>());
#if defined(OV_CPU_WITH_ACL)
    scheduler_guard = SchedulerGuard::instance();
#endif
}

Engine::~Engine() {
    executor_manager()->clear("CPU");
    executor_manager()->clear("CPUStreamsExecutor");
    executor_manager()->clear("CPUCallbackExecutor");
}

static bool streamsSet(const ov::AnyMap& config) {
    OPENVINO_SUPPRESS_DEPRECATED_START
    if (config.count(InferenceEngine::PluginConfigParams::KEY_CPU_THROUGHPUT_STREAMS))
        return true;
    OPENVINO_SUPPRESS_DEPRECATED_END
    return config.count(ov::num_streams.name());
}

void Engine::apply_performance_hints(ov::AnyMap& config, const std::shared_ptr<ov::Model>& model) const {
    auto getNumStreamsThroughput = [&]() {
        const auto isa = dnnl::get_effective_cpu_isa();
        float isaSpecificThreshold = 1.0f;
        switch (isa) {
        case dnnl::cpu_isa::sse41:
            isaSpecificThreshold = 0.5f;
            break;
        case dnnl::cpu_isa::avx2:
        case dnnl::cpu_isa::avx512_core:
            isaSpecificThreshold = 1.0f;
            break;
        case dnnl::cpu_isa::avx512_core_vnni:
        case dnnl::cpu_isa::avx2_vnni:
            isaSpecificThreshold = 2.0f;
            break;
        case dnnl::cpu_isa::avx512_core_amx:
            isaSpecificThreshold = 4.0f;
            break;
        default:
            isaSpecificThreshold = 1.0f;
        }
        // the more "capable" the CPU in general, the more streams we may want to keep to keep it utilized
        const float memThresholdAssumeLimitedForISA = ov::MemBandwidthPressure::LIMITED / isaSpecificThreshold;
        const float L2_cache_size = dnnl::utils::get_cache_size(2 /*level*/, true /*per core */);
        ov::MemBandwidthPressure networkToleranceForLowCache =
            ov::MemBandwidthPressureTolerance(model, L2_cache_size, memThresholdAssumeLimitedForISA);
        const auto default_streams = get_streams_num(engConfig.streamExecutorConfig._threadBindingType,
                                                   ov::threading::IStreamsExecutor::Config::StreamMode::DEFAULT,
                                                   engConfig.streamExecutorConfig._enable_hyper_thread);
        auto streams_info = default_streams;
        if (networkToleranceForLowCache.max_mem_tolerance == ov::MemBandwidthPressure::UNKNOWN) {
            if ((networkToleranceForLowCache.ratio_compute_convs == ov::MemBandwidthPressure::ALL) ||
                (networkToleranceForLowCache.ratio_compute_deconvs == ov::MemBandwidthPressure::ALL)) {
                // all relevant layers (convs, etc) are compute-limited, the most aggressive val for #streams
                streams_info = get_streams_num(engConfig.streamExecutorConfig._threadBindingType,
                                             ov::threading::IStreamsExecutor::Config::StreamMode::AGGRESSIVE,
                                             engConfig.streamExecutorConfig._enable_hyper_thread);
            }  //  otherwise (no recognized layers) falling back to the default value
        } else if (networkToleranceForLowCache.max_mem_tolerance > memThresholdAssumeLimitedForISA) {
            // network is below the ISA-specific threshold
            streams_info = get_streams_num(engConfig.streamExecutorConfig._threadBindingType,
                                         ov::threading::IStreamsExecutor::Config::StreamMode::AGGRESSIVE,
                                         engConfig.streamExecutorConfig._enable_hyper_thread);
        } else if (networkToleranceForLowCache.max_mem_tolerance > ov::MemBandwidthPressure::LIMITED) {
            // network is below general threshold
            streams_info = get_streams_num(engConfig.streamExecutorConfig._threadBindingType,
                                         ov::threading::IStreamsExecutor::Config::StreamMode::LESSAGGRESSIVE,
                                         engConfig.streamExecutorConfig._enable_hyper_thread);
            streams_info.num_streams = std::max(default_streams.num_streams, streams_info.num_streams);
        }

        auto num_requests = config.find(ov::hint::num_requests.name());
        if (num_requests != config.end()) {  // arrived with config to the LoadNetwork (and thus higher pri)
            int val = -1;
            try {
                ov::Any value = num_requests->second.as<std::string>();
                val = value.as<int>();
                if (val < 0)
                    OPENVINO_THROW("invalid value!");
            } catch (const ov::Exception&) {
                OPENVINO_THROW("Wrong value of ",
                               num_requests->second.as<std::string>(),
                               " for property key ",
                               ov::hint::num_requests.name(),
                               ". Expected only positive integer numbers");
            }
            if (val > 0)
                streams_info.num_streams = std::min(streams_info.num_streams, val);
        } else if (engConfig.hintNumRequests > 0) {  // set thru SetConfig to the plugin, 2nd priority
            streams_info.num_streams = std::min(streams_info.num_streams, static_cast<int>(engConfig.hintNumRequests));
        }
        return std::pair<std::string, StreamCfg>(std::to_string(streams_info.num_streams), streams_info);
    };

    auto getPerfHintName = [&]() {
        const bool streamsExplicitlySetForModel = streamsSet(config);
        // checking streams (to avoid overriding what user might explicitly set in the incoming config or previously via
        // SetConfig)
        if (streamsExplicitlySetForModel || streamsExplicitlySetForEngine)
            return std::string();

        const auto& perf_hint = config.find(ov::hint::performance_mode.name());
        /* performance hints set for network has higher pririty than engine ones.
         * This applies for all the configuration parameters */
        const auto& perf_hint_name = (perf_hint != config.end()) ? perf_hint->second.as<std::string>()
                                                                 : ov::util::to_string(engConfig.hintPerfMode);
        return perf_hint_name;
    };

    // We compute both hints values because the optimal number of streams are computed based on ov::Model
    // while we export model in cpu internal opset so we need to save precomputed optimal # streams for both hint modes
    const auto latency_hints = ov::util::to_string(ov::streams::NUMA);
    const auto tput_hints = getNumStreamsThroughput();

    // save hints parameters to model rt_info
    ov::AnyMap hints_props;
    const auto latency_name =
        ov::util::to_string(ov::hint::PerformanceMode::LATENCY) + "_" + std::string(ov::num_streams.name());
    const auto tput_name =
        ov::util::to_string(ov::hint::PerformanceMode::THROUGHPUT) + "_" + std::string(ov::num_streams.name());
    hints_props.insert({latency_name, latency_hints});
    hints_props.insert({tput_name, std::to_string(tput_hints.second.num_streams)});
    model->set_rt_info(hints_props, "intel_cpu_hints_config");

    const auto perf_hint_name = getPerfHintName();
    if (perf_hint_name == ov::util::to_string(ov::hint::PerformanceMode::LATENCY)) {
        OPENVINO_SUPPRESS_DEPRECATED_START
        config[CONFIG_KEY(CPU_THROUGHPUT_STREAMS)] = CONFIG_VALUE(CPU_THROUGHPUT_NUMA);
        OPENVINO_SUPPRESS_DEPRECATED_END
        config[ov::num_streams.name()] = latency_hints;
    } else if (perf_hint_name == ov::util::to_string(ov::hint::PerformanceMode::THROUGHPUT)) {
        OPENVINO_SUPPRESS_DEPRECATED_START
        config[CONFIG_KEY(CPU_THROUGHPUT_STREAMS)] = tput_hints.first;
        OPENVINO_SUPPRESS_DEPRECATED_END
        config[ov::num_streams.name()] = tput_hints.first;
        config[ov::threading::big_core_streams.name()] = std::to_string(tput_hints.second.big_core_streams);
        config[ov::threading::small_core_streams.name()] = std::to_string(tput_hints.second.small_core_streams);
        config[ov::threading::threads_per_stream_big.name()] = std::to_string(tput_hints.second.threads_per_stream_big);
        config[ov::threading::threads_per_stream_small.name()] =
            std::to_string(tput_hints.second.threads_per_stream_small);
        config[ov::threading::small_core_offset.name()] = std::to_string(tput_hints.second.small_core_offset);
    }
}

void Engine::get_performance_streams(Config& config, const std::shared_ptr<ov::Model>& model) const{
    const int latency_streams = get_default_latency_streams(config.latencyThreadingMode);
    int streams;
    if (config.streamExecutorConfig._streams_changed) {
        streams = config.streamExecutorConfig._streams;
    } else if (config.hintPerfMode == ov::hint::PerformanceMode::LATENCY) {
        streams = latency_streams;
    } else if (config.hintPerfMode == ov::hint::PerformanceMode::THROUGHPUT) {
        streams = 0;
    } else {
        streams = config.streamExecutorConfig._streams == 1 ? 0 : config.streamExecutorConfig._streams;
    }

    if (!((0 == config.streamExecutorConfig._streams) && config.streamExecutorConfig._streams_changed)) {
        get_num_streams(streams, model, config);
    } else {
        config.streamExecutorConfig.set_config_zero_stream();
    }

    OPENVINO_SUPPRESS_DEPRECATED_START
    config._config[CONFIG_KEY(CPU_THROUGHPUT_STREAMS)] = std::to_string(config.streamExecutorConfig._streams);
    OPENVINO_SUPPRESS_DEPRECATED_END
}

void Engine::calculate_streams(Config& conf, const std::shared_ptr<ov::Model>& model, bool imported) const {
    // import config props from caching model
    if (imported && !is_cpu_map_available()) {
        if (model->has_rt_info("intel_cpu_hints_config")) {
            const auto perf_mode = conf.hintPerfMode;
            if (perf_mode == ov::hint::PerformanceMode::LATENCY || perf_mode == ov::hint::PerformanceMode::THROUGHPUT) {
                const auto& hints_config = model->get_rt_info<ov::AnyMap>("intel_cpu_hints_config");
                const auto hints_param_name =
                    ov::util::to_string(perf_mode) + "_" + std::string(ov::num_streams.name());
                const auto it = hints_config.find(hints_param_name);
                if (it != hints_config.end()) {
                    conf.readProperties({{std::string(ov::num_streams.name()), it->second.as<std::string>()}});
                } else {
                    OPENVINO_THROW("Cache file doesn't contain precalculated number of streams for mode ",
                                   ov::util::to_string(perf_mode));
                }
            }
        }
    }

    if (is_cpu_map_available()) {
        const auto model_prefer_name = std::string("MODEL_PREFER_THREADS");
        if (imported && model->has_rt_info("intel_cpu_hints_config")) {
            // load model_prefer_threads from cache
            int cache_model_prefer;
            const auto& hints_config = model->get_rt_info<ov::AnyMap>("intel_cpu_hints_config");
            const auto it_model_prefer = hints_config.find(model_prefer_name);
            if (it_model_prefer != hints_config.end()) {
                try {
                    cache_model_prefer = it_model_prefer->second.as<int>();
                } catch (const ov::Exception&) {
                    OPENVINO_THROW("Cache file doesn't have valid value for " + model_prefer_name);
                }

                conf.modelPreferThreads = cache_model_prefer;
            }
        }
        get_performance_streams(conf, model);
        // save model_prefer_threads to model rt_info when loading network
        if (!imported) {
            ov::AnyMap hints_props;
            hints_props.insert({model_prefer_name, std::to_string(conf.modelPreferThreads)});
            model->set_rt_info(hints_props, "intel_cpu_hints_config");
        }
    }
}

StreamCfg Engine::get_streams_num(ov::threading::IStreamsExecutor::ThreadBindingType thread_binding_type,
                                        int stream_mode,
                                        const bool enable_hyper_thread) const {
    const int sockets = static_cast<int>(get_available_numa_nodes().size());
    const int num_cores =
        thread_binding_type == IStreamsExecutor::ThreadBindingType::HYBRID_AWARE
            ? parallel_get_max_threads()
            : (sockets == 1 ? (enable_hyper_thread ? parallel_get_max_threads() :  get_number_of_cpu_cores())
                            : get_number_of_cpu_cores());
    const int num_cores_phy = get_number_of_cpu_cores();
    const int num_big_cores_phy = get_number_of_cpu_cores(true);
    const int num_small_cores = num_cores_phy - num_big_cores_phy;
    const int num_big_cores = num_cores > num_cores_phy ? num_big_cores_phy * 2 : num_big_cores_phy;
    StreamCfg stream_cfg = {0};

    if (stream_mode == IStreamsExecutor::Config::StreamMode::DEFAULT) {
        // bare minimum of streams (that evenly divides available number of core)
        if (thread_binding_type == IStreamsExecutor::ThreadBindingType::HYBRID_AWARE) {
            if (0 == num_big_cores_phy % 4) {
                stream_cfg.threads_per_stream_big = 4;
            } else if (0 == num_big_cores_phy % 5) {
                stream_cfg.threads_per_stream_big = 5;
            } else if (0 == num_big_cores_phy % 3) {
                stream_cfg.threads_per_stream_big = 3;
            } else {  // if user disables some cores say in BIOS, so we got weird #cores which is not easy to divide
                stream_cfg.threads_per_stream_big = num_big_cores_phy;
            }

            stream_cfg.big_core_streams = num_big_cores / stream_cfg.threads_per_stream_big;
            stream_cfg.threads_per_stream_small = stream_cfg.threads_per_stream_big;
            if (num_small_cores == 0) {
                stream_cfg.threads_per_stream_small = 0;
            } else if (num_small_cores < stream_cfg.threads_per_stream_small) {
                stream_cfg.small_core_streams = 1;
                stream_cfg.threads_per_stream_small = num_small_cores;
                stream_cfg.threads_per_stream_big = stream_cfg.threads_per_stream_small;
                // Balance the computation of physical core and logical core, the number of threads on the physical core
                // and logical core should be equal
                stream_cfg.big_core_streams = num_big_cores_phy / stream_cfg.threads_per_stream_big * 2;
            } else {
                stream_cfg.small_core_streams = num_small_cores / stream_cfg.threads_per_stream_small;
            }
        } else {
            if (0 == num_cores % 4)
                stream_cfg.num_streams = std::max(4, num_cores / 4);
            else if (0 == num_cores % 5)
                stream_cfg.num_streams = std::max(5, num_cores / 5);
            else if (0 == num_cores % 3)
                stream_cfg.num_streams = std::max(3, num_cores / 3);
            else  // if user disables some cores say in BIOS, so we got weird #cores which is not easy to divide
                stream_cfg.num_streams = 1;
        }
    } else if (stream_mode == IStreamsExecutor::Config::StreamMode::AGGRESSIVE) {
        if (thread_binding_type == IStreamsExecutor::ThreadBindingType::HYBRID_AWARE) {
            stream_cfg.big_core_streams = num_big_cores;
            stream_cfg.small_core_streams = num_small_cores;
            stream_cfg.threads_per_stream_big = num_big_cores / stream_cfg.big_core_streams;
            stream_cfg.threads_per_stream_small =
                num_small_cores == 0 ? 0 : num_small_cores / stream_cfg.small_core_streams;
        } else {
            stream_cfg.num_streams = num_cores_phy;
        }
    } else if (stream_mode == IStreamsExecutor::Config::StreamMode::LESSAGGRESSIVE) {
        if (thread_binding_type == IStreamsExecutor::ThreadBindingType::HYBRID_AWARE) {
            stream_cfg.big_core_streams = num_big_cores / 2;
            stream_cfg.small_core_streams = num_small_cores / 2;
            stream_cfg.threads_per_stream_big = num_big_cores / stream_cfg.big_core_streams;
            stream_cfg.threads_per_stream_small =
                num_small_cores == 0 ? 0 : num_small_cores / stream_cfg.small_core_streams;
        } else {
            stream_cfg.num_streams = num_cores_phy / 2;
        }
    } else {
        OPENVINO_THROW("Wrong stream mode to get num of streams: ", stream_mode);
    }
    stream_cfg.num_streams = stream_cfg.num_streams > 0
                                 ? stream_cfg.num_streams
                                 : stream_cfg.big_core_streams + stream_cfg.small_core_streams;
    stream_cfg.small_core_offset = num_small_cores == 0 ? 0 : num_big_cores;
    return stream_cfg;
}

static bool shouldEnableLPT(const ov::AnyMap& modelConfig, const Config& engineConfig) {
    const auto& enableLPT = modelConfig.find(ov::intel_cpu::lp_transforms_mode.name());
    if (enableLPT == modelConfig.end()) // model config has higher priority
        return engineConfig.lpTransformsMode == Config::LPTransformsMode::On;

    try {
        return enableLPT->second.as<bool>();
    } catch (ov::Exception&) {
        OPENVINO_THROW("Wrong value ",
                       enableLPT->second.as<std::string>(),
                       " for property key LP_TRANSFORMS_MODE. Expected values: YES/NO");
    }
}

static ov::element::Type getInferencePrecision(const ov::AnyMap& modelConfig,
                                               const Config& engineConfig,
                                               Config::ModelType modelType) {
    Config tempConf = engineConfig;
    tempConf.readProperties(modelConfig, modelType);
    return tempConf.inferencePrecision;
}

static Config::ModelType getModelType(const std::shared_ptr<const Model>& model) {
    return op::util::has_op_with_type<op::v1::Convolution>(model) ||
           op::util::has_op_with_type<op::v1::ConvolutionBackpropData>(model) ?
           Config::ModelType::CNN : Config::ModelType::Unknown;
}

static Config::SnippetsMode getSnippetsMode(const ov::AnyMap& modelConfig, const Config& engineConfig) {
    const auto& snippetsMode = modelConfig.find(ov::intel_cpu::snippets_mode.name());
    if (snippetsMode == modelConfig.end())    // not set explicitly
        return Config::SnippetsMode::Enable;  // enable by default

    const auto& val = snippetsMode->second.as<std::string>();
    if (val == ov::util::to_string(ov::intel_cpu::SnippetsMode::IGNORE_CALLBACK))
        return Config::SnippetsMode::IgnoreCallback;
    else if (val == ov::util::to_string(ov::intel_cpu::SnippetsMode::DISABLE))
        return Config::SnippetsMode::Disable;
    else if (val == ov::util::to_string(ov::intel_cpu::SnippetsMode::ENABLE))
        return Config::SnippetsMode::Enable;
    else
        OPENVINO_THROW("Wrong value for property key SNIPPETS_MODE. Expected values: ENABLE/DISABLE/IGNORE_CALLBACK");
}

std::shared_ptr<ov::ICompiledModel>
Engine::compile_model(const std::shared_ptr<const ov::Model>& model, const ov::AnyMap& orig_config) const{
    OV_ITT_SCOPED_TASK(itt::domains::intel_cpu, "Engine::compile_model");
    CREATE_DEBUG_TIMER(debugLoadTimer);

    // verification of supported input
    for (const auto &ii : model->inputs()) {
        auto input_precision = ii.get_element_type();
        static const std::set<ov::element::Type_t> supported_precisions = {ov::element::Type_t::u8,
                                                                           ov::element::Type_t::i8,
                                                                           ov::element::Type_t::u16,
                                                                           ov::element::Type_t::i16,
                                                                           ov::element::Type_t::u32,
                                                                           ov::element::Type_t::i32,
                                                                           ov::element::Type_t::u64,
                                                                           ov::element::Type_t::i64,
                                                                           ov::element::Type_t::bf16,
                                                                           ov::element::Type_t::f16,
                                                                           ov::element::Type_t::f32,
                                                                           ov::element::Type_t::f64,
                                                                           ov::element::Type_t::boolean};

        if (!supported_precisions.count(input_precision)) {
            OPENVINO_THROW_NOT_IMPLEMENTED("CPU plugin: Input image format ",
                                           input_precision,
                                           " is not supported yet...");
        }
    }

    auto config = orig_config;
    const std::shared_ptr<ov::Model> cloned_model = model->clone();
    const bool enableLPT = shouldEnableLPT(config, engConfig);
    Config::ModelType modelType = getModelType(model);
    ov::element::Type inferencePrecision = getInferencePrecision(config, engConfig, modelType);
    const Config::SnippetsMode snippetsMode = getSnippetsMode(config, engConfig);
    DEBUG_LOG(PrintableModel(*cloned_model, "org_"));

    // update the props after the perf mode translated to configs
    // TODO: Clarify the behavior of SetConfig method. Skip eng_config or not?
    Config conf = engConfig;

    Transformations transformations(cloned_model, enableLPT, inferencePrecision, is_legacy_api(), snippetsMode, conf);

    transformations.UpToLpt();

    if (!is_cpu_map_available()) {
        apply_performance_hints(config, cloned_model);
    }

    conf.readProperties(config, modelType);
    calculate_streams(conf, cloned_model);

    transformations.PostLpt();
    transformations.Snippets();

    // need to check that all outputs have static shapes
    // checking that all inputs have static shapes is performed in the common part
    if (is_legacy_api()) {
        for (const auto& res : cloned_model->get_results()) {
            if (res->get_input_partial_shape(0).is_dynamic()) {
                OPENVINO_THROW("CPU plug-in can't load a model with dynamic output shapes via legacy API.");
            }
        }
    }

    transformations.CpuSpecificOpSet();
    DEBUG_LOG(PrintableModel(*cloned_model, "cpu_"));

    if ((cloned_model->inputs().size() != model->inputs().size()) ||
        (cloned_model->outputs().size() != model->outputs().size())) {
        OPENVINO_THROW("Input/output ports count mismatch between the original model and after the transformation! "
                       "Original model inputs count: ",
                       model->inputs().size(),
                       " after the transformations ",
                       cloned_model->inputs().size(),
                       ". Original model outputs count:",
                       model->inputs().size(),
                       " after the transformations ",
                       cloned_model->outputs().size());
    }
    // Make output ports have the same tensor names with original model
    for (size_t idx = 0; idx < cloned_model->outputs().size(); idx++) {
        auto new_result = cloned_model->output(idx);
        auto orig_result = model->output(idx);
        new_result.get_tensor().set_names(orig_result.get_tensor().get_names());
    }

    // SSE runtime check is needed for some ATOM machine, which is x86-64 but w/o SSE
    static Xbyak::util::Cpu cpu;
    if (cpu.has(Xbyak::util::Cpu::tSSE)) {
        if (conf.denormalsOptMode == Config::DenormalsOptMode::DO_On) {
            flush_to_zero(true);
            conf.DAZOn = denormals_as_zero(true);
        } else if (conf.denormalsOptMode == Config::DenormalsOptMode::DO_Off) {
            flush_to_zero(false);
            denormals_as_zero(false);
        }
    }
    return std::make_shared<CompiledModel>(cloned_model, shared_from_this(), conf, extensionManager);
}

void Engine::set_property(const ov::AnyMap &config) {
    // @todo after Legacy configuration is dropped, use some wrapper class to keep both the property and "ifSetExplicitly" flag
    streamsExplicitlySetForEngine = streamsSet(config);

    engConfig.readProperties(config);
}

bool Engine::is_legacy_api() const {
    return !get_core()->is_new_api();
}

ov::Any Engine::get_property_legacy(const std::string& name, const ov::AnyMap& options) const {
    ov::Any result;
    auto option = engConfig._config.find(name);
    if (option != engConfig._config.end()) {
        result = option->second;
    } else {
        return get_metric_legacy(name, options);
    }
    return result;
}

ov::Any Engine::get_property(const std::string& name, const ov::AnyMap& options) const {
    if (is_legacy_api()) {
        auto ret = get_property_legacy(name, options);
        if (!ret.empty())
            return ret;
    }

    if (name == ov::optimal_number_of_infer_requests) {
        const auto streams = engConfig.streamExecutorConfig._streams;
        return decltype(ov::optimal_number_of_infer_requests)::value_type(
            streams);  // ov::optimal_number_of_infer_requests has no negative values
    } else if (name == ov::num_streams) {
        const auto streams = engConfig.streamExecutorConfig._streams;
        return decltype(ov::num_streams)::value_type(
            streams);  // ov::num_streams has special negative values (AUTO = -1, NUMA = -2)
    } else if (name == ov::affinity) {
        const auto affinity = engConfig.streamExecutorConfig._threadBindingType;
        switch (affinity) {
        case IStreamsExecutor::ThreadBindingType::NONE:
            return ov::Affinity::NONE;
        case IStreamsExecutor::ThreadBindingType::CORES:
            return ov::Affinity::CORE;
        case IStreamsExecutor::ThreadBindingType::NUMA:
            return ov::Affinity::NUMA;
        case IStreamsExecutor::ThreadBindingType::HYBRID_AWARE:
            return ov::Affinity::HYBRID_AWARE;
        }
        return ov::Affinity::NONE;
    } else if (name == ov::device::id.name()) {
        return decltype(ov::device::id)::value_type{engConfig.device_id};
    } else if (name == ov::inference_num_threads) {
        const auto num_threads = engConfig.streamExecutorConfig._threads;
        return decltype(ov::inference_num_threads)::value_type(num_threads);
    } else if (name == ov::enable_profiling.name()) {
        const bool perfCount = engConfig.collectPerfCounters;
        return decltype(ov::enable_profiling)::value_type(perfCount);
    } else if (name == ov::hint::inference_precision) {
        return decltype(ov::hint::inference_precision)::value_type(engConfig.inferencePrecision);
    } else if (name == ov::hint::performance_mode) {
        return engConfig.hintPerfMode;
    } else if (name == ov::hint::enable_cpu_pinning) {
        const bool pin_value = engConfig.enableCpuPinning;
        return decltype(ov::hint::enable_cpu_pinning)::value_type(pin_value);
    } else if (name == ov::hint::scheduling_core_type) {
        const auto core_type = engConfig.schedulingCoreType;
        return core_type;
    } else if (name == ov::hint::enable_hyper_threading) {
        const bool ht_value = engConfig.enableHyperThreading;
        return decltype(ov::hint::enable_hyper_threading)::value_type(ht_value);
    } else if (name == ov::hint::num_requests) {
        return decltype(ov::hint::num_requests)::value_type(engConfig.hintNumRequests);
    } else if (name == ov::hint::execution_mode) {
        return engConfig.executionMode;
    }
    return get_ro_property(name, options);
}
<<<<<<< HEAD
static float GetGOPS(intel_cpu::CPUInfo& cpu_info, InferenceEngine::Precision dt) {
    auto ret = cpu_info.getPeakGOPSImpl(dt);
    return ret;
}
Parameter Engine::GetMetricLegacy(const std::string& name, const std::map<std::string, Parameter>& options) const {
=======

ov::Any Engine::get_metric_legacy(const std::string& name, const ov::AnyMap& options) const {
    OPENVINO_SUPPRESS_DEPRECATED_START
>>>>>>> 17008c93
    if (name == METRIC_KEY(SUPPORTED_METRICS)) {
        std::vector<std::string> metrics = {
            METRIC_KEY(AVAILABLE_DEVICES),
            METRIC_KEY(SUPPORTED_METRICS),
            METRIC_KEY(FULL_DEVICE_NAME),
            METRIC_KEY(OPTIMIZATION_CAPABILITIES),
            METRIC_KEY(SUPPORTED_CONFIG_KEYS),
            METRIC_KEY(RANGE_FOR_ASYNC_INFER_REQUESTS),
            METRIC_KEY(RANGE_FOR_STREAMS),
            METRIC_KEY(IMPORT_EXPORT_SUPPORT),
<<<<<<< HEAD
            METRIC_KEY(DEVICE_GOPS),
            ov::caching_properties.name(),
=======
>>>>>>> 17008c93
        };
        return metrics;
    } else if (name == ov::device::full_name.name()) {
        return decltype(ov::device::full_name)::value_type(deviceFullName);
    } else if (name == ov::available_devices.name()) {
        std::vector<std::string> availableDevices = {""};
        return decltype(ov::available_devices)::value_type(std::move(availableDevices));
    } else if (name == ov::device::capabilities.name()) {
        std::vector<std::string> capabilities;
        if (dnnl::impl::cpu::x64::mayiuse(dnnl::impl::cpu::x64::avx512_core_bf16))
            capabilities.push_back(METRIC_VALUE(BF16));
        if (dnnl::impl::cpu::x64::mayiuse(dnnl::impl::cpu::x64::avx512_core))
            capabilities.push_back(METRIC_VALUE(WINOGRAD));
        capabilities.push_back(METRIC_VALUE(FP32));
        capabilities.push_back(METRIC_VALUE(FP16));
        capabilities.push_back(METRIC_VALUE(INT8));
        capabilities.push_back(METRIC_VALUE(BIN));
        return decltype(ov::device::capabilities)::value_type(std::move(capabilities));
    } else if (name == METRIC_KEY(SUPPORTED_CONFIG_KEYS)) {
        std::vector<std::string> configKeys;
        for (auto&& opt : engConfig._config)
            configKeys.push_back(opt.first);
        return configKeys;
    } else if (name == ov::range_for_async_infer_requests.name()) {
        std::tuple<unsigned int, unsigned int, unsigned int> range = std::make_tuple(1, 1, 1);
        return decltype(ov::range_for_async_infer_requests)::value_type(range);
    } else if (name == ov::range_for_streams.name()) {
        std::tuple<unsigned int, unsigned int> range = std::make_tuple(1, parallel_get_max_threads());
        return decltype(ov::range_for_streams)::value_type(range);
    } else if (name == METRIC_KEY(IMPORT_EXPORT_SUPPORT)) {
<<<<<<< HEAD
        IE_SET_METRIC_RETURN(IMPORT_EXPORT_SUPPORT, true);
    } else if (name == METRIC_KEY(DEVICE_GOPS)) {
        CPUInfo cpu_info;
        std::map<InferenceEngine::Precision, float> gops;
        gops[InferenceEngine::Precision::I8] = GetGOPS(cpu_info, InferenceEngine::Precision::I8);
        gops[InferenceEngine::Precision::BIN] = GetGOPS(cpu_info, InferenceEngine::Precision::BIN);
        gops[InferenceEngine::Precision::FP16] = GetGOPS(cpu_info, InferenceEngine::Precision::FP16);
        gops[InferenceEngine::Precision::FP32] = GetGOPS(cpu_info, InferenceEngine::Precision::FP32);
        IE_SET_METRIC_RETURN(DEVICE_GOPS, gops);
    } else if (name == ov::caching_properties) {
        std::vector<ov::PropertyName> cachingProperties = { METRIC_KEY(FULL_DEVICE_NAME) };
        return decltype(ov::caching_properties)::value_type(cachingProperties);
=======
        return true;
    } else if (ov::internal::supported_properties.name() == name) {
        return decltype(ov::internal::supported_properties)::value_type{
            ov::PropertyName{ov::internal::caching_properties.name(), ov::PropertyMutability::RO},
            ov::PropertyName{ov::internal::exclusive_async_requests.name(), ov::PropertyMutability::RW}};
    } else if (name == ov::internal::caching_properties) {
        std::vector<ov::PropertyName> cachingProperties = {ov::device::full_name.name()};
        return decltype(ov::internal::caching_properties)::value_type(std::move(cachingProperties));
>>>>>>> 17008c93
    }

    return {};
    OPENVINO_SUPPRESS_DEPRECATED_END
}

ov::Any Engine::get_ro_property(const std::string& name, const ov::AnyMap& options) const {
    if (is_legacy_api()) {
        ov::Any ret = get_metric_legacy(name, options);
        if (!ret.empty())
            return ret;
    }

    auto RO_property = [](const std::string& propertyName) {
        return ov::PropertyName(propertyName, ov::PropertyMutability::RO);
    };
    auto RW_property = [](const std::string& propertyName) {
        return ov::PropertyName(propertyName, ov::PropertyMutability::RW);
    };

    if (name == ov::supported_properties) {
        std::vector<ov::PropertyName> roProperties {RO_property(ov::supported_properties.name()),
                                                    RO_property(ov::available_devices.name()),
                                                    RO_property(ov::range_for_async_infer_requests.name()),
                                                    RO_property(ov::range_for_streams.name()),
                                                    RO_property(ov::device::full_name.name()),
                                                    RO_property(ov::device::capabilities.name()),
<<<<<<< HEAD
                                                    RO_property(ov::caching_properties.name()),
                                                    RO_property(ov::device::gops.name()),
=======
>>>>>>> 17008c93
        };
        // the whole config is RW before model is loaded.
        std::vector<ov::PropertyName> rwProperties {RW_property(ov::num_streams.name()),
                                                    RW_property(ov::affinity.name()),
                                                    RW_property(ov::inference_num_threads.name()),
                                                    RW_property(ov::enable_profiling.name()),
                                                    RW_property(ov::hint::inference_precision.name()),
                                                    RW_property(ov::hint::performance_mode.name()),
                                                    RW_property(ov::hint::execution_mode.name()),
                                                    RW_property(ov::hint::num_requests.name()),
                                                    RW_property(ov::hint::enable_cpu_pinning.name()),
                                                    RW_property(ov::hint::scheduling_core_type.name()),
                                                    RW_property(ov::hint::enable_hyper_threading.name()),
                                                    RW_property(ov::device::id.name()),
                                                    RW_property(ov::intel_cpu::denormals_optimization.name()),
                                                    RW_property(ov::intel_cpu::sparse_weights_decompression_rate.name()),
        };

        std::vector<ov::PropertyName> supportedProperties;
        supportedProperties.reserve(roProperties.size() + rwProperties.size());
        supportedProperties.insert(supportedProperties.end(), roProperties.begin(), roProperties.end());
        supportedProperties.insert(supportedProperties.end(), rwProperties.begin(), rwProperties.end());

        return decltype(ov::supported_properties)::value_type(std::move(supportedProperties));
    } else if (ov::internal::supported_properties == name) {
        return decltype(ov::internal::supported_properties)::value_type{
            ov::PropertyName{ov::internal::caching_properties.name(), ov::PropertyMutability::RO},
            ov::PropertyName{ov::internal::exclusive_async_requests.name(), ov::PropertyMutability::RW}};
    } else if (name == ov::device::full_name) {
        return decltype(ov::device::full_name)::value_type(deviceFullName);
    } else if (name == ov::available_devices) {
        const std::vector<std::string> availableDevices = { "" };
        return decltype(ov::available_devices)::value_type(availableDevices);
    } else if (name == ov::device::capabilities) {
        std::vector<std::string> capabilities;
        if (dnnl::impl::cpu::x64::mayiuse(dnnl::impl::cpu::x64::avx512_core_bf16))
            capabilities.push_back(ov::device::capability::BF16);
        if (dnnl::impl::cpu::x64::mayiuse(dnnl::impl::cpu::x64::avx512_core))
            capabilities.push_back(ov::device::capability::WINOGRAD);
        capabilities.push_back(ov::device::capability::FP32);
        capabilities.push_back(ov::device::capability::FP16);
        capabilities.push_back(ov::device::capability::INT8);
        capabilities.push_back(ov::device::capability::BIN);
        capabilities.push_back(ov::device::capability::EXPORT_IMPORT);
        return decltype(ov::device::capabilities)::value_type(std::move(capabilities));
    } else if (name == ov::range_for_async_infer_requests) {
        const std::tuple<unsigned int, unsigned int, unsigned int> range = std::make_tuple(1, 1, 1);
        return decltype(ov::range_for_async_infer_requests)::value_type(range);
    } else if (name == ov::range_for_streams) {
        const std::tuple<unsigned int, unsigned int> range = std::make_tuple(1, parallel_get_max_threads());
        return decltype(ov::range_for_streams)::value_type(range);
<<<<<<< HEAD
    } else if (name == ov::device::gops) {
        CPUInfo cpu_info;
        std::map<element::Type, float> gops;
        gops[element::i8] = GetGOPS(cpu_info, InferenceEngine::Precision::I8);
        gops[element::u1] = GetGOPS(cpu_info, InferenceEngine::Precision::BIN);
        gops[element::f32] = GetGOPS(cpu_info, InferenceEngine::Precision::FP32);
        gops[element::f16] = GetGOPS(cpu_info, InferenceEngine::Precision::FP16);
        return decltype(ov::device::gops)::value_type (gops);
    } else if (name == ov::caching_properties) {
=======
    } else if (name == ov::internal::caching_properties) {
>>>>>>> 17008c93
        std::vector<ov::PropertyName> cachingProperties = { ov::device::full_name };
        return decltype(ov::internal::caching_properties)::value_type(std::move(cachingProperties));
    } else if (name == ov::intel_cpu::denormals_optimization) {
        return decltype(ov::intel_cpu::denormals_optimization)::value_type(engConfig.denormalsOptMode == Config::DenormalsOptMode::DO_On);
    } else if (name == ov::intel_cpu::sparse_weights_decompression_rate) {
        return decltype(ov::intel_cpu::sparse_weights_decompression_rate)::value_type(engConfig.fcSparseWeiDecompressionRate);
    }
    /* Internally legacy parameters are used with new API as part of migration procedure.
     * This fallback can be removed as soon as migration completed */
    auto ret = get_metric_legacy(name, options);
    if(!ret.empty())
        return ret;

    OPENVINO_THROW("Cannot get unsupport property: ", name);
}

OPENVINO_SUPPRESS_DEPRECATED_START
void Engine::add_extension(const InferenceEngine::IExtensionPtr& extension) {
    extensionManager->AddExtension(extension);
}
OPENVINO_SUPPRESS_DEPRECATED_END

ov::SupportedOpsMap Engine::query_model(const std::shared_ptr<const ov::Model>& model, const ov::AnyMap& config) const {
    WeightsSharing::Ptr fake_w_cache;

    if (model == nullptr) {
        OPENVINO_THROW("Only ngraph-based models are supported!");
    }

    Config conf = engConfig;
    Config::ModelType modelType = getModelType(model);
    conf.readProperties(config, modelType);

    const auto& lptProp = config.find(ov::intel_cpu::lp_transforms_mode.name());
    const bool enableLPT =
        (lptProp != config.end() && lptProp->second.as<bool>() == true) /* enabled in the orig_config*/
        || Config::LPTransformsMode::On == engConfig.lpTransformsMode /* or already enabled */;
    const Config::SnippetsMode snippetsMode = getSnippetsMode(config, conf);

    auto context =
        std::make_shared<GraphContext>(conf, extensionManager, fake_w_cache, false);

    auto supported = ov::get_supported_nodes(
        model,
        [&](std::shared_ptr<ov::Model>& model) {
            Transformations transformation(model,
                                           enableLPT,
                                           conf.inferencePrecision,
                                           is_legacy_api(),
                                           snippetsMode,
                                           engConfig);
            transformation.UpToLpt();
            transformation.PostLpt();
            transformation.Snippets();
            transformation.CpuSpecificOpSet();
        },
        [&](const std::shared_ptr<ov::Node>& op) {
            std::unique_ptr<Node> ptr;
            try {
                ptr.reset(Node::factory().create(op, context));
            } catch (const ov::Exception&) {
                return false;
            }
            return true;
        });

    ov::SupportedOpsMap res;
    for (auto&& layerName : supported) {
        res.emplace(layerName, get_device_name());
    }

    return res;
}

std::shared_ptr<ov::ICompiledModel> Engine::import_model(std::istream& networkModel,
                                            const ov::AnyMap& config) const{
    OV_ITT_SCOPE(FIRST_INFERENCE, itt::domains::intel_cpu_LT, "import_model");

    ModelDeserializer deserializer(networkModel,
        [this](const std::string& model, const ov::Tensor& weights) {
            return get_core()->read_model(model, weights, true);
        });

    std::shared_ptr<ov::Model> model;
    deserializer >> model;

    Config conf = engConfig;
    Config::ModelType modelType = getModelType(model);
    conf.readProperties(config, modelType);

    // import config props from caching model
    calculate_streams(conf, model, true);

    auto compiled_model = std::make_shared<CompiledModel>(model, shared_from_this(), conf, extensionManager, true);
    return compiled_model;
}
}   // namespace intel_cpu
}   // namespace ov

using namespace ov::intel_cpu;

#if defined(OPENVINO_ARCH_ARM) || defined(OPENVINO_ARCH_ARM64)
static const ov::Version version = {CI_BUILD_NUMBER, "openvino_arm_cpu_plugin"};
#elif defined(OPENVINO_ARCH_X86) || defined(OPENVINO_ARCH_X86_64)
static const ov::Version version = {CI_BUILD_NUMBER, "openvino_intel_cpu_plugin"};
#elif defined(OPENVINO_ARCH_RISCV64)
static const ov::Version version = {CI_BUILD_NUMBER, "openvino_riscv_cpu_plugin"};
#else
#error "Undefined system processor"
#endif

OV_DEFINE_PLUGIN_CREATE_FUNCTION(Engine, version)<|MERGE_RESOLUTION|>--- conflicted
+++ resolved
@@ -28,11 +28,8 @@
 #endif
 
 #include <cpu/x64/cpu_isa_traits.hpp>
-<<<<<<< HEAD
 #include <itt.h>
 #include "cpu_info.h"
-=======
->>>>>>> 17008c93
 
 #if defined(OV_CPU_WITH_ACL)
 #include "nodes/executors/acl/acl_ie_scheduler.hpp"
@@ -697,17 +694,13 @@
     }
     return get_ro_property(name, options);
 }
-<<<<<<< HEAD
 static float GetGOPS(intel_cpu::CPUInfo& cpu_info, InferenceEngine::Precision dt) {
     auto ret = cpu_info.getPeakGOPSImpl(dt);
     return ret;
 }
-Parameter Engine::GetMetricLegacy(const std::string& name, const std::map<std::string, Parameter>& options) const {
-=======
 
 ov::Any Engine::get_metric_legacy(const std::string& name, const ov::AnyMap& options) const {
     OPENVINO_SUPPRESS_DEPRECATED_START
->>>>>>> 17008c93
     if (name == METRIC_KEY(SUPPORTED_METRICS)) {
         std::vector<std::string> metrics = {
             METRIC_KEY(AVAILABLE_DEVICES),
@@ -718,11 +711,7 @@
             METRIC_KEY(RANGE_FOR_ASYNC_INFER_REQUESTS),
             METRIC_KEY(RANGE_FOR_STREAMS),
             METRIC_KEY(IMPORT_EXPORT_SUPPORT),
-<<<<<<< HEAD
             METRIC_KEY(DEVICE_GOPS),
-            ov::caching_properties.name(),
-=======
->>>>>>> 17008c93
         };
         return metrics;
     } else if (name == ov::device::full_name.name()) {
@@ -753,8 +742,7 @@
         std::tuple<unsigned int, unsigned int> range = std::make_tuple(1, parallel_get_max_threads());
         return decltype(ov::range_for_streams)::value_type(range);
     } else if (name == METRIC_KEY(IMPORT_EXPORT_SUPPORT)) {
-<<<<<<< HEAD
-        IE_SET_METRIC_RETURN(IMPORT_EXPORT_SUPPORT, true);
+        return true;
     } else if (name == METRIC_KEY(DEVICE_GOPS)) {
         CPUInfo cpu_info;
         std::map<InferenceEngine::Precision, float> gops;
@@ -763,11 +751,6 @@
         gops[InferenceEngine::Precision::FP16] = GetGOPS(cpu_info, InferenceEngine::Precision::FP16);
         gops[InferenceEngine::Precision::FP32] = GetGOPS(cpu_info, InferenceEngine::Precision::FP32);
         IE_SET_METRIC_RETURN(DEVICE_GOPS, gops);
-    } else if (name == ov::caching_properties) {
-        std::vector<ov::PropertyName> cachingProperties = { METRIC_KEY(FULL_DEVICE_NAME) };
-        return decltype(ov::caching_properties)::value_type(cachingProperties);
-=======
-        return true;
     } else if (ov::internal::supported_properties.name() == name) {
         return decltype(ov::internal::supported_properties)::value_type{
             ov::PropertyName{ov::internal::caching_properties.name(), ov::PropertyMutability::RO},
@@ -775,7 +758,6 @@
     } else if (name == ov::internal::caching_properties) {
         std::vector<ov::PropertyName> cachingProperties = {ov::device::full_name.name()};
         return decltype(ov::internal::caching_properties)::value_type(std::move(cachingProperties));
->>>>>>> 17008c93
     }
 
     return {};
@@ -803,11 +785,7 @@
                                                     RO_property(ov::range_for_streams.name()),
                                                     RO_property(ov::device::full_name.name()),
                                                     RO_property(ov::device::capabilities.name()),
-<<<<<<< HEAD
-                                                    RO_property(ov::caching_properties.name()),
                                                     RO_property(ov::device::gops.name()),
-=======
->>>>>>> 17008c93
         };
         // the whole config is RW before model is loaded.
         std::vector<ov::PropertyName> rwProperties {RW_property(ov::num_streams.name()),
@@ -859,7 +837,6 @@
     } else if (name == ov::range_for_streams) {
         const std::tuple<unsigned int, unsigned int> range = std::make_tuple(1, parallel_get_max_threads());
         return decltype(ov::range_for_streams)::value_type(range);
-<<<<<<< HEAD
     } else if (name == ov::device::gops) {
         CPUInfo cpu_info;
         std::map<element::Type, float> gops;
@@ -868,10 +845,7 @@
         gops[element::f32] = GetGOPS(cpu_info, InferenceEngine::Precision::FP32);
         gops[element::f16] = GetGOPS(cpu_info, InferenceEngine::Precision::FP16);
         return decltype(ov::device::gops)::value_type (gops);
-    } else if (name == ov::caching_properties) {
-=======
     } else if (name == ov::internal::caching_properties) {
->>>>>>> 17008c93
         std::vector<ov::PropertyName> cachingProperties = { ov::device::full_name };
         return decltype(ov::internal::caching_properties)::value_type(std::move(cachingProperties));
     } else if (name == ov::intel_cpu::denormals_optimization) {

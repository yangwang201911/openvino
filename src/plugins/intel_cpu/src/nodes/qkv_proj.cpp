--- conflicted
+++ resolved
@@ -48,13 +48,9 @@
     DnnlScratchPadPtr m_scrachPad;
     MemoryPtr m_scratchMem;
     uint8_t* m_scratch_base = nullptr;
-<<<<<<< HEAD
-    int m_M;
-=======
     int m_M = 0;
 
     WeightBuffer wbuffer;
->>>>>>> f16097f0
 
     Impl(QKVProjection * pnode, DnnlScratchPadPtr scrachPad) : m_node(pnode), m_scrachPad(scrachPad) {
         PlainTensor w0(pnode->getSrcMemoryAtPort(1));
@@ -141,16 +137,11 @@
             m_scratchMem = m_scrachPad->createScratchPadMem(newMemDesc);
 
             m_scratch_base = m_scratchMem->getDataAs<uint8_t>();
-<<<<<<< HEAD
-            for (size_t ithr = 0; ithr < m_tempC.size(); ithr++) {
-                m_tempC[ithr].resize<float>({1, scratch_C_sizes[ithr]}, reinterpret_cast<float*>(m_scratch_base + scratch_offsets[ithr]));
-=======
             for (size_t ithr = 0; ithr < works.size(); ithr++) {
                 auto& work = works[ithr];
                 if (work) {
                     work.set_C(M, reinterpret_cast<float*>(m_scratch_base + scratch_offsets[ithr]));
                 }
->>>>>>> f16097f0
             }
 
             m_M = M;

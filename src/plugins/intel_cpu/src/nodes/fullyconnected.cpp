--- conflicted
+++ resolved
@@ -107,11 +107,7 @@
         if (dim < 0) {
             dim += dims.size();
         }
-<<<<<<< HEAD
-        assert(dims[dim] >= tp_cfg.w_size);
-=======
         assert(static_cast<int>(dims[dim]) >= tp_cfg.w_size);
->>>>>>> f16097f0
         auto splited_dim_vec = split_parts(dims[dim], tp_cfg.w_size);
 
         VectorDims new_dims = dims;

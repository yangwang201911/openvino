// Copyright (C) 2018-2024 Intel Corporation
// SPDX-License-Identifier: Apache-2.0
//

#include "llm_mlp.h"

#include <string>
#include <vector>

#include "common/bfloat16.hpp"
#include "common/cpu_memcpy.h"
#include "cpu/x64/cpu_isa_traits.hpp"
#include "cpu/x64/jit_generator.hpp"
#include "shape_inference/shape_inference_internal_dyn.hpp"
#include "utils/plain_tensor.hpp"

#if defined(OPENVINO_ARCH_X86_64)
#include "kernels/x64/mlp_kernel.hpp"
#endif

namespace ov {
namespace intel_cpu {
namespace node {

#if defined(OPENVINO_ARCH_X86_64)

class LinearKsplit2 {
public:
    std::vector<Work> works;

    int used_nthr = 0;

    WeightBuffer wbuffer;

    LinearKsplit2() {}

    ReduceAdd2bh * p_jit_reduce2bh;
    // weight [N, K]
    // Gate & Up are interleaved in N dimension: 16-gate / 16-up
    // and post-ops will compute  silu(gate)*up in unit of 16 elements
    // and store out as bfloat16.
    template <typename T>
    void setup(T* p_weight, int stride, int N, int K) {
        static ReduceAdd2bh jit_reduce2bh_2(true);

        OPENVINO_ASSERT((N % REG_BLK_N_SIZE) == 0);
        OPENVINO_ASSERT((K % REG_BLK_K_SIZE) == 0);
        auto nthr = parallel_get_max_threads();
        auto num_blk_N = N / REG_BLK_N_SIZE;
        works.resize(nthr);

        p_jit_reduce2bh = &jit_reduce2bh_2;

        auto K_splits = 2;
        // split task on more cores is better on TBB
        auto valid_nthr = nthr / 2;
        auto blkN_per_thread = (num_blk_N) / valid_nthr;
        auto blkN_leftover = num_blk_N - (blkN_per_thread * valid_nthr);
        auto start_blkN = 0;
        used_nthr = 0;

        for (int ithr = 0; ithr < nthr; ithr += K_splits) {
            auto blkN = std::min(num_blk_N - start_blkN, blkN_per_thread);
            if (blkN_leftover > 0) {
                blkN_leftover--;
                blkN++;
            }
            if (blkN) {
                auto shared_atomic = std::make_shared<std::atomic_int>(0);

                // split K dimension in unit of 32 evenly among 2 worker-threads
                auto start_blkK = 0;
                auto num_blk_K = K / REG_BLK_K_SIZE;
                auto blkK_per_thread = (num_blk_K + 1) / 2;
                for (int ik = 0; ik < K_splits; ik++) {
                    auto blk_K = std::min(num_blk_K - start_blkK, blkK_per_thread);

                    auto& work = works[ithr + ik];

                    work.sync_flag = shared_atomic;
                    work.blk_K_size = CACHE_BLK_K_SIZE;

                    work.n0 = (start_blkN) * REG_BLK_N_SIZE;
                    work.n1 = (start_blkN + blkN) * REG_BLK_N_SIZE;
                    work.BN = blkN * REG_BLK_N_SIZE;
                    work.k0 = start_blkK * REG_BLK_K_SIZE;
                    work.k1 = (start_blkK + blk_K) * REG_BLK_K_SIZE;

                    start_blkK += blk_K;
                    used_nthr++;
                }
            }

            start_blkN += blkN;
        }

        DEBUG_LOG("Linear N,K=", N, ",", K, " used_nthr=", used_nthr);

        wbuffer.alloc(works);

        ov::parallel_nt_static(0, [&](const size_t ithr, const size_t nthr) {
            auto& work = works[ithr];
            if (work) {
                work.setup(wbuffer.get(ithr), p_weight, stride);
            }
        });
        DEBUG_LOG("   setup is done. weight @ ", static_cast<void*>(p_weight));
    }

    void run(uint8_t* pA, int strideA, int M, ov::bfloat16* dstC, int strideC) {
        ov::parallel_nt_static(0, [&](const size_t ithr, const size_t nthr) {
            auto& work = works[ithr];
            auto& workC = work.m_C;
            if (work) {
                work.run(M, pA, strideA);

                auto sync_id = work.sync_flag->fetch_add(1);
                // (0,1) (2,3)
                if (sync_id & 1) {
                    auto peer_ithr = (ithr & 1) ? (ithr - 1) : (ithr + 1);
                    auto& peerC = works[peer_ithr].m_C;
                    // the other one has finished, we can do the reduce sum
                    p_jit_reduce2bh->call(workC.ptr<float>(), peerC.ptr<float>(), workC.stride(0),
                                            dstC + work.n0, strideC / sizeof(*dstC),
                                            M, work.BN);
                }
            }
        });
    }
};

class LinearGateUp {
public:
    std::vector<Work> works;

    int used_nthr = 0;

    LinearGateUp() {}

    WeightBuffer wbuffer;

    GateUpCombine* jit_gateup;

    // weight [N, K]
    // Gate & Up are interleaved in N dimension: 16-gate / 16-up
    // and post-ops will compute  silu(gate)*up in unit of 16 elements
    // and store out as bfloat16.
    template <typename T>
    void setup(T* p_weight_gate, T* p_weight_up, int stride, int N, int K, const LLMMLPNode::Config& config) {
        static GateUpCombine jit_gateup_silu(dnnl_eltwise_swish);
        static GateUpCombine jit_gateup_gelu(dnnl_eltwise_gelu_tanh);

        if (config.act == LLMMLPNode::ACT_FN::GELU)
            jit_gateup = &jit_gateup_gelu;
        else if (config.act == LLMMLPNode::ACT_FN::SILU)
            jit_gateup = &jit_gateup_silu;
        else
            OPENVINO_THROW("unsupported act in GateUpCombine");

        // prepare weights, split N among threads
        // in unit of 32
        OPENVINO_ASSERT((N % REG_BLK_N_SIZE) == 0);
        OPENVINO_ASSERT((K % REG_BLK_K_SIZE) == 0);
        auto nthr = parallel_get_max_threads();
        auto num_blk_N = N / REG_BLK_N_SIZE;
        works.resize(nthr);

        // split task on more cores is better on TBB
        auto valid_nthr = nthr;
        auto blkN_per_thread = (num_blk_N) / valid_nthr;
        auto blkN_leftover = num_blk_N - (blkN_per_thread * valid_nthr);
        auto start_blkN = 0;
        used_nthr = 0;

        for (int ithr = 0; ithr < nthr; ithr ++) {
            auto blkN = std::min(num_blk_N - start_blkN, blkN_per_thread);
            if (blkN_leftover > 0) {
                blkN_leftover--;
                blkN++;
            }
            if (blkN) {
                auto shared_atomic = std::make_shared<std::atomic_int>(0);
                auto& work = works[ithr];
                work.sync_flag = shared_atomic;
                work.blk_K_size = CACHE_BLK_K_SIZE;

                work.n0 = (start_blkN) * REG_BLK_N_SIZE;
                work.n1 = (start_blkN + blkN) * REG_BLK_N_SIZE;
                work.BN = blkN * REG_BLK_N_SIZE;
                work.k0 = 0;
                work.k1 = K;
                used_nthr++;
            }

            start_blkN += blkN;
        }
        wbuffer.alloc(works);

        DEBUG_LOG("Linear N,K=", N, ",", K, " used_nthr=", used_nthr);
        ov::parallel_nt_static(0, [&](const size_t ithr, const size_t nthr) {
            auto& work = works[ithr];
            if (work) {
                work.setup(wbuffer.get(ithr), p_weight_gate, p_weight_up, stride);
            }
        });
        DEBUG_LOG("   setup is done. weight @ ", static_cast<void*>(p_weight_gate));
    }

    // gate & up are interleaved: 16 gates + 16 up
    void runGateUp(uint8_t* pA, int strideA, int M,
                   ov::bfloat16* dstC, int strideC,
                   const LLMMLPNode::Config& config) {
        ov::parallel_nt_static(0, [&](const size_t ithr, const size_t nthr) {
            auto& work = works[ithr];
            if (work) {
                work.run(M, pA, strideA);
                // K reduce is done, results of [M, BN] sub-block is ready in L2.
                // combine Gate & Up
                jit_gateup->call(work.m_C.ptr<float>(), work.m_C.stride(0),
                                 dstC + (work.n0 / 2), strideC / sizeof(*dstC),
                                 M, work.BN);
            }
        });
    }
};

struct LLMMLP::Impl {
    const LLMMLPNode::Config m_config;
    DnnlScratchPadPtr m_scrachPad;
    MemoryPtr m_scratchMem;
    uint8_t* m_scratch_base = nullptr;

    LinearGateUp gate_up;
    LinearKsplit2 down;
    int m_N;
    int m_M = 0;

    // MLP is not supposed to run in parallel
    PlainTensor m_actUp;

    // [M, K] x [N, K] => [M, N] x [K, N] => [M, K]
    // w_gate/w_up : [N, K]
    //     w_down  : [K, N]
    Impl(PlainTensor w_gate, PlainTensor w_up, PlainTensor w_down, const LLMMLPNode::Config& config, DnnlScratchPadPtr scrachPad)
         : m_config(config), m_scrachPad(scrachPad) {
        // [N, K] [N, K] interleave (16-16-...) into [2*N, K]
        auto K = w_gate.size(1);
        auto N = w_gate.size(0);
        OPENVINO_ASSERT(w_gate.stride_bytes(0) == w_up.stride_bytes(0));
        gate_up.setup(w_gate.ptr<ov::float16>(), w_up.ptr<ov::float16>(), w_up.stride_bytes(0), N * 2, K, config);
        down.setup(w_down.ptr<ov::float16>(), w_down.stride_bytes(0), K, N);

        m_N = N;
    }

    void setM(int M) {
        uint8_t* cur_scratch_base = nullptr;
        if (m_scratchMem)
            cur_scratch_base = m_scratchMem->getDataAs<uint8_t>();
        // new M larger than previous or the scratch pointer is changed after the following allocation
        if (m_M < M || cur_scratch_base != m_scratch_base) {
            size_t total_scratch_size = M * m_N * sizeof(ov::bfloat16);
            std::vector<size_t> scratch_offsets;
            auto nthr = parallel_get_max_threads();
            for (int ithr = 0; ithr < nthr; ithr++) {
                scratch_offsets.push_back(total_scratch_size);
                auto C1_size = gate_up.works[ithr].set_C(M, reinterpret_cast<float*>(cur_scratch_base));
                auto C2_size = down.works[ithr].set_C(M, reinterpret_cast<float*>(cur_scratch_base));
                auto max_C_size = std::max(C1_size, C2_size);
                total_scratch_size += max_C_size;
            }

            auto newMemDesc = std::make_shared<CpuBlockedMemoryDesc>(ov::element::u8, Shape{total_scratch_size});
            m_scratchMem = m_scrachPad->createScratchPadMem(newMemDesc);

            m_scratch_base = m_scratchMem->getDataAs<uint8_t>();
            m_actUp.resize<ov::bfloat16>({static_cast<size_t>(M), static_cast<size_t>(m_N)}, reinterpret_cast<ov::bfloat16*>(m_scratch_base));

<<<<<<< HEAD
            for (size_t ithr = 0; ithr < m_tempC.size(); ithr++) {
                m_tempC[ithr].resize<float>({1, scratch_C_sizes[ithr]}, reinterpret_cast<float*>(m_scratch_base + scratch_offsets[ithr]));
=======
            for (int ithr = 0; ithr < nthr; ithr++) {
                auto C_base = reinterpret_cast<float*>(m_scratch_base + scratch_offsets[ithr]);
                gate_up.works[ithr].set_C(M, C_base);
                down.works[ithr].set_C(M, C_base);
>>>>>>> f16097f0
            }
            m_M = M;
        }
    }

    void execute(LLMMLP* pnode) {
        auto input = pnode->getSrcMemoryAtPort(0);
        const auto& ishape = input->getStaticDims();
        uint8_t* pA = input->getDataAs<uint8_t>();
        const auto& srcStrides = input->getDescWithType<BlockedMemoryDesc>()->getStrides();

        int strideA = srcStrides[srcStrides.size() - 2] * sizeof(ov::bfloat16);
        int M = shape_size(ishape) / ishape[ishape.size() - 1];

        auto output = pnode->getDstMemoryAtPort(0);
        auto* dstC = output->getDataAs<ov::bfloat16>();
        const auto& dstStrides = output->getDescWithType<BlockedMemoryDesc>()->getStrides();
        int strideC = dstStrides[dstStrides.size() - 2] * sizeof(ov::bfloat16);

        for (int m = 0; m < M;) {
            int BM = std::min(M - m, CACHE_BLK_M_SIZE);
            setM(BM);
            gate_up.runGateUp(pA, strideA, BM, m_actUp.ptr<ov::bfloat16>(), m_actUp.stride_bytes(0), m_config);
            down.run(reinterpret_cast<uint8_t*>(m_actUp.ptr<ov::bfloat16>()), m_actUp.stride_bytes(0), BM, dstC, strideC);

            m += BM;
            pA += BM * strideA;
            dstC += BM * strideC / sizeof(ov::bfloat16);
        }
    }
};
#else
struct LLMMLP::Impl {
    Impl(PlainTensor w_gate, PlainTensor w_up, PlainTensor w_down, const LLMMLPNode::Config& config, DnnlScratchPadPtr scrachPad) {}
    void execute(LLMMLP* pnode) {}
};
#endif

LLMMLP::LLMMLP(const std::shared_ptr<ov::Node>& op, const GraphContext::CPtr context)
    : Node(op, context, NgraphShapeInferFactory(op, EMPTY_PORT_MASK)) {
    std::string errorMessage;
    if (!isSupportedOperation(op, errorMessage)) {
        OPENVINO_THROW("CPU: " + errorMessage);
    }
    const auto node_mlp = std::dynamic_pointer_cast<const LLMMLPNode>(op);
    m_mlp_config = node_mlp->get_config();
}

void LLMMLP::initSupportedPrimitiveDescriptors() {
    if (!supportedPrimitiveDescriptors.empty())
        return;

    auto rtPrecision = ov::element::bf16;
    auto weightPrecision = ov::element::f16;

    // initialize input ports
    std::vector<PortConfigurator> inPortConfigs;
    inPortConfigs.emplace_back(LayoutType::ncsp, rtPrecision, getInputShapeAtPort(0), false, -1);      // input
    inPortConfigs.emplace_back(LayoutType::ncsp, weightPrecision, getInputShapeAtPort(1), false, -1);  // gate
    inPortConfigs.emplace_back(LayoutType::ncsp, weightPrecision, getInputShapeAtPort(2), false, -1);  // up
    inPortConfigs.emplace_back(LayoutType::ncsp, weightPrecision, getInputShapeAtPort(3), false, -1);  // down

    // initialize output port
    std::vector<PortConfigurator> outPortConfigs;
    outPortConfigs.emplace_back(LayoutType::ncsp, rtPrecision, getOutputShapeAtPort(0), false, -1);

    addSupportedPrimDesc(inPortConfigs, outPortConfigs, impl_desc_type::ref_any);
}

void LLMMLP::prepareParams() {
    if (!m_pimpl) {
        m_pimpl = std::make_shared<Impl>(getSrcMemoryAtPort(1),
                                         getSrcMemoryAtPort(2),
                                         getSrcMemoryAtPort(3),
                                         m_mlp_config,
                                         context->getScratchPad());
    }
}

void LLMMLP::execute(dnnl::stream strm) {
    MAYBE_UNUSED(strm);
    m_pimpl->execute(this);
}

bool LLMMLP::isSupportedOperation(const std::shared_ptr<const ov::Node>& op, std::string& errorMessage) noexcept {
#if defined(OPENVINO_ARCH_X86_64)
    try {
        const auto node_mlp = std::dynamic_pointer_cast<const LLMMLPNode>(op);
        if (node_mlp) {
            auto down_proj_w_pshape = op->input_value(1).get_partial_shape();
            if (!down_proj_w_pshape.is_static()) {
                // return true to skip Fusion
                errorMessage = "LLMMLPNode weight shape is not static";
                return false;
            }
            auto down_size = down_proj_w_pshape[0].get_length();
            auto up_size = down_proj_w_pshape[1].get_length();
            if (down_size % REG_BLK_K_SIZE) {
                errorMessage = "LLMMLPNode down_proj size is not multiple of register blocking size";
                return false;
            }
            if (up_size % REG_BLK_N_SIZE) {
                errorMessage = "LLMMLPNode up_proj size is not multiple of register blocking size";
                return false;
            }
        } else {
            errorMessage = "Only LLMMLPNode operation is supported";
            return false;
        }
    } catch (...) {
        return false;
    }
    return true;
#else
    return false;
#endif
}

}  // namespace node
}  // namespace intel_cpu
}  // namespace ov<|MERGE_RESOLUTION|>--- conflicted
+++ resolved
@@ -276,15 +276,10 @@
             m_scratch_base = m_scratchMem->getDataAs<uint8_t>();
             m_actUp.resize<ov::bfloat16>({static_cast<size_t>(M), static_cast<size_t>(m_N)}, reinterpret_cast<ov::bfloat16*>(m_scratch_base));
 
-<<<<<<< HEAD
-            for (size_t ithr = 0; ithr < m_tempC.size(); ithr++) {
-                m_tempC[ithr].resize<float>({1, scratch_C_sizes[ithr]}, reinterpret_cast<float*>(m_scratch_base + scratch_offsets[ithr]));
-=======
             for (int ithr = 0; ithr < nthr; ithr++) {
                 auto C_base = reinterpret_cast<float*>(m_scratch_base + scratch_offsets[ithr]);
                 gate_up.works[ithr].set_C(M, C_base);
                 down.works[ithr].set_C(M, C_base);
->>>>>>> f16097f0
             }
             m_M = M;
         }

// Copyright (C) 2023 Intel Corporation
// SPDX-License-Identifier: Apache-2.0
//

#include <gtest/gtest.h>

#include "test_utils/properties_test.hpp"
#include "openvino/runtime/properties.hpp"
#include "openvino/runtime/core.hpp"
#include "openvino/core/type/element_type.hpp"
#include "openvino/runtime/intel_cpu/properties.hpp"
#include "openvino/runtime/system_conf.hpp"

#include <algorithm>

namespace {

TEST_F(OVClassConfigTestCPU, smoke_PluginAllSupportedPropertiesAreAvailable) {
    auto RO_property = [](const std::string& propertyName) {
        return ov::PropertyName(propertyName, ov::PropertyMutability::RO);
    };
    auto RW_property = [](const std::string& propertyName) {
        return ov::PropertyName(propertyName, ov::PropertyMutability::RW);
    };

    std::vector<ov::PropertyName> expectedSupportedProperties{
        // read only
        RO_property(ov::supported_properties.name()),
        RO_property(ov::available_devices.name()),
        RO_property(ov::range_for_async_infer_requests.name()),
        RO_property(ov::range_for_streams.name()),
        RO_property(ov::device::full_name.name()),
        RO_property(ov::device::capabilities.name()),
<<<<<<< HEAD
        RO_property(ov::caching_properties.name()),
        RO_property(ov::device::gops.name()),
=======
>>>>>>> 17008c93
        // read write
        RW_property(ov::num_streams.name()),
        RW_property(ov::affinity.name()),
        RW_property(ov::inference_num_threads.name()),
        RW_property(ov::enable_profiling.name()),
        RW_property(ov::hint::inference_precision.name()),
        RW_property(ov::hint::performance_mode.name()),
        RW_property(ov::hint::execution_mode.name()),
        RW_property(ov::hint::num_requests.name()),
        RW_property(ov::hint::enable_cpu_pinning.name()),
        RW_property(ov::hint::scheduling_core_type.name()),
        RW_property(ov::hint::enable_hyper_threading.name()),
        RW_property(ov::device::id.name()),
        RW_property(ov::intel_cpu::denormals_optimization.name()),
        RW_property(ov::intel_cpu::sparse_weights_decompression_rate.name()),
    };

    ov::Core ie;
    std::vector<ov::PropertyName> supportedProperties;
    ASSERT_NO_THROW(supportedProperties = ie.get_property("CPU", ov::supported_properties));
    // the order of supported properties does not matter, sort to simplify the comparison
    std::sort(expectedSupportedProperties.begin(), expectedSupportedProperties.end());
    std::sort(supportedProperties.begin(), supportedProperties.end());

    ASSERT_EQ(supportedProperties, expectedSupportedProperties);
}

TEST_F(OVClassConfigTestCPU, smoke_PluginGetPropertiesDoesNotThrow) {
    ov::Core ie;
    std::vector<ov::PropertyName> properties;

    ASSERT_NO_THROW(properties = ie.get_property("CPU", ov::supported_properties));

    for (const auto& property : properties) {
        ASSERT_NO_THROW((void)ie.get_property("CPU", property));
    }
}

TEST_F(OVClassConfigTestCPU, smoke_PluginSetROPropertiesThrow) {
    ov::Core ie;
    std::vector<ov::PropertyName> properties;

    ASSERT_NO_THROW(properties = ie.get_property("CPU", ov::supported_properties));

    for (const auto& property : properties) {
        if (property.is_mutable())
            continue;

        ASSERT_THROW(ie.set_property("CPU", {{property, "DUMMY VALUE"}}), ov::Exception);
    }
}

TEST_F(OVClassConfigTestCPU, smoke_PluginSetConfigInferenceNumThreads) {
    ov::Core ie;
    int32_t value = 0;
    int32_t num_threads = 1;

    ASSERT_NO_THROW(ie.set_property("CPU", ov::inference_num_threads(num_threads)));
    ASSERT_NO_THROW(value = ie.get_property("CPU", ov::inference_num_threads));
    ASSERT_EQ(num_threads, value);

    num_threads = 4;

    ASSERT_NO_THROW(ie.set_property("CPU", ov::inference_num_threads(num_threads)));
    ASSERT_NO_THROW(value = ie.get_property("CPU", ov::inference_num_threads));
    ASSERT_EQ(num_threads, value);
}

TEST_F(OVClassConfigTestCPU, smoke_PluginSetConfigStreamsNum) {
    ov::Core ie;
    int32_t value = 0;
    int32_t num_streams = 1;

    auto setGetProperty = [&ie](int32_t& getProperty, int32_t setProperty){
        ASSERT_NO_THROW(ie.set_property("CPU", ov::num_streams(setProperty)));
        ASSERT_NO_THROW(getProperty = ie.get_property("CPU", ov::num_streams));
    };

    setGetProperty(value, num_streams);
    ASSERT_EQ(num_streams, value);

    num_streams = ov::streams::NUMA;

    setGetProperty(value, num_streams);
    ASSERT_GT(value, 0); // value has been configured automatically

    num_streams = ov::streams::AUTO;

    setGetProperty(value, num_streams);
    ASSERT_GT(value, 0); // value has been configured automatically
}

TEST_F(OVClassConfigTestCPU, smoke_PluginSetConfigAffinity) {
    ov::Core ie;
    ov::Affinity value = ov::Affinity::NONE;

#if (defined(__APPLE__) || defined(_WIN32))
    auto numaNodes = ov::get_available_numa_nodes();
    auto coreTypes = ov::get_available_cores_types();
    auto defaultBindThreadParameter = ov::Affinity::NONE;
    if (coreTypes.size() > 1) {
        defaultBindThreadParameter = ov::Affinity::HYBRID_AWARE;
    } else if (numaNodes.size() > 1) {
        defaultBindThreadParameter = ov::Affinity::NUMA;
    }
#else
    auto defaultBindThreadParameter = ov::Affinity::CORE;
    auto coreTypes = ov::get_available_cores_types();
    if (coreTypes.size() > 1) {
        defaultBindThreadParameter = ov::Affinity::HYBRID_AWARE;
    }
#endif
    ASSERT_NO_THROW(value = ie.get_property("CPU", ov::affinity));
    ASSERT_EQ(defaultBindThreadParameter, value);

    const ov::Affinity affinity = defaultBindThreadParameter == ov::Affinity::HYBRID_AWARE ? ov::Affinity::NUMA : ov::Affinity::HYBRID_AWARE;
    ASSERT_NO_THROW(ie.set_property("CPU", ov::affinity(affinity)));
    ASSERT_NO_THROW(value = ie.get_property("CPU", ov::affinity));
    ASSERT_EQ(affinity, value);
}

TEST_F(OVClassConfigTestCPU, smoke_PluginSetConfigAffinityCore) {
    ov::Core ie;
    ov::Affinity affinity = ov::Affinity::CORE;
    bool value = false;

    ASSERT_NO_THROW(ie.set_property("CPU", ov::affinity(affinity)));
    ASSERT_NO_THROW(value = ie.get_property("CPU", ov::hint::enable_cpu_pinning));
    ASSERT_EQ(true, value);

    affinity = ov::Affinity::HYBRID_AWARE;
    ASSERT_NO_THROW(ie.set_property("CPU", ov::affinity(affinity)));
    ASSERT_NO_THROW(value = ie.get_property("CPU", ov::hint::enable_cpu_pinning));
    ASSERT_EQ(true, value);

    affinity = ov::Affinity::NUMA;
    ASSERT_NO_THROW(ie.set_property("CPU", ov::affinity(affinity)));
    ASSERT_NO_THROW(value = ie.get_property("CPU", ov::hint::enable_cpu_pinning));
    ASSERT_EQ(false, value);
}

#if defined(OV_CPU_ARM_ENABLE_FP16)
    const auto expected_precision_for_performance_mode = ov::element::f16;
#else
    const auto expected_precision_for_performance_mode = ov::with_cpu_x86_bfloat16() ? ov::element::bf16 : ov::element::f32;
#endif

TEST_F(OVClassConfigTestCPU, smoke_PluginSetConfigHintInferencePrecision) {
    ov::Core ie;
    auto value = ov::element::f32;

    ASSERT_NO_THROW(value = ie.get_property("CPU", ov::hint::inference_precision));
    ASSERT_EQ(expected_precision_for_performance_mode, value);

    const auto forcedPrecision = ov::element::f32;

    ASSERT_NO_THROW(ie.set_property("CPU", ov::hint::inference_precision(forcedPrecision)));
    ASSERT_NO_THROW(value = ie.get_property("CPU", ov::hint::inference_precision));
    ASSERT_EQ(value, forcedPrecision);

    OPENVINO_SUPPRESS_DEPRECATED_START
    const auto forced_precision_deprecated = ov::element::f32;
    ASSERT_NO_THROW(ie.set_property("CPU", ov::hint::inference_precision(forced_precision_deprecated)));
    ASSERT_NO_THROW(value = ie.get_property("CPU", ov::hint::inference_precision));
    ASSERT_EQ(value, forced_precision_deprecated);
    OPENVINO_SUPPRESS_DEPRECATED_END
}

TEST_F(OVClassConfigTestCPU, smoke_PluginSetConfigEnableProfiling) {
    ov::Core ie;
    auto value = false;
    const bool enableProfilingDefault = false;

    ASSERT_NO_THROW(value = ie.get_property("CPU", ov::enable_profiling));
    ASSERT_EQ(enableProfilingDefault, value);

    const bool enableProfiling = true;

    ASSERT_NO_THROW(ie.set_property("CPU", ov::enable_profiling(enableProfiling)));
    ASSERT_NO_THROW(value = ie.get_property("CPU", ov::enable_profiling));
    ASSERT_EQ(enableProfiling, value);
}

const auto bf16_if_can_be_emulated = ov::with_cpu_x86_avx512_core() ? ov::element::bf16 : ov::element::f32;
using ExpectedModeAndType = std::pair<ov::hint::ExecutionMode, ov::element::Type>;

const std::map<ov::hint::ExecutionMode, ExpectedModeAndType> expectedTypeByMode {
    {ov::hint::ExecutionMode::PERFORMANCE, {ov::hint::ExecutionMode::PERFORMANCE,
                                            expected_precision_for_performance_mode}},
    {ov::hint::ExecutionMode::ACCURACY,    {ov::hint::ExecutionMode::ACCURACY,
                                            ov::element::f32}},
};

TEST_F(OVClassConfigTestCPU, smoke_PluginSetConfigExecutionModeExpectCorrespondingInferencePrecision) {
    ov::Core ie;
    const auto inference_precision_default = expected_precision_for_performance_mode;
    const auto execution_mode_default = ov::hint::ExecutionMode::PERFORMANCE;
    auto execution_mode_value = ov::hint::ExecutionMode::PERFORMANCE;
    auto inference_precision_value = ov::element::undefined;

    // check default values
    ASSERT_NO_THROW(inference_precision_value = ie.get_property("CPU", ov::hint::inference_precision));
    ASSERT_EQ(inference_precision_value, inference_precision_default);
    ASSERT_NO_THROW(execution_mode_value = ie.get_property("CPU", ov::hint::execution_mode));
    ASSERT_EQ(execution_mode_value, execution_mode_default);

    for (const auto& m : expectedTypeByMode) {
        const auto execution_mode = m.first;
        const auto execution_mode_expected = m.second.first;
        const auto inference_precision_expected = m.second.second;

        ASSERT_NO_THROW(ie.set_property("CPU", ov::hint::execution_mode(execution_mode)));
        ASSERT_NO_THROW(execution_mode_value = ie.get_property("CPU", ov::hint::execution_mode));
        ASSERT_EQ(execution_mode_value, execution_mode_expected);

        ASSERT_NO_THROW(inference_precision_value = ie.get_property("CPU", ov::hint::inference_precision));
        ASSERT_EQ(inference_precision_value, inference_precision_expected);
    }
}

TEST_F(OVClassConfigTestCPU, smoke_PluginSetConfigExecutionModeAndInferencePrecision) {
    ov::Core ie;
    const auto inference_precision_default = expected_precision_for_performance_mode;
    const auto execution_mode_default = ov::hint::ExecutionMode::PERFORMANCE;

    auto expect_execution_mode = [&](const ov::hint::ExecutionMode expected_value) {
        auto execution_mode_value = ov::hint::ExecutionMode::ACCURACY;
        ASSERT_NO_THROW(execution_mode_value = ie.get_property("CPU", ov::hint::execution_mode));
        ASSERT_EQ(execution_mode_value, expected_value);
    };

    auto expect_inference_precision = [&](const ov::element::Type expected_value) {
        auto inference_precision_value = ov::element::undefined;;
        ASSERT_NO_THROW(inference_precision_value = ie.get_property("CPU", ov::hint::inference_precision));
        ASSERT_EQ(inference_precision_value, expected_value);
    };

    // check default values
    expect_execution_mode(execution_mode_default);
    expect_inference_precision(inference_precision_default);
    // verify that conflicting property values work as expect
    ASSERT_NO_THROW(ie.set_property("CPU", ov::hint::execution_mode(ov::hint::ExecutionMode::PERFORMANCE)));
    ASSERT_NO_THROW(ie.set_property("CPU", ov::hint::inference_precision(ov::element::f32)));
    expect_execution_mode(ov::hint::ExecutionMode::PERFORMANCE); // inference_preicision does not affect execution_mode property itself
    expect_inference_precision(ov::element::f32); // inference_preicision has more priority than performance mode

    ASSERT_NO_THROW(ie.set_property("CPU", ov::hint::execution_mode(ov::hint::ExecutionMode::ACCURACY)));
    ASSERT_NO_THROW(ie.set_property("CPU", ov::hint::inference_precision(bf16_if_can_be_emulated)));
    expect_execution_mode(ov::hint::ExecutionMode::ACCURACY);
    expect_inference_precision(bf16_if_can_be_emulated);
}

} // namespace<|MERGE_RESOLUTION|>--- conflicted
+++ resolved
@@ -31,11 +31,7 @@
         RO_property(ov::range_for_streams.name()),
         RO_property(ov::device::full_name.name()),
         RO_property(ov::device::capabilities.name()),
-<<<<<<< HEAD
-        RO_property(ov::caching_properties.name()),
         RO_property(ov::device::gops.name()),
-=======
->>>>>>> 17008c93
         // read write
         RW_property(ov::num_streams.name()),
         RW_property(ov::affinity.name()),

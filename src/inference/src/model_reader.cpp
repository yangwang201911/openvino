// Copyright (C) 2018-2024 Intel Corporation
// SPDX-License-Identifier: Apache-2.0
//

#include "model_reader.hpp"

#include "itt.hpp"
#include "openvino/core/model.hpp"
#include "openvino/core/preprocess/pre_post_process.hpp"
#include "openvino/frontend/manager.hpp"
#include "openvino/runtime/aligned_buffer.hpp"
#include "openvino/runtime/shared_buffer.hpp"
#include "openvino/util/file_util.hpp"
#include "transformations/utils/utils.hpp"

namespace {
ov::element::Type to_legacy_type(const ov::element::Type& legacy_type, bool input) {
    if (input) {
        return legacy_type == ov::element::f16 ? ov::element::f32 : legacy_type;
    } else {
        if (legacy_type == ov::element::i64 || legacy_type == ov::element::u64 || legacy_type == ov::element::i32 ||
            legacy_type == ov::element::u32) {
            return ov::element::i32;
        } else if (legacy_type != ov::element::f32) {
            return ov::element::f32;
        }
    }

    return legacy_type;
}

void update_v10_model(std::shared_ptr<ov::Model>& model, bool frontendMode = false) {
    // only for IR cases we need preprocessing or postprocessing steps
    if (model->has_rt_info("version") && model->get_rt_info<int64_t>("version") == 10) {
        IR_READER_SCOPE(ir10_new_api);

        ov::preprocess::PrePostProcessor prepost(model);
        std::unordered_map<std::string, std::shared_ptr<ov::descriptor::Tensor>> leaf_names;
        const auto inputs = model->inputs();
        for (size_t i = 0; i < inputs.size(); ++i) {
            if (!frontendMode) {
                const auto ov_type = inputs[i].get_element_type();
                const auto legacy_type = to_legacy_type(ov_type, true);
                prepost.input(i).tensor().set_element_type(legacy_type);
            }
            for (const auto& name : inputs[i].get_names()) {
                OPENVINO_ASSERT(leaf_names.find(name) == leaf_names.end(),
                                "Model tensor names have collisions.",
                                " Please use MO to generate new IR version, it should allow to avoid the issue");
                leaf_names.emplace(name, inputs[i].get_tensor_ptr());
            }
        }

        const auto outputs = model->outputs();
        for (size_t i = 0; i < outputs.size(); ++i) {
            if (!frontendMode) {
                const auto ov_type = outputs[i].get_element_type();
                const auto legacy_type = to_legacy_type(ov_type, false);
                prepost.output(i).tensor().set_element_type(legacy_type);
            }
            for (const auto& name : outputs[i].get_names()) {
                auto tensor_it = leaf_names.find(name);
                OPENVINO_ASSERT(tensor_it == leaf_names.end() || tensor_it->second == outputs[i].get_tensor_ptr(),
                                "Model tensor names have collisions.",
                                " Please use MO to generate new IR version, it should allow to avoid the issue");
                leaf_names.emplace(name, outputs[i].get_tensor_ptr());
            }
        }

        // in order to support the following scenarios for IR v10 cases:
        // ov::Model f = ie.read_model(..);
        // f.input("input_operation_name");
        // f.output("output_operation_name");
        // f.add_output("operation_name[].port_index]");
        // f.reshape({ { "input_operation_name", ov::PartialShape{} } });
        // we need to add operation names as tensor names for inputs and outputs
        {
            for (const auto& result : model->get_results()) {
                OPENVINO_SUPPRESS_DEPRECATED_START
                // Note, upon removal of 'create_ie_output_name', just move it to this file as a local function
                // we still need to add operation names as tensor names for outputs for IR v10
                auto res_name = ov::op::util::create_ie_output_name(result->input_value(0));
                OPENVINO_SUPPRESS_DEPRECATED_END
                OPENVINO_ASSERT(leaf_names.find(res_name) == leaf_names.end() ||
                                    result->output(0).get_names().find(res_name) != result->output(0).get_names().end(),
                                "Model operation names have collisions with tensor names.",
                                " Please use MO to generate new IR version, it should allow to avoid the issue");
                leaf_names.emplace(res_name, nullptr);
                result->output(0).get_tensor().add_names({res_name});
            }
            for (const auto& param : model->get_parameters()) {
                auto param_name = param->get_friendly_name();
                OPENVINO_ASSERT(leaf_names.find(param_name) == leaf_names.end() ||
                                    param->output(0).get_names().find(param_name) != param->output(0).get_names().end(),
                                "Model operation names have collisions with tensor names.",
                                " Please use MO to generate new IR version, it should allow to avoid the issue");
                leaf_names.emplace(param_name, nullptr);
                param->output(0).get_tensor().add_names({param_name});
            }
        }

        model = prepost.build();
    }
}
}  // namespace

namespace ov {
namespace util {

std::shared_ptr<ov::Model> read_model(const std::string& modelPath,
                                      const std::string& binPath,
                                      const std::vector<ov::Extension::Ptr>& extensions,
                                      bool enable_mmap) {
    // Fix unicode name
#if defined(OPENVINO_ENABLE_UNICODE_PATH_SUPPORT) && defined(_WIN32)
    std::wstring model_path = ov::util::string_to_wstring(modelPath.c_str());
#else
    std::string model_path = modelPath;
#endif

<<<<<<< HEAD
=======
#if !defined(__EMSCRIPTEN__) && !defined(__ANDROID__) && !defined(__APPLE__)
    OPENVINO_ASSERT(!fs::is_symlink(model_path), "Cannot read model\"" + modelPath + "\". The path is a symlink!");
#endif

>>>>>>> 5aed9635
    // Try to load with FrontEndManager
    ov::frontend::FrontEndManager manager;
    ov::frontend::FrontEnd::Ptr FE;
    ov::frontend::InputModel::Ptr inputModel;

    ov::AnyVector params{model_path};

    if (!binPath.empty()) {
#if defined(OPENVINO_ENABLE_UNICODE_PATH_SUPPORT) && defined(_WIN32)
        const std::wstring& weights_path = ov::util::string_to_wstring(binPath.c_str());
#else
        const std::string& weights_path = binPath;
#endif
        params.emplace_back(weights_path);
    }
    params.emplace_back(enable_mmap);

    FE = manager.load_by_model(params);
    if (FE) {
        FE->add_extension(extensions);
        inputModel = FE->load(params);
    }

    if (inputModel) {
        auto model = FE->convert(inputModel);
        update_v10_model(model);
        return model;
    }

    const auto fileExt = modelPath.substr(modelPath.find_last_of(".") + 1);
    std::string FEs;
    for (const auto& fe_name : manager.get_available_front_ends())
        FEs += fe_name + " ";
    OPENVINO_THROW("Unable to read the model: ",
                   modelPath,
                   " Please check that model format: ",
                   fileExt,
                   " is supported and the model is correct.",
                   " Available frontends: ",
                   FEs);
}

std::shared_ptr<ov::Model> read_model(const std::string& model,
                                      const ov::Tensor& weights,
                                      const std::vector<ov::Extension::Ptr>& ov_exts,
                                      bool frontendMode) {
    std::istringstream modelStringStream(model);
    std::istream& modelStream = modelStringStream;

    // Try to load with FrontEndManager
    ov::frontend::FrontEndManager manager;
    ov::frontend::FrontEnd::Ptr FE;
    ov::frontend::InputModel::Ptr inputModel;

    ov::AnyVector params{&modelStream};
    if (weights) {
        std::shared_ptr<ov::AlignedBuffer> weights_buffer =
            std::make_shared<ov::SharedBuffer<ov::Tensor>>(reinterpret_cast<char*>(weights.data()),
                                                           weights.get_byte_size(),
                                                           weights);
        params.emplace_back(weights_buffer);
    }

    FE = manager.load_by_model(params);
    if (FE) {
        FE->add_extension(ov_exts);
        inputModel = FE->load(params);
    }
    if (inputModel) {
        auto model = FE->convert(inputModel);
        update_v10_model(model);
        return model;
    }

    OPENVINO_THROW("Unable to read the model. Please check if the model format is supported and model is correct.");
}

}  // namespace util
}  // namespace ov<|MERGE_RESOLUTION|>--- conflicted
+++ resolved
@@ -118,13 +118,13 @@
     std::string model_path = modelPath;
 #endif
 
-<<<<<<< HEAD
-=======
-#if !defined(__EMSCRIPTEN__) && !defined(__ANDROID__) && !defined(__APPLE__)
-    OPENVINO_ASSERT(!fs::is_symlink(model_path), "Cannot read model\"" + modelPath + "\". The path is a symlink!");
-#endif
-
->>>>>>> 5aed9635
+// <<<<<<< HEAD
+// =======
+// #if !defined(__EMSCRIPTEN__) && !defined(__ANDROID__) && !defined(__APPLE__)
+//     OPENVINO_ASSERT(!fs::is_symlink(model_path), "Cannot read model\"" + modelPath + "\". The path is a symlink!");
+// #endif
+
+// >>>>>>> paged_attention_1st_and_2nd_tokens_wip
     // Try to load with FrontEndManager
     ov::frontend::FrontEndManager manager;
     ov::frontend::FrontEnd::Ptr FE;

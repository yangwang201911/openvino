// Copyright (C) 2018-2023 Intel Corporation
// SPDX-License-Identifier: Apache-2.0
//

#include "core_impl.hpp"

#include <memory>

#include "any_copy.hpp"
#include "check_network_batchable.hpp"
#include "compilation_context.hpp"
#include "cpp_interfaces/interface/ie_iexecutable_network_internal.hpp"
#include "cpp_interfaces/interface/ie_internal_plugin_config.hpp"
#include "cpp_interfaces/interface/ie_iplugin_internal.hpp"
#include "dev/converter_utils.hpp"
#include "file_utils.h"
#include "ie_itt.hpp"
#include "ie_network_reader.hpp"
#include "ie_ngraph_utils.hpp"
#include "iplugin_wrapper.hpp"
#include "ngraph/op/constant.hpp"
#include "ngraph/pass/constant_folding.hpp"
#include "openvino/core/any.hpp"
#include "openvino/core/except.hpp"
#include "openvino/core/op_extension.hpp"
#include "openvino/core/preprocess/pre_post_process.hpp"
#include "openvino/core/version.hpp"
#include "openvino/runtime/icompiled_model.hpp"
#include "openvino/runtime/remote_context.hpp"
#include "openvino/util/common_util.hpp"
#include "openvino/util/shared_object.hpp"
#include "xml_parse_utils.h"

ov::ICore::~ICore() = default;

namespace {

template <typename F>
void allowNotImplemented(F&& f) {
    try {
        f();
    } catch (const InferenceEngine::NotImplemented&) {
    }
}

void stripDeviceName(std::string& device, const std::string& substr) {
    auto pos = device.find(substr);
    if (pos == 0) {
        device.erase(pos, substr.length());
    }
}

}  // namespace

ov::CoreImpl::CoreImpl(bool _newAPI) : m_new_api(_newAPI) {
    add_mutex("");  // Register global mutex
    executorManagerPtr = InferenceEngine::executorManager();
    for (const auto& it : ov::get_available_opsets()) {
        opsetNames.insert(it.first);
    }
}

ov::util::FilePath ov::get_plugin_path(const std::string& plugin) {
    // Assume `plugin` may contain:
    // 1. /path/to/libexample.so absolute path
    // 2. ../path/to/libexample.so path relative to working directory
    // 3. example library name - to be converted to 4th case
    // 4. libexample.so - path relative to working directory (if exists) or file to be found in ENV

    // For 1-2 cases
    if (plugin.find(ov::util::FileTraits<char>::file_separator) != std::string::npos)
        return ov::util::to_file_path(ov::util::get_absolute_file_path(plugin));

    auto lib_name = plugin;
    // For 3rd case - convert to 4th case
    if (!ov::util::ends_with(plugin, ov::util::FileTraits<char>::library_ext()))
        lib_name = FileUtils::makePluginLibraryName({}, plugin);

    // For 4th case
    auto lib_path = ov::util::to_file_path(ov::util::get_absolute_file_path(lib_name));
    if (ov::util::file_exists(lib_path))
        return lib_path;
    return ov::util::to_file_path(lib_name);
}

ov::util::FilePath ov::get_plugin_path(const std::string& plugin, const std::string& xml_path, bool as_abs_only) {
    // Assume `plugin` (from XML "location" record) contains only:
    // 1. /path/to/libexample.so absolute path
    // 2. ../path/to/libexample.so path relative to XML directory
    // 3. example library name - to be converted to 4th case
    // 4. libexample.so - path relative to XML directory (if exists) or file to be found in ENV
    // (if `as_abs_only` is false)

    // For 1st case
    if (ov::util::is_absolute_file_path(plugin))
        return ov::util::to_file_path(plugin);

    auto xml_path_ = xml_path;
    if (xml_path.find(ov::util::FileTraits<char>::file_separator) == std::string::npos)
        xml_path_ = FileUtils::makePath(std::string("."), xml_path);  // treat plugins.xml as CWD/plugins.xml

    // For 2nd case
    if (plugin.find(ov::util::FileTraits<char>::file_separator) != std::string::npos) {
        auto path_ = FileUtils::makePath(ov::util::get_directory(xml_path_), plugin);
        return ov::util::to_file_path(ov::util::get_absolute_file_path(path_));  // canonicalize path
    }

    auto lib_file_name = plugin;
    // For 3rd case - convert to 4th case
    if (!ov::util::ends_with(plugin, ov::util::FileTraits<char>::library_ext()))
        lib_file_name = FileUtils::makePluginLibraryName({}, plugin);

    // For 4th case
    auto lib_path = FileUtils::makePath(ov::util::get_directory(xml_path_), lib_file_name);
    lib_path = ov::util::get_absolute_file_path(lib_path);  // canonicalize path
    if (as_abs_only || ov::util::file_exists(lib_path))
        return ov::util::to_file_path(lib_path);
    return ov::util::to_file_path(lib_file_name);
}

void ov::CoreImpl::register_plugins_in_registry(const std::string& xml_config_file, const bool& by_abs_path) {
    std::lock_guard<std::mutex> lock(get_mutex());

    auto parse_result = ParseXml(xml_config_file.c_str());
    if (!parse_result.error_msg.empty()) {
        IE_THROW() << parse_result.error_msg;
    }

    pugi::xml_document& xmlDoc = *parse_result.xml;

    using namespace XMLParseUtils;
    pugi::xml_node ieNode = xmlDoc.document_element();
    pugi::xml_node devicesNode = ieNode.child("plugins");

    FOREACH_CHILD (pluginNode, devicesNode, "plugin") {
        std::string deviceName = GetStrAttr(pluginNode, "name");
        if (pluginRegistry.find(deviceName) != pluginRegistry.end()) {
            IE_THROW() << "Device with \"" << deviceName << "\"  is already registered in the OpenVINO Runtime";
        }
        if (deviceName.find('.') != std::string::npos) {
            IE_THROW() << "Device name must not contain dot '.' symbol";
        }

        ov::util::FilePath pluginPath =
            get_plugin_path(GetStrAttr(pluginNode, "location"), xml_config_file, by_abs_path);

        // check properties
        auto propertiesNode = pluginNode.child("properties");
        ov::AnyMap config;

        if (propertiesNode) {
            FOREACH_CHILD (propertyNode, propertiesNode, "property") {
                std::string key = GetStrAttr(propertyNode, "key");
                std::string value = GetStrAttr(propertyNode, "value");
                config[key] = value;
            }
        }

        // check extensions
        auto extensionsNode = pluginNode.child("extensions");
        std::vector<ov::util::FilePath> listOfExtentions;

        if (extensionsNode) {
            FOREACH_CHILD (extensionNode, extensionsNode, "extension") {
                ov::util::FilePath extensionLocation =
                    ov::util::to_file_path(GetStrAttr(extensionNode, "location").c_str());
                listOfExtentions.push_back(extensionLocation);
            }
        }

        // fill value in plugin registry for later lazy initialization
        {
            PluginDescriptor desc{pluginPath, config, listOfExtentions};
            pluginRegistry[deviceName] = desc;
            add_mutex(deviceName);
        }
    }
}

ov::Plugin ov::CoreImpl::get_plugin(const std::string& pluginName) const {
    OV_ITT_SCOPE(FIRST_INFERENCE, InferenceEngine::itt::domains::IE_LT, "CoreImpl::get_plugin");

    auto deviceName = pluginName;
    if (deviceName == ov::DEFAULT_DEVICE_NAME)
        deviceName = "AUTO";
    stripDeviceName(deviceName, "-");
    std::map<std::string, PluginDescriptor>::const_iterator it;
    {
        // Global lock to find plugin.
        // Always use global mutex if iterate over plugins or pluginRegistry
        std::lock_guard<std::mutex> g_lock(get_mutex());

        // Plugin is not created, check that plugin is registered
        it = pluginRegistry.find(deviceName);
        if (it == pluginRegistry.end()) {
            if (pluginName == ov::DEFAULT_DEVICE_NAME)
                IE_THROW() << "No device is provided, so AUTO device is used by default, which failed loading.";
            else
                IE_THROW() << "Device with \"" << deviceName << "\" name is not registered in the OpenVINO Runtime";
        }
    }
    std::lock_guard<std::mutex> lock(get_mutex(deviceName));

    PluginDescriptor desc;
    {
        // Global lock to find plugin.
        // Always use global mutex if iterate over plugins or pluginRegistry
        std::lock_guard<std::mutex> g_lock(get_mutex());
        auto it_plugin = plugins.find(deviceName);
        if (it_plugin != plugins.end())
            return it_plugin->second;

        desc = it->second;
    }
    // Plugin is in registry, but not created, let's create
    std::shared_ptr<void> so;
    try {
        ov::Plugin plugin;

        if (desc.pluginCreateFunc) {  // static OpenVINO case
            std::shared_ptr<ov::IPlugin> plugin_impl;
            desc.pluginCreateFunc(plugin_impl);
            plugin = Plugin{plugin_impl, {}};
        } else {
            so = ov::util::load_shared_object(desc.libraryLocation.c_str());
            std::shared_ptr<ov::IPlugin> plugin_impl;
            reinterpret_cast<InferenceEngine::CreatePluginEngineFunc*>(
                ov::util::get_symbol(so, InferenceEngine::create_plugin_function))(plugin_impl);
            plugin = Plugin{plugin_impl, so};
        }

        {
            plugin.set_name(deviceName);

            // Set Core class reference to plugins
            std::weak_ptr<InferenceEngine::ICore> mutableCore =
                std::const_pointer_cast<InferenceEngine::ICore>(shared_from_this());
            plugin.set_core(mutableCore);
        }

        // Add registered extensions to new plugin
        allowNotImplemented([&]() {
            for (const auto& ext : extensions) {
                plugin.add_extension(ext);
            }
        });

        // configuring
        {
            if (device_supports_cache_dir(plugin)) {
                auto cacheConfig = coreConfig.get_cache_config_for_device(deviceName);
                if (cacheConfig._cacheManager) {
                    desc.defaultConfig[CONFIG_KEY(CACHE_DIR)] = cacheConfig._cacheDir;
                }
            } else if (desc.defaultConfig.count(CONFIG_KEY(CACHE_DIR)) > 0) {
                // Remove "CACHE_DIR" from config if it is not supported by plugin
                desc.defaultConfig.erase(CONFIG_KEY(CACHE_DIR));
            }
            allowNotImplemented([&]() {
                // Add device specific value to support device_name.device_id cases
                std::vector<std::string> supportedConfigKeys =
                    plugin.get_property(METRIC_KEY(SUPPORTED_CONFIG_KEYS), {});
                auto config_iter = std::find(supportedConfigKeys.begin(),
                                             supportedConfigKeys.end(),
                                             CONFIG_KEY_INTERNAL(CONFIG_DEVICE_ID));
                const bool supportsConfigDeviceID = config_iter != supportedConfigKeys.end();
                const std::string deviceKey =
                    supportsConfigDeviceID ? CONFIG_KEY_INTERNAL(CONFIG_DEVICE_ID) : CONFIG_KEY(DEVICE_ID);

                for (auto pluginDesc : pluginRegistry) {
                    InferenceEngine::DeviceIDParser parser(pluginDesc.first);
                    if (pluginDesc.first.find(deviceName) != std::string::npos && !parser.getDeviceID().empty()) {
                        pluginDesc.second.defaultConfig[deviceKey] = parser.getDeviceID();
                        plugin.set_property(pluginDesc.second.defaultConfig);
                    }
                }
                plugin.set_property(desc.defaultConfig);
            });

            allowNotImplemented([&]() {
                for (auto&& extensionLocation : desc.listOfExtentions) {
                    plugin.add_extension(std::make_shared<InferenceEngine::Extension>(extensionLocation));
                }
            });
        }

        std::lock_guard<std::mutex> g_lock(get_mutex());
        // add plugin as extension itself
        if (desc.extensionCreateFunc) {  // static OpenVINO case
            try {
                InferenceEngine::IExtensionPtr ext;
                desc.extensionCreateFunc(ext);
                AddExtensionUnsafe(ext);
            } catch (const InferenceEngine::GeneralError&) {
                // the same extension can be registered multiple times - ignore it!
            }
        } else {
            TryToRegisterLibraryAsExtensionUnsafe(desc.libraryLocation);
        }

        return plugins.emplace(deviceName, plugin).first->second;
    } catch (const InferenceEngine::Exception& ex) {
        IE_THROW() << "Failed to create plugin " << ov::util::from_file_path(desc.libraryLocation) << " for device "
                   << deviceName << "\n"
                   << "Please, check your environment\n"
                   << ex.what() << "\n";
    }
}

ov::SoPtr<ov::ICompiledModel> ov::CoreImpl::compile_model(const std::shared_ptr<const ov::Model>& model,
                                                          const std::string& device_name,
                                                          const ov::AnyMap& config) const {
    OV_ITT_SCOPE(FIRST_INFERENCE, ie::itt::domains::IE_LT, "Core::compile_model::model");
    std::string deviceName = device_name;
    ov::AnyMap config_with_batch = config;
    // if auto-batching is applicable, the below function will patch the device name and config accordingly:
    apply_auto_batching(model, deviceName, config_with_batch);
    clean_properties(deviceName, config_with_batch, ov::auto_batch_timeout);

    bool forceDisableCache = config_with_batch.count(CONFIG_KEY_INTERNAL(FORCE_DISABLE_CACHE)) > 0;
    auto parsed = parseDeviceNameIntoConfig(deviceName, config_with_batch);
    if (forceDisableCache) {
        // remove this config key from parsed as plugins can throw unsupported exception
        parsed._config.erase(CONFIG_KEY_INTERNAL(FORCE_DISABLE_CACHE));
    }
    auto plugin = get_plugin(parsed._deviceName);
    ov::SoPtr<ov::ICompiledModel> res;
    auto cacheManager =
        coreConfig.get_cache_config_for_device(parsed._deviceName, device_supports_cache_dir(plugin), parsed._config)
            ._cacheManager;
    auto cacheContent = CacheContent{cacheManager};
    if (!forceDisableCache && cacheManager && device_supports_import_export(plugin)) {
        cacheContent.blobId = ov::NetworkCompilationContext::compute_hash(
            model,
            create_compile_config(plugin, parsed._deviceName, parsed._config));
        bool loadedFromCache = false;
        auto lock = cacheGuard.getHashLock(cacheContent.blobId);
        res = load_model_from_cache(cacheContent, plugin, parsed._config, {}, loadedFromCache);
        if (!loadedFromCache) {
            res = compile_model_impl(model, plugin, parsed._config, {}, cacheContent, forceDisableCache);
        }
    } else {
        res = compile_model_impl(model, plugin, parsed._config, {}, cacheContent, forceDisableCache);
    }
    return {res._ptr, res._so};
}

ov::SoPtr<ov::ICompiledModel> ov::CoreImpl::compile_model(const std::shared_ptr<const ov::Model>& model,
                                                          const ov::RemoteContext& context,
                                                          const ov::AnyMap& config) const {
    OV_ITT_SCOPE(FIRST_INFERENCE, ie::itt::domains::IE_LT, "Core::compile_model::RemoteContext");
    if (context._impl == nullptr) {
        IE_THROW() << "Remote context is null";
    }
    // have to deduce the device name/config from the context first
    auto parsed = parseDeviceNameIntoConfig(context.get_device_name(), config);
    std::string& deviceName = parsed._deviceName;
    auto& config_with_batch = parsed._config;
    // if auto-batching is applicable, the below function will patch the device name and config accordingly:
    apply_auto_batching(model, deviceName, config_with_batch);
    clean_properties(deviceName, config_with_batch, ov::auto_batch_timeout);
    parsed = parseDeviceNameIntoConfig(deviceName, config_with_batch);

    auto plugin = get_plugin(parsed._deviceName);
    ov::SoPtr<ov::ICompiledModel> res;
    auto cacheManager =
        coreConfig.get_cache_config_for_device(parsed._deviceName, device_supports_cache_dir(plugin), parsed._config)
            ._cacheManager;
    auto cacheContent = CacheContent{cacheManager};
    if (cacheManager && device_supports_import_export(plugin)) {
        cacheContent.blobId = ov::NetworkCompilationContext::compute_hash(
            model,
            create_compile_config(plugin, parsed._deviceName, parsed._config));
        bool loadedFromCache = false;
        auto lock = cacheGuard.getHashLock(cacheContent.blobId);
        res = load_model_from_cache(cacheContent, plugin, parsed._config, context, loadedFromCache);
        if (!loadedFromCache) {
            res = compile_model_impl(model, plugin, parsed._config, context, cacheContent);
        }
    } else {
        res = compile_model_impl(model, plugin, parsed._config, context, cacheContent);
    }
    return res;
}
ov::SoPtr<ov::ICompiledModel> ov::CoreImpl::compile_model(ov::Plugin& plugin,
                                                          const std::shared_ptr<const ov::Model>& model,
                                                          const ov::RemoteContext& context,
                                                          const ov::AnyMap& config) const {
    ov::SoPtr<ov::ICompiledModel> compiled_model;

    if (!is_new_api() && !std::dynamic_pointer_cast<InferenceEngine::IPluginWrapper>(plugin.m_ptr)) {
        OPENVINO_NOT_IMPLEMENTED;
    }

    if (!context._impl) {
        compiled_model = plugin.compile_model(model, config);
    } else {
        compiled_model = plugin.compile_model(model, context, config);
    }
    return compiled_model;
}

ov::SoPtr<ov::ICompiledModel> ov::CoreImpl::compile_model(const std::string& model_path,
                                                          const std::string& device_name,
                                                          const ov::AnyMap& config) const {
    OV_ITT_SCOPE(FIRST_INFERENCE, ie::itt::domains::IE_LT, "Core::compile_model::Path");
    auto parsed = parseDeviceNameIntoConfig(device_name, config);
    auto plugin = get_plugin(parsed._deviceName);
    ov::SoPtr<ov::ICompiledModel> res;
    auto cacheManager =
        coreConfig.get_cache_config_for_device(parsed._deviceName, device_supports_cache_dir(plugin), parsed._config)
            ._cacheManager;
    auto cacheContent = CacheContent{cacheManager, model_path};
    if (cacheManager && device_supports_import_export(plugin)) {
        bool loadedFromCache = false;
        cacheContent.blobId = ov::NetworkCompilationContext::compute_hash(
            model_path,
            create_compile_config(plugin, parsed._deviceName, parsed._config));
        auto lock = cacheGuard.getHashLock(cacheContent.blobId);
        res = load_model_from_cache(cacheContent, plugin, parsed._config, {}, loadedFromCache);
        if (!loadedFromCache) {
            auto cnnNetwork = ReadNetwork(model_path, std::string());
            res = compile_model_impl(cnnNetwork.getFunction(), plugin, parsed._config, {}, cacheContent);
        }
    } else if (cacheManager) {
        res = plugin.compile_model(model_path, parsed._config);
    } else {
        auto cnnNetwork = ReadNetwork(model_path, std::string());
        res = compile_model_impl(cnnNetwork.getFunction(), plugin, parsed._config, {}, cacheContent);
    }
    return {res._ptr, res._so};
}

ov::SoPtr<ov::ICompiledModel> ov::CoreImpl::compile_model(const std::string& model_str,
                                                          const ov::Tensor& weights,
                                                          const std::string& device_name,
                                                          const ov::AnyMap& config) const {
    auto parsed = parseDeviceNameIntoConfig(device_name, config);
    auto plugin = get_plugin(parsed._deviceName);
    ov::SoPtr<ov::ICompiledModel> res;

    auto cacheManager =
        coreConfig.get_cache_config_for_device(parsed._deviceName, device_supports_cache_dir(plugin), parsed._config)
            ._cacheManager;
    auto cacheContent = CacheContent{cacheManager};
    if (cacheManager && device_supports_import_export(plugin)) {
        bool loadedFromCache = false;
        cacheContent.blobId = ov::NetworkCompilationContext::compute_hash(
            model_str,
            weights,
            create_compile_config(plugin, parsed._deviceName, parsed._config));
        auto lock = cacheGuard.getHashLock(cacheContent.blobId);
        res = load_model_from_cache(cacheContent, plugin, parsed._config, {}, loadedFromCache);
        if (!loadedFromCache) {
            auto cnnNetwork = read_model(model_str, weights);
            res = compile_model_impl(cnnNetwork, plugin, parsed._config, {}, cacheContent);
        }
    } else {
        auto cnnNetwork = read_model(model_str, weights);
        res = compile_model_impl(cnnNetwork, plugin, parsed._config, {}, cacheContent);
    }
    return {res._ptr, res._so};
}

ov::SoPtr<ov::ICompiledModel> ov::CoreImpl::import_model(std::istream& model,
                                                         const std::string& device_name,
                                                         const ov::AnyMap& config) const {
    auto parsed = parseDeviceNameIntoConfig(device_name, config);
    auto exec = get_plugin(parsed._deviceName).import_model(model, config);

    return {exec._ptr, exec._so};
}

ov::SupportedOpsMap ov::CoreImpl::query_model(const std::shared_ptr<const ov::Model>& model,
                                              const std::string& device_name,
                                              const ov::AnyMap& config) const {
    OV_ITT_SCOPED_TASK(ov::itt::domains::IE, "Core::query_model");
    auto parsed = parseDeviceNameIntoConfig(device_name, config);
    auto ret = get_plugin(parsed._deviceName).query_model(model, parsed._config);
    return ret;
}

std::vector<std::string> ov::CoreImpl::get_available_devices() const {
    std::vector<std::string> devices;
    const std::string propertyName = METRIC_KEY(AVAILABLE_DEVICES);

    for (auto&& deviceName : get_registered_devices()) {
        std::vector<std::string> devicesIDs;
        try {
            const ie::Parameter p = GetMetric(deviceName, propertyName);
            devicesIDs = p.as<std::vector<std::string>>();
        } catch (const ie::Exception&) {
            // plugin is not created by e.g. invalid env
        } catch (const ov::Exception&) {
            // plugin is not created by e.g. invalid env
        } catch (const std::runtime_error&) {
            // plugin is not created by e.g. invalid env
        } catch (const std::exception& ex) {
            IE_THROW() << "An exception is thrown while trying to create the " << deviceName
                       << " device and call GetMetric: " << ex.what();
        } catch (...) {
            IE_THROW() << "Unknown exception is thrown while trying to create the " << deviceName
                       << " device and call GetMetric";
        }

        if (devicesIDs.size() > 1) {
            for (auto&& deviceID : devicesIDs) {
                devices.push_back(deviceName + '.' + deviceID);
            }
        } else if (!devicesIDs.empty()) {
            devices.push_back(deviceName);
        }
    }

    return devices;
}

ov::RemoteContext ov::CoreImpl::create_context(const std::string& device_name, const AnyMap& args) const {
    auto parsed = ov::parseDeviceNameIntoConfig(device_name, args);
    return get_plugin(parsed._deviceName).create_context(parsed._config);
}

ov::AnyMap ov::CoreImpl::get_supported_property(const std::string& device_name, const ov::AnyMap& config) const {
    std::vector<std::string> supportedConfigKeys;
    try {
        supportedConfigKeys = GetMetric(device_name, METRIC_KEY(SUPPORTED_CONFIG_KEYS)).as<std::vector<std::string>>();
    } catch (ov::Exception&) {
    }
    try {
        for (auto&& property : ICore::get_property(device_name, ov::supported_properties)) {
            if (property.is_mutable()) {
                supportedConfigKeys.emplace_back(std::move(property));
            }
        }
    } catch (ov::Exception&) {
    }
    ov::AnyMap supportedConfig;
    for (auto&& key : supportedConfigKeys) {
        auto itKey = config.find(key);
        if (config.end() != itKey) {
            supportedConfig[key] = itKey->second;
        }
    }
    for (auto&& config : config) {
        auto parsed = parseDeviceNameIntoConfig(config.first);
        if (device_name.find(parsed._deviceName) != std::string::npos) {
            std::stringstream strm(config.second.as<std::string>());
            std::map<std::string, std::string> device_configs;
            util::Read<std::map<std::string, std::string>>{}(strm, device_configs);
            for (auto&& device_config : device_configs) {
                if (util::contains(supportedConfigKeys, device_config.first)) {
                    supportedConfig[device_config.first] = device_config.second;
                }
            }
            for (auto&& config : parsed._config) {
                supportedConfig[config.first] = config.second.as<std::string>();
            }
        }
    }
    return supportedConfig;
}

bool ov::CoreImpl::is_new_api() const {
    return m_new_api;
}

ov::RemoteContext ov::CoreImpl::get_default_context(const std::string& device_name) const {
    auto parsed = ov::parseDeviceNameIntoConfig(device_name, ov::AnyMap{});
    return get_plugin(parsed._deviceName).get_default_context(parsed._config);
}

void ov::CoreImpl::apply_auto_batching(const std::shared_ptr<const ov::Model>& model,
                                       std::string& deviceName,
                                       ov::AnyMap& config) const {
    std::string deviceNameWithBatchSize, deviceNameWithoutBatch;
    // fully strict dims tracking by default (Auto-Batching is enabled implicitly)
    bool strictly_check_dims = true;
    if (deviceName.find("BATCH") != std::string::npos) {
        // explicitly enabled Auto-Batching
        auto pos = deviceName.find_first_of(":");
        if (pos == std::string::npos)
            return;  // BATCH device is already configured via the config
        deviceNameWithBatchSize = deviceName.substr(pos + 1);
        deviceNameWithoutBatch = InferenceEngine::DeviceIDParser::getBatchDevice(deviceNameWithBatchSize);
        // when user sets the BATCH device explicitly, we may check the dims less strictly
        // as the result is being checked by the user
        strictly_check_dims = false;
    } else {
        // check if Auto-Batch plugin registered
        try {
            get_plugin("BATCH");
        } catch (const std::runtime_error&) {
            return;
        }
        // check whether the Auto-Batching is disabled explicitly
        const auto& batch_mode = config.find(ov::hint::allow_auto_batching.name());
        if (batch_mode != config.end()) {
            const auto disabled = batch_mode->second.as<std::string>() == CONFIG_VALUE(NO);
            // virtual plugins like AUTO/MULTI will need the config
            // e.g to deduce the #requests correctly
            // otherwise, no need for this config key in the rest of loading
            if (deviceName.find("AUTO") == std::string::npos && deviceName.find("MULTI") == std::string::npos)
                config.erase(batch_mode);
            if (disabled)
                return;
        } else if (!coreConfig.flag_allow_auto_batching) {
            return;
        }
        // check whether if the Auto-Batching is applicable to the device
        auto device = ov::parseDeviceNameIntoConfig(deviceName);
        deviceNameWithoutBatch = deviceName;
        auto d = device._deviceName;
        std::vector<std::string> metrics =
            get_plugin(d).get_property(METRIC_KEY(SUPPORTED_METRICS), {}).as<std::vector<std::string>>();
        auto it = std::find(metrics.begin(), metrics.end(), METRIC_KEY(OPTIMAL_BATCH_SIZE));
        if (metrics.end() == it)
            return;
        // if applicable, the Auto-Batching is implicitly enabled via the performance hints
        bool bTputInPlg = GetConfig(d, CONFIG_KEY(PERFORMANCE_HINT)).as<std::string>() == CONFIG_VALUE(THROUGHPUT);
        const auto& mode = config.find(CONFIG_KEY(PERFORMANCE_HINT));
        bool bTputInLoadCfg = (mode != config.end() && mode->second.as<std::string>() == CONFIG_VALUE(THROUGHPUT));
        const auto& excl = config.find(CONFIG_KEY(EXCLUSIVE_ASYNC_REQUESTS));
        bool bExclReqsEnabled = (excl != config.end() && excl->second.as<std::string>() == CONFIG_VALUE(YES));
        if (bExclReqsEnabled || (!bTputInPlg && !bTputInLoadCfg))
            return;
    }
    auto batchConfig = deviceNameWithBatchSize.empty() ? deviceNameWithoutBatch : deviceNameWithBatchSize;
    auto res = ov::details::is_model_batchable(model, deviceNameWithoutBatch, strictly_check_dims);
    switch (res) {
    case ov::details::NetworkBatchAbility::NO:
        return;
    case ov::details::NetworkBatchAbility::AS_IS:
        deviceName = "BATCH:" + batchConfig;
        break;
    case ov::details::NetworkBatchAbility::WITH_HETERO:
        deviceName = "HETERO:BATCH," + deviceNameWithoutBatch;
        config[CONFIG_KEY(AUTO_BATCH_DEVICE_CONFIG)] = batchConfig;
        break;
    }
}

void ov::CoreImpl::clean_properties(std::string& deviceName, ov::AnyMap& config, ov::Any property) const {
    // auto-batching is not applicable, if there is auto_batch_timeout, delete it
    if (deviceName.find("BATCH") == std::string::npos) {
        const auto& batch_timeout_mode = config.find(property.as<std::string>());
        if (batch_timeout_mode != config.end()) {
            if (deviceName.find("AUTO") == std::string::npos && deviceName.find("MULTI") == std::string::npos)
                config.erase(batch_timeout_mode);
        }
    }
}

void ov::CoreImpl::set_property(const std::string& device_name, const AnyMap& properties) {
    OPENVINO_ASSERT(device_name.find("HETERO:") != 0,
                    "set_property is supported only for HETERO itself (without devices). "
                    "You can configure the devices with set_property before creating the HETERO on top.");
    OPENVINO_ASSERT(device_name.find("MULTI:") != 0,
                    "set_property is supported only for MULTI itself (without devices). "
                    "You can configure the devices with set_property before creating the MULTI on top.");
    OPENVINO_ASSERT(device_name.find("AUTO:") != 0,
                    "set_property is supported only for AUTO itself (without devices). "
                    "You can configure the devices with set_property before creating the AUTO on top.");
    OPENVINO_ASSERT(device_name.find("BATCH:") != 0,
                    "set_property is supported only for BATCH itself (without devices). "
                    "You can configure the devices with set_property before creating the BATCH on top.");

<<<<<<< HEAD
    // unsupport to set ov::device::properties to HW device through this function
    auto devices = GetListOfDevicesInRegistry();
    for (auto&& config : properties) {
        auto parsed = parseDeviceNameIntoConfig(config.first);
        auto is_secondary_config_for_hw_device =
            std::any_of(devices.begin(), devices.end(), [&](const std::string& device) {
                return device == parsed._deviceName;
            });
        OPENVINO_ASSERT(!is_secondary_config_for_hw_device,
                        "set_property only supported ov::device::propreties for Meta device (AUTO/MULTI/HETERO). "
                        "You can configure the devices through the compile_model()/loadNetwork() API.");
=======
    bool isMetaDevice = device_name.find("AUTO") != std::string::npos ||
                        device_name.find("MULTI") != std::string::npos ||
                        device_name.find("HETERO") != std::string::npos;
    if (!isMetaDevice) {
        // unsupport to set ov::device::properties to HW device through this function
        auto devices = get_registered_devices();
        for (auto&& config : properties) {
            auto parsed = parseDeviceNameIntoConfig(config.first);
            auto is_secondary_config_for_hw_device =
                std::any_of(devices.begin(), devices.end(), [&](const std::string& device) {
                    return device == parsed._deviceName;
                });
            OPENVINO_ASSERT(!is_secondary_config_for_hw_device,
                            "set_property only supported ov::device::propreties for Meta device (AUTO/MULTI/HETERO). "
                            "You can configure the devices through the compile_model()/loadNetwork() API.");
        }
>>>>>>> d1397b7b
    }
    set_property_for_devivce(properties, device_name);
}

ov::Any ov::CoreImpl::get_property_for_core(const std::string& name) const {
    if (name == ov::force_tbb_terminate.name()) {
        const auto flag = InferenceEngine::executorManager()->getTbbFlag();
        return decltype(ov::force_tbb_terminate)::value_type(flag);
    } else if (name == ov::cache_dir.name()) {
        return ov::Any(coreConfig.get_cache_dir());
    } else if (name == ov::hint::allow_auto_batching.name()) {
        const auto flag = coreConfig.flag_allow_auto_batching;
        return decltype(ov::hint::allow_auto_batching)::value_type(flag);
    }

    OPENVINO_UNREACHABLE("Exception is thrown while trying to call get_property with unsupported property: '",
                         name,
                         "'");
}

ov::Any ov::CoreImpl::get_property(const std::string& device_name,
                                   const std::string& name,
                                   const AnyMap& arguments) const {
    OPENVINO_ASSERT(device_name.find("HETERO:") != 0,
                    "You can only get_property of the HETERO itself (without devices). "
                    "get_property is also possible for the individual devices before creating the HETERO on top.");
    OPENVINO_ASSERT(device_name.find("MULTI:") != 0,
                    "You can only get_property of the MULTI itself (without devices). "
                    "get_property is also possible for the individual devices before creating the MULTI on top.");
    OPENVINO_ASSERT(device_name.find("AUTO:") != 0,
                    "You can only get_property of the AUTO itself (without devices). "
                    "get_property is also possible for the individual devices before creating the AUTO on top.");
    OPENVINO_ASSERT(device_name.find("BATCH:") != 0,
                    "You can only get_property of the BATCH itself (without devices). "
                    "get_property is also possible for the individual devices before creating the BATCH on top.");

    if (device_name.empty()) {
        return get_property_for_core(name);
    }

    auto parsed = parseDeviceNameIntoConfig(device_name, arguments);
    return get_plugin(parsed._deviceName).get_property(name, parsed._config);
}

void ov::CoreImpl::unload_plugin(const std::string& deviceName) {
    std::lock_guard<std::mutex> lock(get_mutex());
    auto it = plugins.find(deviceName);
    if (it == plugins.end()) {
        IE_THROW() << "Device with \"" << deviceName << "\" name is not registered in the OpenVINO Runtime";
    }

    plugins.erase(deviceName);
}

void ov::CoreImpl::register_plugin(const std::string& plugin, const std::string& device_name) {
    std::lock_guard<std::mutex> lock(get_mutex());

    auto it = pluginRegistry.find(device_name);
    if (it != pluginRegistry.end()) {
        IE_THROW() << "Device with \"" << device_name << "\"  is already registered in the OpenVINO Runtime";
    }

    if (device_name.find('.') != std::string::npos) {
        IE_THROW() << "Device name must not contain dot '.' symbol";
    }

    PluginDescriptor desc{get_plugin_path(plugin)};
    pluginRegistry[device_name] = desc;
    add_mutex(device_name);
}

/**
 * @brief Provides a list of plugin names in registry; physically such plugins may not be created
 * @return A list of plugin names
 */
std::vector<std::string> ov::CoreImpl::get_registered_devices() const {
    std::lock_guard<std::mutex> lock(get_mutex());

    std::vector<std::string> listOfDevices;
    for (auto&& pluginDesc : pluginRegistry) {
        listOfDevices.push_back(pluginDesc.first);
    }

    return listOfDevices;
}

/**
 * @brief Sets config values for a plugin or set of plugins
 * @param deviceName A device name to set config to
 *        If empty, config is set for all the plugins / plugin's meta-data
 * @note  `deviceName` is not allowed in form of MULTI:CPU, HETERO:GPU,CPU, AUTO:CPU
 *        just simple forms like CPU, GPU, MULTI, GPU.0, etc
 */
void ov::CoreImpl::set_property_for_devivce(const ov::AnyMap& configMap, const std::string& deviceName) {
    auto config = configMap;
    if (config.empty()) {
        return;
    }

    InferenceEngine::DeviceIDParser parser(deviceName);
    std::string clearDeviceName = parser.getDeviceName();

    std::vector<std::pair<std::string, ov::Plugin>> created_plugins;
    {
        std::lock_guard<std::mutex> lock(get_mutex());
        created_plugins.reserve(plugins.size());

        if (deviceName.empty()) {
            coreConfig.set_and_update(config);
        } else {
            auto cache_it = config.find(CONFIG_KEY(CACHE_DIR));
            if (cache_it != config.end()) {
                coreConfig.set_cache_dir_for_device(cache_it->second, clearDeviceName);
            }
        }

        auto base_desc = pluginRegistry.find(clearDeviceName);
        if (pluginRegistry.find(deviceName) == pluginRegistry.end() && base_desc != pluginRegistry.end()) {
            PluginDescriptor desc{base_desc->second.libraryLocation, config, base_desc->second.listOfExtentions};
            pluginRegistry[deviceName] = desc;
        }

        // set config for plugins in registry
        bool configIsSet = false;
        for (auto& desc : pluginRegistry) {
            if (deviceName.empty() || deviceName == desc.first) {
                for (auto&& conf : config) {
                    desc.second.defaultConfig[conf.first] = conf.second;
                }
                configIsSet = true;
            }
        }

        if (!configIsSet && !deviceName.empty()) {
            IE_THROW() << "Device with \"" << deviceName << "\" name is not registered in the OpenVINO Runtime";
        }

        // set config for already created plugins
        for (auto& plugin : plugins) {
            if (deviceName.empty() || clearDeviceName == plugin.first) {
                created_plugins.emplace_back(std::pair<std::string, ov::Plugin>{plugin.first, plugin.second});
            }
        }
    }
    for (auto& plugin : created_plugins) {
        allowNotImplemented([&]() {
            std::lock_guard<std::mutex> lock(get_mutex(plugin.first));
            auto configCopy = config;
            if (device_supports_cache_dir(plugin.second)) {
                auto cacheConfig = coreConfig.get_cache_config_for_device(deviceName);
                if (cacheConfig._cacheManager) {
                    configCopy[CONFIG_KEY(CACHE_DIR)] = cacheConfig._cacheDir;
                }
            } else if (configCopy.count(CONFIG_KEY(CACHE_DIR)) > 0) {
                // Remove "CACHE_DIR" from config if it is not supported by plugin
                configCopy.erase(CONFIG_KEY(CACHE_DIR));
            }
            // Add device specific value to support device_name.device_id cases
            std::vector<std::string> supportedConfigKeys =
                plugin.second.get_property(METRIC_KEY(SUPPORTED_CONFIG_KEYS), {});
            auto config_iter = std::find(supportedConfigKeys.begin(),
                                         supportedConfigKeys.end(),
                                         CONFIG_KEY_INTERNAL(CONFIG_DEVICE_ID));
            const bool supportsConfigDeviceID = config_iter != supportedConfigKeys.end();
            const std::string deviceKey =
                supportsConfigDeviceID ? CONFIG_KEY_INTERNAL(CONFIG_DEVICE_ID) : CONFIG_KEY(DEVICE_ID);

            if (!parser.getDeviceID().empty()) {
                configCopy[deviceKey] = parser.getDeviceID();
            }
            plugin.second.set_property(configCopy);
        });
    }
}

void ov::CoreImpl::add_extension(const std::vector<ov::Extension::Ptr>& extensions) {
    std::lock_guard<std::mutex> lock(get_mutex());
    for (const auto& ext : extensions) {
        ov_extensions.emplace_back(ext);
        if (auto op_base_ext = std::dynamic_pointer_cast<ov::BaseOpExtension>(ext)) {
            for (const auto& attached_ext : op_base_ext->get_attached_extensions()) {
                ov_extensions.emplace_back(attached_ext);
            }
        }
    }
}

const std::vector<InferenceEngine::IExtensionPtr>& ov::CoreImpl::GetExtensions() const {
    return extensions;
}

bool ov::CoreImpl::device_supports_import_export(const std::string& deviceName) const {
    auto parsed = parseDeviceNameIntoConfig(deviceName);
    auto plugin = get_plugin(parsed._deviceName);
    return device_supports_import_export(plugin);
}

bool ov::CoreImpl::device_supports_property(const ov::Plugin& plugin, const std::string& key) const {
    return util::contains(plugin.get_property(ov::supported_properties), key);
}

bool ov::CoreImpl::device_supports_import_export(const ov::Plugin& plugin) const {
    auto supportedMetricKeys = plugin.get_property(METRIC_KEY(SUPPORTED_METRICS), {}).as<std::vector<std::string>>();
    auto it = std::find(supportedMetricKeys.begin(), supportedMetricKeys.end(), METRIC_KEY(IMPORT_EXPORT_SUPPORT));
    auto supported =
        (it != supportedMetricKeys.end()) && plugin.get_property(METRIC_KEY(IMPORT_EXPORT_SUPPORT), {}).as<bool>();
    if (!supported) {
        if (device_supports_property(plugin, ov::device::capabilities.name())) {
            supported =
                util::contains(plugin.get_property(ov::device::capabilities), ov::device::capability::EXPORT_IMPORT);
        }
    }
    return supported;
}

bool ov::CoreImpl::device_supports_cache_dir(const ov::Plugin& plugin) const {
    return util::contains(plugin.get_property(ov::supported_properties), ov::cache_dir);
}

ov::SoPtr<ov::ICompiledModel> ov::CoreImpl::compile_model_impl(const std::shared_ptr<const ov::Model>& model,
                                                               ov::Plugin& plugin,
                                                               const ov::AnyMap& parsedConfig,
                                                               const ov::RemoteContext& context,
                                                               const CacheContent& cacheContent,
                                                               bool forceDisableCache) const {
    OV_ITT_SCOPED_TASK(ov::itt::domains::IE, "CoreImpl::compile_model_impl");
    ov::SoPtr<ov::ICompiledModel> execNetwork;
    execNetwork =
        context._impl ? plugin.compile_model(model, context, parsedConfig) : plugin.compile_model(model, parsedConfig);
    if (!forceDisableCache && cacheContent.cacheManager && device_supports_import_export(plugin)) {
        try {
            // need to export network for further import from "cache"
            OV_ITT_SCOPE(FIRST_INFERENCE, InferenceEngine::itt::domains::IE_LT, "Core::compile_model::Export");
            cacheContent.cacheManager->writeCacheEntry(cacheContent.blobId, [&](std::ostream& networkStream) {
                networkStream << ov::CompiledBlobHeader(
                    InferenceEngine::GetInferenceEngineVersion()->buildNumber,
                    ov::NetworkCompilationContext::calculate_file_info(cacheContent.modelPath));
                execNetwork->export_model(networkStream);
            });
        } catch (...) {
            cacheContent.cacheManager->removeCacheEntry(cacheContent.blobId);
            throw;
        }
    }
    return execNetwork;
}

ov::SoPtr<ov::ICompiledModel> ov::CoreImpl::load_model_from_cache(const CacheContent& cacheContent,
                                                                  ov::Plugin& plugin,
                                                                  const ov::AnyMap& config,
                                                                  const ov::RemoteContext& context,
                                                                  bool& networkIsImported) {
    ov::SoPtr<ov::ICompiledModel> execNetwork;
    struct HeaderException {};

    OPENVINO_ASSERT(cacheContent.cacheManager != nullptr);
    try {
        cacheContent.cacheManager->readCacheEntry(cacheContent.blobId, [&](std::istream& networkStream) {
            OV_ITT_SCOPE(FIRST_INFERENCE,
                         InferenceEngine::itt::domains::IE_LT,
                         "Core::LoadNetworkFromCache::ReadStreamAndImport");
            try {
                ov::CompiledBlobHeader header;
                networkStream >> header;
                if (header.getIeVersion() != InferenceEngine::GetInferenceEngineVersion()->buildNumber) {
                    // Build number mismatch, don't use this cache
                    throw InferenceEngine::NetworkNotRead("Version does not match");
                }
                if (header.getFileInfo() !=
                    ov::NetworkCompilationContext::calculate_file_info(cacheContent.modelPath)) {
                    // Original file is changed, don't use cache
                    throw InferenceEngine::NetworkNotRead("Original model file is changed");
                }
            } catch (...) {
                throw HeaderException();
            }

            execNetwork = context._impl ? plugin.import_model(networkStream, context, config)
                                        : plugin.import_model(networkStream, config);
            networkIsImported = true;
            execNetwork->loaded_from_cache();
        });
    } catch (const HeaderException&) {
        // For these exceptions just remove old cache and set that import didn't work
        cacheContent.cacheManager->removeCacheEntry(cacheContent.blobId);
        networkIsImported = false;
    } catch (...) {
        cacheContent.cacheManager->removeCacheEntry(cacheContent.blobId);
        networkIsImported = false;
        // TODO: temporary disabled by #54335. In future don't throw only for new 'blob_outdated' exception
        // throw;
    }
    return execNetwork;
}

ov::AnyMap ov::CoreImpl::create_compile_config(const ov::Plugin& plugin,
                                               const std::string& deviceFamily,
                                               const ov::AnyMap& origConfig) const {
    ov::AnyMap getMetricConfig;
    ov::AnyMap compileConfig;

    // 0. Move TARGET_FALLBACK key to getMetricConfig
    auto targetFallbackIt = origConfig.find("TARGET_FALLBACK");
    if (targetFallbackIt == origConfig.end()) {
        targetFallbackIt = origConfig.find(ov::device::priorities.name());
    }
    if (targetFallbackIt != origConfig.end()) {
        getMetricConfig[targetFallbackIt->first] = targetFallbackIt->second.as<std::string>();
    }

    // 1. Move DEVICE_ID key to getMetricConfig
    auto deviceIt = origConfig.find(ov::device::id.name());
    if (deviceIt != origConfig.end()) {
        getMetricConfig[deviceIt->first] = deviceIt->second.as<std::string>();
    }

    // 2. Replace it with DEVICE_ARCHITECTURE value
    if (device_supports_property(plugin, ov::device::architecture.name())) {
        compileConfig[ov::device::architecture.name()] = plugin.get_property(ov::device::architecture, getMetricConfig);
    } else {
        // Take device name if device does not support DEVICE_ARCHITECTURE metric
        compileConfig[ov::device::architecture.name()] = deviceFamily;
    }

    // 3. Extract config keys which affect compile config
    if (device_supports_property(plugin, ov::caching_properties.name())) {
        auto cachingProps = plugin.get_property(ov::caching_properties);
        for (const auto& prop : cachingProps) {
            // origConfig values have higher priority than plugin parameters
            auto it = origConfig.find(prop);
            compileConfig[prop] = it == origConfig.end() ? plugin.get_property(prop, {}) : it->second;
        }
    }
    return compileConfig;
}

void ov::CoreImpl::AddExtensionUnsafe(const InferenceEngine::IExtensionPtr& extension) const {
    std::map<std::string, ngraph::OpSet> opsets = extension->getOpSets();
    for (const auto& it : opsets) {
        if (opsetNames.find(it.first) != opsetNames.end())
            IE_THROW() << "Cannot add opset with name: " << it.first << ". Opset with the same name already exists.";
        opsetNames.insert(it.first);
    }

    // add extensions for already created plugins
    for (auto& plugin : plugins) {
        try {
            plugin.second.add_extension(extension);
        } catch (...) {
        }
    }
    extensions.emplace_back(extension);
}

void ov::CoreImpl::CoreConfig::set_and_update(ov::AnyMap& config) {
    auto it = config.find(CONFIG_KEY(CACHE_DIR));
    if (it != config.end()) {
        std::lock_guard<std::mutex> lock(_cacheConfigMutex);
        fill_config(_cacheConfig, it->second.as<std::string>());
        for (auto& deviceCfg : _cacheConfigPerDevice) {
            fill_config(deviceCfg.second, it->second.as<std::string>());
        }
        config.erase(it);
    }

    it = config.find(ov::force_tbb_terminate.name());
    if (it != config.end()) {
        auto flag = it->second.as<std::string>() == CONFIG_VALUE(YES) ? true : false;
        InferenceEngine::executorManager()->setTbbFlag(flag);
        config.erase(it);
    }

    it = config.find(ov::hint::allow_auto_batching.name());
    if (it != config.end()) {
        auto flag = it->second.as<bool>();
        flag_allow_auto_batching = flag;
        config.erase(it);
    }
}

void ov::CoreImpl::CoreConfig::set_cache_dir_for_device(const std::string& dir, const std::string& name) {
    std::lock_guard<std::mutex> lock(_cacheConfigMutex);
    fill_config(_cacheConfigPerDevice[name], dir);
}

std::string ov::CoreImpl::CoreConfig::get_cache_dir() const {
    std::lock_guard<std::mutex> lock(_cacheConfigMutex);
    return _cacheConfig._cacheDir;
}

// Creating thread-safe copy of config including shared_ptr to ICacheManager
// Passing empty or not-existing name will return global cache config
ov::CoreImpl::CoreConfig::CacheConfig ov::CoreImpl::CoreConfig::get_cache_config_for_device(
    const std::string& device_name,
    bool device_supports_cache_dir,
    ov::AnyMap& parsedConfig) const {
    if (parsedConfig.count(CONFIG_KEY(CACHE_DIR))) {
        CoreConfig::CacheConfig tempConfig;
        CoreConfig::fill_config(tempConfig, parsedConfig.at(CONFIG_KEY(CACHE_DIR)));
        if (!device_supports_cache_dir) {
            parsedConfig.erase(CONFIG_KEY(CACHE_DIR));
        }
        return tempConfig;
    } else {
        std::lock_guard<std::mutex> lock(_cacheConfigMutex);
        if (_cacheConfigPerDevice.count(device_name) > 0) {
            return _cacheConfigPerDevice.at(device_name);
        } else {
            return _cacheConfig;
        }
    }
}

ov::CoreImpl::CoreConfig::CacheConfig ov::CoreImpl::CoreConfig::get_cache_config_for_device(
    const std::string& device_name) const {
    std::lock_guard<std::mutex> lock(_cacheConfigMutex);
    if (_cacheConfigPerDevice.count(device_name) > 0) {
        return _cacheConfigPerDevice.at(device_name);
    } else {
        return _cacheConfig;
    }
}

void ov::CoreImpl::CoreConfig::fill_config(CacheConfig& config, const std::string& dir) {
    config._cacheDir = dir;
    if (!dir.empty()) {
        FileUtils::createDirectoryRecursive(dir);
        config._cacheManager = std::make_shared<InferenceEngine::FileStorageCacheManager>(dir);
    } else {
        config._cacheManager = nullptr;
    }
}
std::mutex& ov::CoreImpl::get_mutex(const std::string& dev_name) const {
    std::lock_guard<std::mutex> lock(global_mutex);
    try {
        return dev_mutexes.at(dev_name);
    } catch (const std::out_of_range&) {
        throw ov::Exception("Cannot get mutex for device: " + dev_name);
    }
}
void ov::CoreImpl::add_mutex(const std::string& dev_name) {
    std::lock_guard<std::mutex> lock(global_mutex);
    dev_mutexes[dev_name];
}

std::tuple<bool, std::string> ov::CoreImpl::CheckStatic(const InferenceEngine::CNNNetwork& network) {
    bool res = true;
    std::stringstream errMsg;
    auto model = network.getFunction();
    if (model) {
        for (const auto& input : model->inputs()) {
            if (input.get_partial_shape().is_dynamic()) {
                errMsg << "{ input:'";
                for (const auto& name : input.get_names()) {
                    errMsg << name << ",";
                }
                if (auto node = input.get_node_shared_ptr()) {
                    errMsg << node->get_friendly_name();
                }
                errMsg << "', shape=" << input.get_partial_shape() << "} ";
                res = false;
            }
        }
    }
    return {res, errMsg.str()};
}

#ifndef OPENVINO_STATIC_LIBRARY

std::string ov::findPluginXML(const std::string& xmlFile) {
    std::string xmlConfigFile_ = xmlFile;
    if (xmlConfigFile_.empty()) {
        const auto ielibraryDir = ie::getInferenceEngineLibraryPath();

        // plugins.xml can be found in either:

        // 1. openvino-X.Y.Z relative to libopenvino.so folder
        std::ostringstream str;
        str << "openvino-" << OPENVINO_VERSION_MAJOR << "." << OPENVINO_VERSION_MINOR << "." << OPENVINO_VERSION_PATCH;
        const auto subFolder = ov::util::to_file_path(str.str());

        // register plugins from default openvino-<openvino version>/plugins.xml config
        ov::util::FilePath xmlConfigFileDefault =
            FileUtils::makePath(FileUtils::makePath(ielibraryDir, subFolder), ov::util::to_file_path("plugins.xml"));
        if (FileUtils::fileExist(xmlConfigFileDefault))
            return xmlConfigFile_ = ov::util::from_file_path(xmlConfigFileDefault);

        // 2. in folder with libopenvino.so
        xmlConfigFileDefault = FileUtils::makePath(ielibraryDir, ov::util::to_file_path("plugins.xml"));
        if (FileUtils::fileExist(xmlConfigFileDefault))
            return xmlConfigFile_ = ov::util::from_file_path(xmlConfigFileDefault);

        throw ov::Exception("Failed to find plugins.xml file");
    }
    return xmlConfigFile_;
}

#endif

ov::AnyMap ov::flatten_sub_properties(const std::string& device, const ov::AnyMap& properties) {
    ov::AnyMap result = properties;
    bool isVirtualDev = device.find("AUTO") != std::string::npos || device.find("MULTI") != std::string::npos ||
                        device.find("HETERO") != std::string::npos;
    for (auto item = result.begin(); item != result.end();) {
        auto parsed = parseDeviceNameIntoConfig(item->first);
        if (!item->second.is<ov::AnyMap>()) {
            item++;
            continue;
        }
        if (device == parsed._deviceName) {
            // 1. flatten the scondary property for target device
            for (auto&& sub_property : item->second.as<ov::AnyMap>()) {
                // 1.1 1st level property overides 2nd level property
                if (result.find(sub_property.first) != result.end())
                    continue;
                result[sub_property.first] = sub_property.second;
            }
            item = result.erase(item);
        } else if (isVirtualDev) {
            // 2. keep the secondary property for the other virtual devices
            item++;
        } else {
            // 3. remove the secondary property setting for other hardware device
            item = result.erase(item);
        }
    }
    return result;
}

std::shared_ptr<ov::Model> ov::CoreImpl::read_model(const std::string& modelPath, const std::string& binPath) const {
    OV_ITT_SCOPE(FIRST_INFERENCE, ov::itt::domains::IE_RT, "CoreImpl::read_model from file");
    return ReadNetwork(modelPath, binPath).getFunction();
}

std::shared_ptr<ov::Model> ov::CoreImpl::read_model(const std::string& model,
                                                    const ov::Tensor& weights,
                                                    bool frontendMode) const {
    InferenceEngine::Blob::Ptr blob;
    if (weights) {
        blob = weights._impl;
    }
    OV_ITT_SCOPE(FIRST_INFERENCE, ov::itt::domains::IE_RT, "CoreImpl::read_model from memory");
    return ReadNetwork(model, blob, frontendMode).getFunction();
}<|MERGE_RESOLUTION|>--- conflicted
+++ resolved
@@ -664,7 +664,6 @@
                     "set_property is supported only for BATCH itself (without devices). "
                     "You can configure the devices with set_property before creating the BATCH on top.");
 
-<<<<<<< HEAD
     // unsupport to set ov::device::properties to HW device through this function
     auto devices = GetListOfDevicesInRegistry();
     for (auto&& config : properties) {
@@ -676,24 +675,6 @@
         OPENVINO_ASSERT(!is_secondary_config_for_hw_device,
                         "set_property only supported ov::device::propreties for Meta device (AUTO/MULTI/HETERO). "
                         "You can configure the devices through the compile_model()/loadNetwork() API.");
-=======
-    bool isMetaDevice = device_name.find("AUTO") != std::string::npos ||
-                        device_name.find("MULTI") != std::string::npos ||
-                        device_name.find("HETERO") != std::string::npos;
-    if (!isMetaDevice) {
-        // unsupport to set ov::device::properties to HW device through this function
-        auto devices = get_registered_devices();
-        for (auto&& config : properties) {
-            auto parsed = parseDeviceNameIntoConfig(config.first);
-            auto is_secondary_config_for_hw_device =
-                std::any_of(devices.begin(), devices.end(), [&](const std::string& device) {
-                    return device == parsed._deviceName;
-                });
-            OPENVINO_ASSERT(!is_secondary_config_for_hw_device,
-                            "set_property only supported ov::device::propreties for Meta device (AUTO/MULTI/HETERO). "
-                            "You can configure the devices through the compile_model()/loadNetwork() API.");
-        }
->>>>>>> d1397b7b
     }
     set_property_for_devivce(properties, device_name);
 }

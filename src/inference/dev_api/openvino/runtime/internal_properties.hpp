--- conflicted
+++ resolved
@@ -91,18 +91,10 @@
 static constexpr Property<float, PropertyMutability::RW> query_model_ratio{"QUERY_MODEL_RATIO"};
 
 /**
-<<<<<<< HEAD
- * @brief Allow to pass device utilization map(using luid/uuid as the key) from hw plugin to meta plugin.
- * @ingroup ov_dev_api_plugin_api
- */
-static constexpr Property<std::map<std::string, double>, PropertyMutability::RW> device_utilization{
-    "DEVICE_UTILIZATION"};
-=======
  * @brief Allow execution of low precision transformations in plugin's pipelines
  * @ingroup ov_dev_api_plugin_api
  */
 static constexpr Property<bool, PropertyMutability::RW> enable_lp_transformations{"LP_TRANSFORMS_MODE"};
->>>>>>> df401809
 
 }  // namespace internal
 }  // namespace ov
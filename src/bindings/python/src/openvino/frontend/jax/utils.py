--- conflicted
+++ resolved
@@ -9,7 +9,6 @@
 import numpy as np
 from openvino.frontend.jax.passes import filter_element, filter_ivalue, filter_param
 from openvino.runtime import op, Type as OVType, Shape, OVAny
-from openvino.frontend.jax.passes import filter_element, filter_ivalue, filter_param
 
 numpy_to_ov_type_map = {
     np.float32: OVType.f32,
@@ -80,30 +79,21 @@
         return OVType.i64
     return OVType.dynamic
 
-<<<<<<< HEAD
-=======
 
->>>>>>> f16097f0
 def get_type_from_np_type(value):
     for np_dtype, ov_type in numpy_to_ov_type_map.items():
         if isinstance(value, np_dtype):
             return ov_type
     return None
 
-<<<<<<< HEAD
-=======
 
->>>>>>> f16097f0
 def _get_ov_type_from_value(value):
     ov_type = get_type_from_np_type(value)
     if ov_type is None:
         ov_type = get_type_from_py_type(value)
     return ov_type
 
-<<<<<<< HEAD
-=======
 
->>>>>>> f16097f0
 def get_ov_type_for_value(value):
     if isinstance(value, (jax.core.Var, jax.core.Literal)):
         if value.aval.dtype in jax_to_ov_type_map:
@@ -146,10 +136,7 @@
     '''
     Convert a python object to an openvino constant.
     '''
-<<<<<<< HEAD
-=======
     # print('ivalue = ', ivalue)
->>>>>>> f16097f0
     ivalue = filter_ivalue(ivalue)
     ov_type = _get_ov_type_from_value(ivalue)
     if ov_type.is_static():
@@ -169,16 +156,12 @@
             return op.Constant(ov_type, Shape([len(ivalue), second_len]), flattened_ivalue).outputs()
         ivalue = [filter_element(item) for item in ivalue]
         ov_type = _get_ov_type_from_value(ivalue[0])
-<<<<<<< HEAD
-        assert ov_type.is_static(), f"Can't deduce type {ivalue[0].__class__} for list"
-=======
         try:
             assert ov_type.is_static(), f"Can't deduce type {ivalue[0].__class__} for list"
         except:
             # TODO 150596: remove this workaround
             ivalue = [0]
             ov_type = OVType.f32
->>>>>>> f16097f0
         return op.Constant(ov_type, Shape([len(ivalue)]), ivalue).outputs()
 
     if isinstance(ivalue, (jax.Array, np.ndarray)):
@@ -187,14 +170,6 @@
     ov_dtype_value = get_ov_type_from_jax_type(ivalue)
     if ov_dtype_value is not None:
         return op.Constant(OVType.i64, Shape([]), [ov_type_to_int_map[ov_dtype_value]]).outputs()
-<<<<<<< HEAD
-    
-    return None
-
-def param_to_constants(primitive: str, param_name: str, jaxpr, shared_memory=True):
-    processed_params = filter_param(primitive, param_name, jaxpr)
-    
-=======
 
     return None
 
@@ -202,7 +177,6 @@
 def param_to_constants(primitive: str, param_name: str, jaxpr, shared_memory=True):
     processed_params = filter_param(primitive, param_name, jaxpr)
 
->>>>>>> f16097f0
     for k, v in processed_params.items():
         processed_params[k] = ivalue_to_constant(v, shared_memory=shared_memory)
     return processed_params
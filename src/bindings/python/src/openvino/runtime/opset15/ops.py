--- conflicted
+++ resolved
@@ -185,8 +185,6 @@
             "spatial_scale": spatial_scale,
             "clockwise_mode": clockwise_mode,
         },
-<<<<<<< HEAD
-=======
     )
 
 
@@ -275,5 +273,4 @@
         {
             "auto_broadcast": auto_broadcast.upper(),
         },
->>>>>>> f16097f0
     )
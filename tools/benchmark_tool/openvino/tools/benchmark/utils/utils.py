--- conflicted
+++ resolved
@@ -7,12 +7,7 @@
 from openvino.preprocess import PrePostProcessor
 
 from .constants import DEVICE_DURATION_IN_SECS, UNKNOWN_DEVICE_TYPE, \
-<<<<<<< HEAD
-    CPU_DEVICE_NAME, GPU_DEVICE_NAME, AUTO_DEVICE_NAME,\
-    MULTI_DEVICE_NAME
-=======
     AUTO_DEVICE_NAME, MULTI_DEVICE_NAME
->>>>>>> a0814953
 from .logging import logger
 
 import json
@@ -299,19 +294,11 @@
 def parse_value_for_virtual_device(device, values_string):
     isExist = device in values_string.keys()
     if isExist and len(values_string) > 1:
-<<<<<<< HEAD
-        if device == 'MULTI':
-            # Remove the element that the key is virtual device MULTI
-            # e.g. MULTI:xxx -nstreams 2 will set nstreams 2 to xxx.
-            values_string.pop(device)
-        elif device == 'AUTO':
-=======
         if device == MULTI_DEVICE_NAME:
             # Remove the element that the key is virtual device MULTI
             # e.g. MULTI:xxx -nstreams 2 will set nstreams 2 to xxx.
             values_string.pop(device)
         elif device == AUTO_DEVICE_NAME:
->>>>>>> a0814953
             # Just keep the element that the key is virtual device AUTO
             # e.g. AUTO:xxx,xxx -nstreams 2 will trigger exception that AUTO plugin didn't support nstream property.
             value = values_string.get(device)
